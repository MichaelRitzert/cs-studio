--- conflicted
+++ resolved
@@ -193,8 +193,7 @@
 								<artifact>
 									<id>com.sun.jersey.contribs:jersey-multipart:1.19</id>
 								</artifact>
-<<<<<<< HEAD
-=======
+
 								<artifact>
 									<id>org.apache.poi:poi:3.13</id>
 								</artifact>
@@ -214,7 +213,6 @@
 									<id>org.apache.poi:poi-scratchpad:3.13</id>
 								</artifact>
 							        	
->>>>>>> 7c1c0a93
 
 								<!-- pvmanager-plugins from reactor -->
 								<artifact>
