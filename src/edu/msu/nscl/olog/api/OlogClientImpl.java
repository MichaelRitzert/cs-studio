package edu.msu.nscl.olog.api;

<<<<<<< HEAD
import java.io.ByteArrayInputStream;
import java.io.ByteArrayOutputStream;
=======
>>>>>>> de4a38ae
import java.io.File;
import java.io.FileInputStream;
import java.io.IOException;
import java.io.InputStream;
<<<<<<< HEAD
import java.net.URI;
import java.security.KeyManagementException;
import java.security.NoSuchAlgorithmException;
import java.security.Provider.Service;
=======
import java.net.MalformedURLException;
import java.net.URI;
import java.security.KeyManagementException;
import java.security.NoSuchAlgorithmException;
import java.security.cert.CertificateException;
import java.security.cert.X509Certificate;
>>>>>>> de4a38ae
import java.util.ArrayList;
import java.util.Arrays;
import java.util.Collection;
import java.util.Collections;
import java.util.HashSet;
import java.util.Iterator;
import java.util.Map;
<<<<<<< HEAD
import java.util.Set;
=======
>>>>>>> de4a38ae
import java.util.concurrent.Callable;
import java.util.concurrent.ExecutionException;
import java.util.concurrent.ExecutorService;
import java.util.concurrent.Executors;
import java.util.concurrent.TimeUnit;
import java.util.logging.Logger;

import javax.net.ssl.HostnameVerifier;
<<<<<<< HEAD
import javax.net.ssl.SSLContext;
import javax.net.ssl.SSLSession;
import javax.net.ssl.TrustManager;
=======
import javax.net.ssl.HttpsURLConnection;
import javax.net.ssl.SSLContext;
import javax.net.ssl.SSLSession;
import javax.net.ssl.TrustManager;
import javax.net.ssl.X509TrustManager;
>>>>>>> de4a38ae
import javax.ws.rs.core.MediaType;
import javax.ws.rs.core.MultivaluedMap;
import javax.ws.rs.core.UriBuilder;

<<<<<<< HEAD
import net.coobird.thumbnailator.Thumbnails;

import org.apache.commons.httpclient.Credentials;
import org.apache.commons.httpclient.HttpClient;
import org.apache.commons.httpclient.UsernamePasswordCredentials;
import org.apache.commons.httpclient.auth.AuthScope;
import org.apache.commons.httpclient.methods.InputStreamRequestEntity;
import org.apache.commons.httpclient.methods.RequestEntity;
import org.apache.jackrabbit.webdav.DavConstants;
import org.apache.jackrabbit.webdav.DavException;
import org.apache.jackrabbit.webdav.MultiStatus;
import org.apache.jackrabbit.webdav.MultiStatusResponse;
import org.apache.jackrabbit.webdav.client.methods.DavMethod;
import org.apache.jackrabbit.webdav.client.methods.MkColMethod;
import org.apache.jackrabbit.webdav.client.methods.PropFindMethod;
import org.apache.jackrabbit.webdav.client.methods.PutMethod;

=======
>>>>>>> de4a38ae
import com.sun.jersey.api.client.Client;
import com.sun.jersey.api.client.ClientResponse;
import com.sun.jersey.api.client.UniformInterfaceException;
import com.sun.jersey.api.client.WebResource;
import com.sun.jersey.api.client.config.ClientConfig;
import com.sun.jersey.api.client.config.DefaultClientConfig;
import com.sun.jersey.api.client.filter.HTTPBasicAuthFilter;
<<<<<<< HEAD
import com.sun.jersey.client.apache.ApacheHttpClient;
import com.sun.jersey.client.urlconnection.HTTPSProperties;
import com.sun.jersey.core.util.MultivaluedMapImpl;
=======
import com.sun.jersey.client.urlconnection.HTTPSProperties;
import com.sun.jersey.core.util.MultivaluedMapImpl;
import com.sun.jersey.multipart.FormDataMultiPart;
import com.sun.jersey.multipart.file.FileDataBodyPart;
import com.sun.jersey.multipart.impl.MultiPartWriter;
>>>>>>> de4a38ae

/**
 * 
 * 
 * @author Eric Berryman taken from shroffk
 * 
 */
public class OlogClientImpl implements OlogClient {
	private final WebResource service;
<<<<<<< HEAD
	private final HttpClient webdav;
	private final ExecutorService executor;
	private final URI ologJCRBaseURI;
=======
	private final ExecutorService executor;
>>>>>>> de4a38ae

	/**
	 * Builder Class to help create a olog client.
	 * 
	 * @author shroffk
	 * 
	 */
	public static class OlogClientBuilder {
		// required
		private URI ologURI = null;

<<<<<<< HEAD
		private URI ologJCRURI;

=======
>>>>>>> de4a38ae
		// optional
		private boolean withHTTPAuthentication = false;

		private ClientConfig clientConfig = null;
		private TrustManager[] trustManager = new TrustManager[] { new DummyX509TrustManager() };;
		@SuppressWarnings("unused")
		private SSLContext sslContext = null;

		private String protocol = null;
		private String username = null;
		private String password = null;

		private ExecutorService executor = Executors.newSingleThreadExecutor();

		private OlogProperties properties = new OlogProperties();

		private static final String DEFAULT_OLOG_URL = "http://localhost:8080/Olog/resources"; //$NON-NLS-1$
<<<<<<< HEAD
		private static final String DEFAULT_OLOG_JCR_URL = "http://localhost:8080/Olog/repository";
=======
>>>>>>> de4a38ae

		private OlogClientBuilder() {
			this.ologURI = URI.create(this.properties.getPreferenceValue(
					"olog_url", DEFAULT_OLOG_URL));
<<<<<<< HEAD
			this.ologJCRURI = URI.create(this.properties.getPreferenceValue(
					"olog_jcr_url", DEFAULT_OLOG_JCR_URL));
=======
>>>>>>> de4a38ae
			this.protocol = this.ologURI.getScheme();
		}

		private OlogClientBuilder(URI uri) {
			this.ologURI = uri;
			this.protocol = this.ologURI.getScheme();
		}

		/**
		 * Creates a {@link OlogClientBuilder} for a CF client to Default URL in
		 * the channelfinder.properties.
		 * 
		 * @return
		 */
		public static OlogClientBuilder serviceURL() {
			return new OlogClientBuilder();
		}

		/**
		 * Creates a {@link OlogClientBuilder} for a CF client to URI
		 * <tt>uri</tt>.
		 * 
		 * @param uri
		 * @return {@link OlogClientBuilder}
		 */
		public static OlogClientBuilder serviceURL(String uri) {
			return new OlogClientBuilder(URI.create(uri));
		}

		/**
		 * Creates a {@link OlogClientBuilder} for a CF client to {@link URI}
		 * <tt>uri</tt>.
		 * 
		 * @param uri
		 * @return {@link OlogClientBuilder}
		 */
		public static OlogClientBuilder serviceURL(URI uri) {
			return new OlogClientBuilder(uri);
		}

		/**
<<<<<<< HEAD
		 * Set the jcr url to be used for the attachment repository.
		 * 
		 * @param username
		 * @return {@link OlogClientBuilder}
		 */
		public OlogClientBuilder jcrURI(URI jcrURI) {
			this.ologJCRURI = jcrURI;
			return this;
		}

		/**
		 * Set the jcr url to be used for the attachment repository.
		 * 
		 * @param username
		 * @return {@link OlogClientBuilder}
		 */
		public OlogClientBuilder jcrURI(String jcrURI) {
			this.ologJCRURI = UriBuilder.fromUri(jcrURI).build();
			return this;
		}

		/**
=======
>>>>>>> de4a38ae
		 * Enable of Disable the HTTP authentication on the client connection.
		 * 
		 * @param withHTTPAuthentication
		 * @return {@link OlogClientBuilder}
		 */
		public OlogClientBuilder withHTTPAuthentication(
				boolean withHTTPAuthentication) {
			this.withHTTPAuthentication = withHTTPAuthentication;
			return this;
		}

		/**
		 * Set the username to be used for HTTP Authentication.
		 * 
		 * @param username
		 * @return {@link OlogClientBuilder}
		 */
		public OlogClientBuilder username(String username) {
			this.username = username;
			return this;
		}

		/**
		 * Set the password to be used for the HTTP Authentication.
		 * 
		 * @param password
		 * @return {@link OlogClientBuilder}
		 */
		public OlogClientBuilder password(String password) {
			this.password = password;
			return this;
		}

		/**
		 * set the {@link ClientConfig} to be used while creating the
		 * channelfinder client connection.
		 * 
		 * @param clientConfig
		 * @return {@link OlogClientBuilder}
		 */
		public OlogClientBuilder withClientConfig(ClientConfig clientConfig) {
			this.clientConfig = clientConfig;
			return this;
		}

		@SuppressWarnings("unused")
		private OlogClientBuilder withSSLContext(SSLContext sslContext) {
			this.sslContext = sslContext;
			return this;
		}

		/**
		 * Set the trustManager that should be used for authentication.
		 * 
		 * @param trustManager
		 * @return {@link OlogClientBuilder}
		 */
		public OlogClientBuilder withTrustManager(TrustManager[] trustManager) {
			this.trustManager = trustManager;
			return this;
		}

		/**
		 * Provide your own executor on which the queries are to be made. <br>
		 * By default a single threaded executor is used.
		 * 
		 * @param executor
		 * @return {@link OlogClientBuilder}
		 */
		public OlogClientBuilder withExecutor(ExecutorService executor) {
			this.executor = executor;
			return this;
		}

		public OlogClientImpl create() throws Exception {
			if (this.protocol.equalsIgnoreCase("http")) { //$NON-NLS-1$
				this.clientConfig = new DefaultClientConfig();
			} else if (this.protocol.equalsIgnoreCase("https")) { //$NON-NLS-1$
				if (this.clientConfig == null) {
					SSLContext sslContext = null;
					try {
						sslContext = SSLContext.getInstance("SSL"); //$NON-NLS-1$
						sslContext.init(null, this.trustManager, null);
					} catch (NoSuchAlgorithmException e) {
						throw new OlogException();
					} catch (KeyManagementException e) {
						throw new OlogException();
					}
					this.clientConfig = new DefaultClientConfig();
					this.clientConfig.getProperties().put(
							HTTPSProperties.PROPERTY_HTTPS_PROPERTIES,
							new HTTPSProperties(new HostnameVerifier() {
								@Override
								public boolean verify(String hostname,
										SSLSession session) {
									return true;
								}
							}, sslContext));
				}
			}
			this.username = ifNullReturnPreferenceValue(this.username,
					"username", "username");
			this.password = ifNullReturnPreferenceValue(this.password,
					"password", "password");
<<<<<<< HEAD
			return new OlogClientImpl(this.ologURI, this.ologJCRURI,
					this.clientConfig, this.withHTTPAuthentication,
					this.username, this.password, this.executor);
=======
			return new OlogClientImpl(this.ologURI, this.clientConfig,
					this.withHTTPAuthentication, this.username, this.password,
					this.executor);
>>>>>>> de4a38ae
		}

		private String ifNullReturnPreferenceValue(String value, String key,
				String Default) {
			if (value == null) {
				return this.properties.getPreferenceValue(key, Default);
			} else {
				return value;
			}
		}

	}

<<<<<<< HEAD
	private OlogClientImpl(URI ologURI, URI ologJCRURI, ClientConfig config,
			boolean withHTTPBasicAuthFilter, String username, String password,
			ExecutorService executor) {
		this.ologJCRBaseURI = ologJCRURI;
		this.executor = executor;
=======
	private OlogClientImpl(URI ologURI, ClientConfig config,
			boolean withHTTPBasicAuthFilter, String username, String password,
			ExecutorService executor) {
		this.executor = executor;
		config.getClasses().add(MultiPartWriter.class);
>>>>>>> de4a38ae
		Client client = Client.create(config);
		if (withHTTPBasicAuthFilter) {
			client.addFilter(new HTTPBasicAuthFilter(username, password));
		}
		client.addFilter(new RawLoggingFilter(Logger
				.getLogger(OlogClientImpl.class.getName())));
<<<<<<< HEAD
		service = client.resource(UriBuilder.fromUri(ologURI).build());

		ApacheHttpClient client2Apache = ApacheHttpClient.create(config);
		webdav = client2Apache.getClientHandler().getHttpClient();
		webdav.getHostConfiguration().setHost(getJCRBaseURI().getHost(), 8181);
		Credentials credentials = new UsernamePasswordCredentials(username,
				password);
		webdav.getState().setCredentials(AuthScope.ANY, credentials);
		webdav.getParams().setAuthenticationPreemptive(true);
	}

	private URI getJCRBaseURI() {
		return this.ologJCRBaseURI;
=======
		client.setFollowRedirects(true);
		service = client.resource(UriBuilder.fromUri(ologURI).build());
>>>>>>> de4a38ae
	}

	@Override
	public Collection<Logbook> listLogbooks() throws OlogException {
		return wrappedSubmit(new Callable<Collection<Logbook>>() {

			@Override
			public Collection<Logbook> call() throws Exception {

				Collection<Logbook> allLogbooks = new HashSet<Logbook>();
				XmlLogbooks allXmlLogbooks = service.path("logbooks")
						.accept(MediaType.APPLICATION_XML)
						.get(XmlLogbooks.class);
				for (XmlLogbook xmlLogbook : allXmlLogbooks.getLogbooks()) {
					allLogbooks.add(new Logbook(xmlLogbook));
				}
				return allLogbooks;
			}

		});
	}

	@Override
	public Collection<Tag> listTags() throws OlogException {
		return wrappedSubmit(new Callable<Collection<Tag>>() {

			@Override
			public Collection<Tag> call() throws Exception {
				Collection<Tag> allTags = new HashSet<Tag>();
				XmlTags allXmlTags = service.path("tags")
						.accept(MediaType.APPLICATION_XML).get(XmlTags.class);
				for (XmlTag xmlTag : allXmlTags.getTags()) {
					allTags.add(new Tag(xmlTag));
				}
				return allTags;
			}

		});
	}

	@Override
	public Collection<Property> listProperties() throws OlogException {
		return wrappedSubmit(new Callable<Collection<Property>>() {
			@Override
			public Collection<Property> call() throws Exception {
				Collection<Property> allProperties = new HashSet<Property>();
				XmlProperties xmlProperties = service.path("properties")
						.accept(MediaType.APPLICATION_XML)
						.accept(MediaType.APPLICATION_JSON)
						.get(XmlProperties.class);
				for (XmlProperty xmlProperty : xmlProperties.getProperties()) {
					allProperties.add(new Property(xmlProperty));
				}
				return allProperties;
			}
		});
	}

	@Override
	public Collection<String> listAttributes(String propertyName)
			throws OlogException {
		return getProperty(propertyName).getAttributes();
	}

	@SuppressWarnings("deprecation")
	@Override
	public Collection<Level> listLevels() throws OlogException {
		// TODO Auto-generated method stub
		return null;
	}

	@Override
	public Collection<Log> listLogs() {
		return wrappedSubmit(new Callable<Collection<Log>>() {
			@Override
			public Collection<Log> call() throws Exception {
				XmlLogs xmlLogs = service.path("logs")
						.accept(MediaType.APPLICATION_XML)
						.accept(MediaType.APPLICATION_JSON).get(XmlLogs.class);
				return LogUtil.toLogs(xmlLogs);
			}
		});
	}

	@Override
	public Log getLog(Long logId) throws OlogException {
		return findLogById(logId);
	}

	@Override
<<<<<<< HEAD
	public Collection<String> getAttachments(Long logId) throws OlogException,
			DavException {
		Collection<String> allFiles = new HashSet<String>();
		try {
			URI remote = UriBuilder.fromUri(getJCRBaseURI()).path("{arg1}/")
					.build(logId);
			DavMethod pFind = new PropFindMethod(remote.toASCIIString(),
					DavConstants.PROPFIND_ALL_PROP, DavConstants.DEPTH_1);
			webdav.executeMethod(pFind);
			MultiStatus multiStatus = pFind.getResponseBodyAsMultiStatus();
			MultiStatusResponse[] responses = multiStatus.getResponses();
			MultiStatusResponse currResponse;

			for (int i = 0; i < responses.length; i++) {
				currResponse = responses[i];
				if (!currResponse.getHref().endsWith("/")) {
					allFiles.add(currResponse.getHref());
				}
			}
			pFind.releaseConnection();
			return allFiles;
		} catch (UniformInterfaceException e) {
			throw new OlogException(e);
		} catch (IOException e) {
			throw new OlogException(e);
		}
=======
	public Collection<Attachment> listAttachments(final Long logId)
			throws OlogException {
		return wrappedSubmit(new Callable<Collection<Attachment>>() {

			@Override
			public Collection<Attachment> call() throws Exception {
				Collection<Attachment> allAttachments = new HashSet<Attachment>();
				XmlAttachments allXmlAttachments = service.path("attachments")
						.path(logId.toString())
						.accept(MediaType.APPLICATION_XML)
						.get(XmlAttachments.class);
				for (XmlAttachment xmlAttachment : allXmlAttachments
						.getAttachments()) {
					allAttachments.add(new Attachment(xmlAttachment));
				}
				return allAttachments;
			}

		});
	}

	@Override
	public InputStream getAttachment(final Long logId, String attachmentFileName) {
		try {
			ClientResponse response = service.path("attachments")
					.path(logId.toString()).path(attachmentFileName)
					.get(ClientResponse.class);
			return response.getEntity(InputStream.class);
		} catch (Exception e) {
		}
		return null;
>>>>>>> de4a38ae
	}

	@Override
	public Property getProperty(String property) throws OlogException {
		final String propertyName = property;
		return wrappedSubmit(new Callable<Property>() {

			@Override
			public Property call() throws Exception {
				return new Property(service.path("properties")
						.path(propertyName).accept(MediaType.APPLICATION_XML)
						.accept(MediaType.APPLICATION_JSON)
						.get(XmlProperty.class));
			}
		});
	}

	@Override
	public Log set(LogBuilder log) throws OlogException {
		Collection<Log> result = wrappedSubmit(new SetLogs(log));
		if (result.size() == 1) {
			return result.iterator().next();
		} else {
			throw new OlogException();
		}
	}

	@Override
	public Collection<Log> set(Collection<LogBuilder> logs)
			throws OlogException {
		return wrappedSubmit(new SetLogs(logs));
	}

	private class SetLogs implements Callable<Collection<Log>> {
		private Collection<LogBuilder> logs;

		public SetLogs(LogBuilder log) {
			this.logs = new ArrayList<LogBuilder>();
			this.logs.add(log);
		}

		public SetLogs(Collection<LogBuilder> logs) {
			this.logs = new ArrayList<LogBuilder>(logs);
		}

		@Override
		public Collection<Log> call() {
			XmlLogs xmlLogs = new XmlLogs();
			for (LogBuilder log : logs) {
				xmlLogs.getLogs().add(log.toXml());
			}
			ClientResponse clientResponse = service.path("logs")
					.accept(MediaType.APPLICATION_XML)
					.accept(MediaType.APPLICATION_JSON)
					.post(ClientResponse.class, xmlLogs);
			if (clientResponse.getStatus() < 300) {
				XmlLogs responseLogs = clientResponse.getEntity(XmlLogs.class);
				Collection<Log> returnLogs = new HashSet<Log>();
				for (XmlLog xmllog : responseLogs.getLogs()) {
					returnLogs.add(new Log(xmllog));
				}
				return Collections.unmodifiableCollection(returnLogs);
			} else
				throw new UniformInterfaceException(clientResponse);

		}
	}

	@Override
	public Tag set(TagBuilder tag) throws OlogException {
		return wrappedSubmit(new SetTag(tag));

	}

	@Override
	public Tag set(TagBuilder tag, Collection<Long> logIds)
			throws OlogException {
		return wrappedSubmit(new SetTag(tag, logIds));
	}

	private class SetTag implements Callable<Tag> {

		private TagBuilder tag;
		private Collection<Long> logIds;

		public SetTag(TagBuilder tag) {
			this.tag = tag;
			this.logIds = null;
		}

		public SetTag(TagBuilder tag, Long LogId) {
			this.tag = tag;
			this.logIds = new ArrayList<Long>();
			this.logIds.add(LogId);
		}

		public SetTag(TagBuilder tag, Collection<Long> logIds) {
			this.tag = tag;
			this.logIds = logIds;
		}

		@Override
		public Tag call() {
			XmlTag xmlTag = tag.toXml();
			if (logIds != null && logIds.size() > 0) {
				XmlLogs xmlLogs = new XmlLogs();
				for (Long logId : logIds) {
					xmlLogs.addXmlLog(new XmlLog(logId));
				}
				xmlTag.setXmlLogs(xmlLogs);
			}
			ClientResponse clientResponse = service.path("tags")
					.path(tag.toXml().getName())
					.accept(MediaType.APPLICATION_XML)
					.put(ClientResponse.class, xmlTag);
			if (clientResponse.getStatus() < 300)
				return new Tag(clientResponse.getEntity(XmlTag.class));
			else
				throw new UniformInterfaceException(clientResponse);
		}
	}

	@Override
	public Logbook set(LogbookBuilder logbook) throws OlogException {
		return wrappedSubmit(new SetLogbook(logbook));
	}

	@Override
	public Logbook set(LogbookBuilder logbook, Collection<Long> logIds)
			throws OlogException {
		return wrappedSubmit(new SetLogbook(logbook, logIds));

	}

	private class SetLogbook implements Callable<Logbook> {
		private final LogbookBuilder logbook;
		private final Collection<Long> logIds;

		SetLogbook(LogbookBuilder logbook) {
			this.logbook = logbook;
			this.logIds = null;
		}

		public SetLogbook(LogbookBuilder logbook, Collection<Long> logIds) {
			this.logbook = logbook;
			this.logIds = logIds;
		}

		@Override
		public Logbook call() {
			XmlLogbook xmlLogbook = logbook.toXml();
			if (logIds != null) {
				XmlLogs xmlLogs = new XmlLogs();
				for (Long logId : logIds) {
					xmlLogs.addXmlLog(new XmlLog(logId));
				}
				xmlLogbook.setXmlLogs(xmlLogs);
			}
			ClientResponse clientResponse = service.path("logbooks")
					.path(xmlLogbook.getName())
					.accept(MediaType.APPLICATION_XML)
					.accept(MediaType.APPLICATION_JSON)
					.put(ClientResponse.class, xmlLogbook);
			if (clientResponse.getStatus() < 300)
				return new Logbook(clientResponse.getEntity(XmlLogbook.class));
			else
				throw new UniformInterfaceException(clientResponse);
		}

	}

	@Override
	public Property set(PropertyBuilder property) {
		return wrappedSubmit(new SetProperty(property));
	}

	private class SetProperty implements Callable<Property> {
		private final PropertyBuilder property;

		SetProperty(PropertyBuilder property) {
			this.property = property;
		}

		@Override
		public Property call() throws Exception {
			XmlProperty xmlProperty = property.toXml();
			ClientResponse clientResponse = service.path("properties")
					.path(xmlProperty.getName())
					.accept(MediaType.APPLICATION_XML)
					.accept(MediaType.APPLICATION_JSON)
					.put(ClientResponse.class, xmlProperty);
			if (clientResponse.getStatus() < 300)
				return new Property(clientResponse.getEntity(XmlProperty.class));
			else
				throw new UniformInterfaceException(clientResponse);

		}

	}

	@Override
	public Log update(LogBuilder log) throws OlogException {
		return wrappedSubmit(new UpdateLog(log));
	}

	private class UpdateLog implements Callable<Log> {
		private final XmlLog log;

		public UpdateLog(LogBuilder log) {
			this.log = log.toXml();
		}

		@Override
		public Log call() throws Exception {
			ClientResponse clientResponse = service.path("logs")
					.path(String.valueOf(log.getId()))
					.accept(MediaType.APPLICATION_XML)
					.accept(MediaType.APPLICATION_JSON)
					.post(ClientResponse.class, log);
			if (clientResponse.getStatus() < 300)
				return new Log(clientResponse.getEntity(XmlLog.class));
			else
				throw new UniformInterfaceException(clientResponse);
		}
	}

	@Override
	public Collection<Log> update(Collection<LogBuilder> logs)
			throws OlogException {
		return null;
	}

	@Override
	public Property update(PropertyBuilder property) throws OlogException {
		final XmlProperty xmlProperty = property.toXml();
		return wrappedSubmit(new Callable<Property>() {
			@Override
			public Property call() throws Exception {
				ClientResponse clientResponse = service.path("properties")
						.path(xmlProperty.getName())
						.accept(MediaType.APPLICATION_XML)
						.accept(MediaType.APPLICATION_JSON)
						.post(ClientResponse.class, xmlProperty);
				if (clientResponse.getStatus() < 300)
					return new Property(
							clientResponse.getEntity(XmlProperty.class));
				else
					throw new UniformInterfaceException(clientResponse);

			}
		});
	}

	@Override
	public Tag update(TagBuilder tag, Long logId) throws OlogException {
		final XmlTag xmlTag = tag.toXml();
		final Long appendLogId = logId;
		return wrappedSubmit(new Callable<Tag>() {

			@Override
			public Tag call() {
				ClientResponse clientResponse = service.path("tags")
						.path(xmlTag.getName())
						.path(String.valueOf(appendLogId))
						.accept(MediaType.APPLICATION_XML)
						.accept(MediaType.APPLICATION_JSON)
						.put(ClientResponse.class);
				if (clientResponse.getStatus() < 300)
					return new Tag(clientResponse.getEntity(XmlTag.class));
				else
					throw new UniformInterfaceException(clientResponse);
			}

		});
	}

	@Override
	public Tag update(TagBuilder tag, Collection<Long> logIds)
			throws OlogException {
		final TagBuilder updateTag = tag;
		final Collection<Long> updateIds = logIds;
		return wrappedSubmit(new Callable<Tag>() {
			@Override
			public Tag call() {
				XmlTag xmlTag = updateTag.toXml();
				XmlLogs logs = new XmlLogs();
				for (Long logId : updateIds) {
					logs.addXmlLog(new XmlLog(logId));
				}
				xmlTag.setXmlLogs(logs);
				ClientResponse clientResponse = service.path("tags")
						.path(xmlTag.getName())
						.accept(MediaType.APPLICATION_XML)
						.accept(MediaType.APPLICATION_JSON)
						.post(ClientResponse.class, xmlTag);
				if (clientResponse.getStatus() < 300)
					return new Tag(clientResponse.getEntity(XmlTag.class));
				else
					throw new UniformInterfaceException(clientResponse);

			}
		});
	}

	@Override
	public Logbook update(LogbookBuilder logbook, final Long logId)
			throws OlogException {
		final XmlLogbook xmlLogbook = logbook.toXml();
		return wrappedSubmit(new Callable<Logbook>() {
			@Override
			public Logbook call() {
				ClientResponse clientResponse = service.path("logbooks")
						.path(xmlLogbook.getName()).path(logId.toString())
						.accept(MediaType.APPLICATION_XML)
						.accept(MediaType.APPLICATION_JSON)
						.put(ClientResponse.class);
				if (clientResponse.getStatus() < 300)
					return new Logbook(
							clientResponse.getEntity(XmlLogbook.class));
				else
					throw new UniformInterfaceException(clientResponse);
			}
		});
	}

	@Override
	public Logbook update(LogbookBuilder logbook, Collection<Long> logIds)
			throws OlogException {
		return wrappedSubmit(new UpdateLogBook(logbook, logIds));
	}

	private class UpdateLogBook implements Callable<Logbook> {
		private final LogbookBuilder logBook;
		private final Collection<Long> logIds;

		public UpdateLogBook(LogbookBuilder logBook) {
			this.logBook = logBook;
			this.logIds = null;
		}

		public UpdateLogBook(LogbookBuilder logBook, Collection<Long> logIds) {
			this.logBook = logBook;
			this.logIds = logIds;
		}

		@Override
		public Logbook call() {
			XmlLogbook xmlLogBook = this.logBook.toXml();
			if (this.logIds != null && this.logIds.size() > 0) {
				XmlLogs xmlLogs = new XmlLogs();
				for (Long logId : this.logIds) {
					xmlLogs.addXmlLog(new XmlLog(logId));
				}
				xmlLogBook.setXmlLogs(xmlLogs);
			}
			ClientResponse clientResponse = service.path("logbooks")
					.path(xmlLogBook.getName())
					.accept(MediaType.APPLICATION_XML)
					.accept(MediaType.APPLICATION_JSON)
					.post(ClientResponse.class, xmlLogBook);
			if (clientResponse.getStatus() < 300)
				return new Logbook(clientResponse.getEntity(XmlLogbook.class));
			else
				throw new UniformInterfaceException(clientResponse);
		}
	}

	@Override
	public Log update(PropertyBuilder property, Long logId)
			throws OlogException {
		final XmlProperty xmlProperty = property.toXml();
		final String updateLogId = logId.toString();
		return wrappedSubmit(new Callable<Log>() {
			@Override
			public Log call() throws Exception {
				ClientResponse clientResponse = service.path("properties")
						.path(xmlProperty.getName()).path(updateLogId)
						.accept(MediaType.APPLICATION_XML)
						.accept(MediaType.APPLICATION_JSON)
						.put(ClientResponse.class, xmlProperty);
				if (clientResponse.getStatus() < 300)
					return new Log(clientResponse.getEntity(XmlLog.class));
				else
					throw new UniformInterfaceException(clientResponse);
			}
		});

	}

	@Override
<<<<<<< HEAD
	public void add(File local, Long logId) throws OlogException {
		URI remote = UriBuilder.fromUri(getJCRBaseURI()).path("{arg1}")
				.path("{arg2}").build(logId, local.getName());
		URI remoteThumb = UriBuilder.fromUri(getJCRBaseURI())
				.path("thumbnails").path("{arg1}").path("{arg2}")
				.build(logId, local.getName());
		URI remoteDir = UriBuilder.fromUri(getJCRBaseURI()).path("{arg1}")
				.build(logId);
		URI remoteThumbDir = UriBuilder.fromUri(getJCRBaseURI())
				.path("thumbnails").path("{arg1}").build(logId);
		final int ndx = local.getName().lastIndexOf(".");
		final String extension = local.getName().substring(ndx + 1);
		DavMethod mkCol = new MkColMethod(remoteDir.toASCIIString());
		DavMethod mkColThumb = new MkColMethod(remoteThumbDir.toASCIIString());
		PutMethod putM = new PutMethod(remote.toASCIIString());
		PutMethod putMThumb = new PutMethod(remoteThumb.toASCIIString());
		try {
			PropFindMethod propM = new PropFindMethod(remoteDir.toASCIIString());
			webdav.executeMethod(propM);
			if (!propM.succeeded())
				webdav.executeMethod(mkCol);
			propM.releaseConnection();
			mkCol.releaseConnection();
		} catch (IOException ex) {
			throw new OlogException(ex);
		}
		try {
			FileInputStream fis = new FileInputStream(local);
			RequestEntity requestEntity = new InputStreamRequestEntity(fis);
			putM.setRequestEntity(requestEntity);
			webdav.executeMethod(putM);
			putM.releaseConnection();
			// If image add thumbnail
			if ((extension.equals("jpeg") || extension.equals("jpg")
					|| extension.equals("gif") || extension.equals("png"))) {
				PropFindMethod propMThumb = new PropFindMethod(
						remoteThumbDir.toASCIIString());
				webdav.executeMethod(propMThumb);
				if (!propMThumb.succeeded())
					webdav.executeMethod(mkColThumb);
				propMThumb.releaseConnection();
				mkColThumb.releaseConnection();
				ByteArrayOutputStream outputStream = new ByteArrayOutputStream();
				Thumbnails.of(local).size(80, 80).outputFormat("jpg")
						.toOutputStream(outputStream);
				InputStream fis2 = new ByteArrayInputStream(
						outputStream.toByteArray());
				RequestEntity requestEntity2 = new InputStreamRequestEntity(
						fis2);
				putMThumb.setRequestEntity(requestEntity2);
				webdav.executeMethod(putMThumb);
				putMThumb.releaseConnection();

			}
		} catch (IOException e) {
			throw new OlogException(e);
		}
=======
	public Attachment add(File local, Long logId) throws OlogException {
		FormDataMultiPart form = new FormDataMultiPart();
		form.bodyPart(new FileDataBodyPart("file", local));
		XmlAttachment xmlAttachment = service.path("attachments")
				.path(logId.toString()).type(MediaType.MULTIPART_FORM_DATA)
				.type(MediaType.MULTIPART_FORM_DATA_TYPE)
				.accept(MediaType.APPLICATION_XML)
				.post(XmlAttachment.class, form);

		return new Attachment(xmlAttachment);
>>>>>>> de4a38ae
	}

	@Override
	public Log findLogById(final Long logId) {
		return wrappedSubmit(new Callable<Log>() {

			@Override
			public Log call() throws Exception {
				XmlLog xmlLog = service.path("logs").path(logId.toString())
						.accept(MediaType.APPLICATION_XML)
						.accept(MediaType.APPLICATION_JSON).get(XmlLog.class);
				return new Log(xmlLog);
			}

		});
	}

	@Override
	public Collection<Log> findLogsBySearch(String pattern)
			throws OlogException {
		return wrappedSubmit(new FindLogs("search", pattern));
	}

	@Override
	public Collection<Log> findLogsByTag(String pattern) throws OlogException {
		return wrappedSubmit(new FindLogs("tag", pattern));
	}

	@Override
	public Collection<Log> findLogsByLogbook(String logbook)
			throws OlogException {
		return wrappedSubmit(new FindLogs("logbook", logbook));
	}

	@Override
	public Collection<Log> findLogsByProperty(String propertyName)
			throws OlogException {
		return wrappedSubmit(new FindLogs("property", propertyName));
	}

	@Override
	public Collection<Log> findLogsByProperty(String propertyName,
			String attributeName, String attributeValue) throws OlogException {
		MultivaluedMap<String, String> mMap = new MultivaluedMapImpl();
		mMap.putSingle(propertyName + "." + attributeName, attributeValue);
		return wrappedSubmit(new FindLogs(mMap));
	}

	@Override
	public Collection<Log> findLogs(Map<String, String> map)
			throws OlogException {
		return wrappedSubmit(new FindLogs(map));
	}

	@Override
	public Collection<Log> findLogs(MultivaluedMap<String, String> map)
			throws OlogException {
		return wrappedSubmit(new FindLogs(map));
	}

	private class FindLogs implements Callable<Collection<Log>> {

		private final MultivaluedMap<String, String> map;

		public FindLogs(String queryParameter, String pattern) {
			MultivaluedMap<String, String> mMap = new MultivaluedMapImpl();
			mMap.putSingle(queryParameter, pattern);
			this.map = mMap;
		}

		public FindLogs(MultivaluedMap<String, String> map) {
			this.map = map;
		}

		public FindLogs(Map<String, String> map) {
			MultivaluedMap<String, String> mMap = new MultivaluedMapImpl();
			Iterator<Map.Entry<String, String>> itr = map.entrySet().iterator();
			while (itr.hasNext()) {
				Map.Entry<String, String> entry = itr.next();
				mMap.put(entry.getKey(),
						Arrays.asList(entry.getValue().split(",")));
			}
			this.map = mMap;
		}

		@Override
		public Collection<Log> call() throws Exception {
			Collection<Log> logs = new HashSet<Log>();
			XmlLogs xmlLogs = service.path("logs").queryParams(map)
					.accept(MediaType.APPLICATION_XML)
					.accept(MediaType.APPLICATION_JSON).get(XmlLogs.class);
			for (XmlLog xmllog : xmlLogs.getLogs()) {
				logs.add(new Log(xmllog));
			}
			return Collections.unmodifiableCollection(logs);
		}

	}

	@Override
	public void deleteTag(String tag) throws OlogException {
		final String deleteTag = tag;
		wrappedSubmit(new Runnable() {

			@Override
			public void run() {
				service.path("tags").path(deleteTag)
						.accept(MediaType.APPLICATION_XML)
						.accept(MediaType.APPLICATION_JSON).delete();
			}
		});

	}

	@Override
	public void deleteLogbook(String logbook) throws OlogException {
		final String logbookName = logbook;
		wrappedSubmit(new Runnable() {

			@Override
			public void run() {
				service.path("logbooks").path(logbookName)
						.accept(MediaType.APPLICATION_XML)
						.accept(MediaType.APPLICATION_JSON).delete();
			}

		});
	}

	@Override
	public void deleteProperty(String property) throws OlogException {
		final String propertyName = property;
		wrappedSubmit(new Runnable() {

			@Override
			public void run() {
				service.path("properties").path(propertyName)
						.accept(MediaType.TEXT_XML)
						.accept(MediaType.APPLICATION_JSON)
						.delete(new XmlProperty(propertyName));
			}
		});
	}

	@Override
	public void delete(LogBuilder log) throws OlogException {
		delete(log.build().getId());
	}

	@Override
	public void delete(Long logId) throws OlogException {
		final Long deleteLogId = logId;
		wrappedSubmit(new Runnable() {
			@Override
			public void run() {
				service.path("logs").path(String.valueOf(deleteLogId))
						.accept(MediaType.APPLICATION_XML)
						.accept(MediaType.APPLICATION_JSON).delete();
			}
		});
	}

	@Deprecated
	@Override
	public void delete(Collection<Log> logs) throws OlogException {
		final Collection<Long> logIds = LogUtil.getLogIds(logs);
		wrappedSubmit(new Runnable() {
			@Override
			public void run() {
				for (Long logId : logIds) {
					service.path("logs").path(logId.toString())
							.accept(MediaType.APPLICATION_XML)
							.accept(MediaType.APPLICATION_JSON).delete();
				}
			}
		});

	}

	@Override
<<<<<<< HEAD
	public void delete(final TagBuilder tag, final Long logId) throws OlogException {
		wrappedSubmit(new Runnable() {
			@Override
			public void run() {
				service.path("tags").path(tag.build().getName()).path(logId.toString())
						.accept(MediaType.TEXT_XML)
=======
	public void delete(final TagBuilder tag, final Long logId)
			throws OlogException {
		wrappedSubmit(new Runnable() {
			@Override
			public void run() {
				service.path("tags").path(tag.build().getName())
						.path(logId.toString()).accept(MediaType.TEXT_XML)
>>>>>>> de4a38ae
						.accept(MediaType.APPLICATION_JSON).delete();
			}
		});
	}

	@Override
	public void delete(TagBuilder tag, Collection<Long> logIds)
			throws OlogException {
		// TODO Auto-generated method stub

	}

	@Override
<<<<<<< HEAD
	public void delete(final LogbookBuilder logbook, final Long logId) throws OlogException {
		wrappedSubmit(new Runnable() {
			@Override
			public void run() {
				service.path("logbooks").path(logbook.build().getName()).path(logId.toString())
						.accept(MediaType.TEXT_XML)
=======
	public void delete(final LogbookBuilder logbook, final Long logId)
			throws OlogException {
		wrappedSubmit(new Runnable() {
			@Override
			public void run() {
				service.path("logbooks").path(logbook.build().getName())
						.path(logId.toString()).accept(MediaType.TEXT_XML)
>>>>>>> de4a38ae
						.accept(MediaType.APPLICATION_JSON).delete();
			}
		});
	}

	@Override
	public void delete(LogbookBuilder logbook, Collection<Long> logIds)
			throws OlogException {
		// TODO Auto-generated method stub

	}

	@Override
	public void delete(final PropertyBuilder property, final Long logId)
			throws OlogException {
		wrappedSubmit(new Runnable() {
			@Override
			public void run() {
<<<<<<< HEAD
				service.path("properties").path(property.build().getName()).path(logId.toString())
						.accept(MediaType.TEXT_XML)
						.accept(MediaType.APPLICATION_JSON).delete(property.toXml());
=======
				service.path("properties").path(property.build().getName())
						.path(logId.toString()).accept(MediaType.TEXT_XML)
						.accept(MediaType.APPLICATION_JSON)
						.delete(property.toXml());
>>>>>>> de4a38ae
			}
		});
	}

	@Override
	public void delete(PropertyBuilder property, Collection<Long> logIds)
			throws OlogException {
		// TODO Auto-generated method stub

	}

	@Override
	public void delete(final String fileName, final Long logId) {
		wrappedSubmit(new Runnable() {
			@Override
			public void run() {
<<<<<<< HEAD
				URI remote = UriBuilder.fromUri(getJCRBaseURI()).path("{arg1}")
						.path("{arg2}").build(logId, fileName);
				service.uri(remote).accept(MediaType.APPLICATION_XML)
=======
				service.path("attachments").path(logId.toString())
						.path(fileName).accept(MediaType.TEXT_XML)
>>>>>>> de4a38ae
						.accept(MediaType.APPLICATION_JSON).delete();
			}
		});
	}

	private <T> T wrappedSubmit(Callable<T> callable) {
		try {
			return this.executor.submit(callable).get();
		} catch (InterruptedException e) {
			throw new RuntimeException(e);
		} catch (ExecutionException e) {
			if (e.getCause() != null
					&& e.getCause() instanceof UniformInterfaceException) {
				throw new OlogException(
						(UniformInterfaceException) e.getCause());
			}
			throw new RuntimeException(e);
		}
	}

	private void wrappedSubmit(Runnable runnable) {
		try {
			this.executor.submit(runnable).get(60, TimeUnit.SECONDS);
		} catch (ExecutionException e) {
			if (e.getCause() != null
					&& e.getCause() instanceof UniformInterfaceException) {
				throw new OlogException(
						(UniformInterfaceException) e.getCause());
			}
			throw new RuntimeException(e);
		} catch (Exception e) {
			throw new RuntimeException(e);
		}
	}
}<|MERGE_RESOLUTION|>--- conflicted
+++ resolved
@@ -1,27 +1,15 @@
 package edu.msu.nscl.olog.api;
 
-<<<<<<< HEAD
-import java.io.ByteArrayInputStream;
-import java.io.ByteArrayOutputStream;
-=======
->>>>>>> de4a38ae
 import java.io.File;
 import java.io.FileInputStream;
 import java.io.IOException;
 import java.io.InputStream;
-<<<<<<< HEAD
-import java.net.URI;
-import java.security.KeyManagementException;
-import java.security.NoSuchAlgorithmException;
-import java.security.Provider.Service;
-=======
 import java.net.MalformedURLException;
 import java.net.URI;
 import java.security.KeyManagementException;
 import java.security.NoSuchAlgorithmException;
 import java.security.cert.CertificateException;
 import java.security.cert.X509Certificate;
->>>>>>> de4a38ae
 import java.util.ArrayList;
 import java.util.Arrays;
 import java.util.Collection;
@@ -29,10 +17,6 @@
 import java.util.HashSet;
 import java.util.Iterator;
 import java.util.Map;
-<<<<<<< HEAD
-import java.util.Set;
-=======
->>>>>>> de4a38ae
 import java.util.concurrent.Callable;
 import java.util.concurrent.ExecutionException;
 import java.util.concurrent.ExecutorService;
@@ -41,41 +25,15 @@
 import java.util.logging.Logger;
 
 import javax.net.ssl.HostnameVerifier;
-<<<<<<< HEAD
-import javax.net.ssl.SSLContext;
-import javax.net.ssl.SSLSession;
-import javax.net.ssl.TrustManager;
-=======
 import javax.net.ssl.HttpsURLConnection;
 import javax.net.ssl.SSLContext;
 import javax.net.ssl.SSLSession;
 import javax.net.ssl.TrustManager;
 import javax.net.ssl.X509TrustManager;
->>>>>>> de4a38ae
 import javax.ws.rs.core.MediaType;
 import javax.ws.rs.core.MultivaluedMap;
 import javax.ws.rs.core.UriBuilder;
 
-<<<<<<< HEAD
-import net.coobird.thumbnailator.Thumbnails;
-
-import org.apache.commons.httpclient.Credentials;
-import org.apache.commons.httpclient.HttpClient;
-import org.apache.commons.httpclient.UsernamePasswordCredentials;
-import org.apache.commons.httpclient.auth.AuthScope;
-import org.apache.commons.httpclient.methods.InputStreamRequestEntity;
-import org.apache.commons.httpclient.methods.RequestEntity;
-import org.apache.jackrabbit.webdav.DavConstants;
-import org.apache.jackrabbit.webdav.DavException;
-import org.apache.jackrabbit.webdav.MultiStatus;
-import org.apache.jackrabbit.webdav.MultiStatusResponse;
-import org.apache.jackrabbit.webdav.client.methods.DavMethod;
-import org.apache.jackrabbit.webdav.client.methods.MkColMethod;
-import org.apache.jackrabbit.webdav.client.methods.PropFindMethod;
-import org.apache.jackrabbit.webdav.client.methods.PutMethod;
-
-=======
->>>>>>> de4a38ae
 import com.sun.jersey.api.client.Client;
 import com.sun.jersey.api.client.ClientResponse;
 import com.sun.jersey.api.client.UniformInterfaceException;
@@ -83,17 +41,11 @@
 import com.sun.jersey.api.client.config.ClientConfig;
 import com.sun.jersey.api.client.config.DefaultClientConfig;
 import com.sun.jersey.api.client.filter.HTTPBasicAuthFilter;
-<<<<<<< HEAD
-import com.sun.jersey.client.apache.ApacheHttpClient;
-import com.sun.jersey.client.urlconnection.HTTPSProperties;
-import com.sun.jersey.core.util.MultivaluedMapImpl;
-=======
 import com.sun.jersey.client.urlconnection.HTTPSProperties;
 import com.sun.jersey.core.util.MultivaluedMapImpl;
 import com.sun.jersey.multipart.FormDataMultiPart;
 import com.sun.jersey.multipart.file.FileDataBodyPart;
 import com.sun.jersey.multipart.impl.MultiPartWriter;
->>>>>>> de4a38ae
 
 /**
  * 
@@ -103,13 +55,7 @@
  */
 public class OlogClientImpl implements OlogClient {
 	private final WebResource service;
-<<<<<<< HEAD
-	private final HttpClient webdav;
 	private final ExecutorService executor;
-	private final URI ologJCRBaseURI;
-=======
-	private final ExecutorService executor;
->>>>>>> de4a38ae
 
 	/**
 	 * Builder Class to help create a olog client.
@@ -121,11 +67,6 @@
 		// required
 		private URI ologURI = null;
 
-<<<<<<< HEAD
-		private URI ologJCRURI;
-
-=======
->>>>>>> de4a38ae
 		// optional
 		private boolean withHTTPAuthentication = false;
 
@@ -143,19 +84,10 @@
 		private OlogProperties properties = new OlogProperties();
 
 		private static final String DEFAULT_OLOG_URL = "http://localhost:8080/Olog/resources"; //$NON-NLS-1$
-<<<<<<< HEAD
-		private static final String DEFAULT_OLOG_JCR_URL = "http://localhost:8080/Olog/repository";
-=======
->>>>>>> de4a38ae
 
 		private OlogClientBuilder() {
 			this.ologURI = URI.create(this.properties.getPreferenceValue(
 					"olog_url", DEFAULT_OLOG_URL));
-<<<<<<< HEAD
-			this.ologJCRURI = URI.create(this.properties.getPreferenceValue(
-					"olog_jcr_url", DEFAULT_OLOG_JCR_URL));
-=======
->>>>>>> de4a38ae
 			this.protocol = this.ologURI.getScheme();
 		}
 
@@ -197,31 +129,6 @@
 		}
 
 		/**
-<<<<<<< HEAD
-		 * Set the jcr url to be used for the attachment repository.
-		 * 
-		 * @param username
-		 * @return {@link OlogClientBuilder}
-		 */
-		public OlogClientBuilder jcrURI(URI jcrURI) {
-			this.ologJCRURI = jcrURI;
-			return this;
-		}
-
-		/**
-		 * Set the jcr url to be used for the attachment repository.
-		 * 
-		 * @param username
-		 * @return {@link OlogClientBuilder}
-		 */
-		public OlogClientBuilder jcrURI(String jcrURI) {
-			this.ologJCRURI = UriBuilder.fromUri(jcrURI).build();
-			return this;
-		}
-
-		/**
-=======
->>>>>>> de4a38ae
 		 * Enable of Disable the HTTP authentication on the client connection.
 		 * 
 		 * @param withHTTPAuthentication
@@ -326,15 +233,9 @@
 					"username", "username");
 			this.password = ifNullReturnPreferenceValue(this.password,
 					"password", "password");
-<<<<<<< HEAD
-			return new OlogClientImpl(this.ologURI, this.ologJCRURI,
-					this.clientConfig, this.withHTTPAuthentication,
-					this.username, this.password, this.executor);
-=======
 			return new OlogClientImpl(this.ologURI, this.clientConfig,
 					this.withHTTPAuthentication, this.username, this.password,
 					this.executor);
->>>>>>> de4a38ae
 		}
 
 		private String ifNullReturnPreferenceValue(String value, String key,
@@ -348,43 +249,19 @@
 
 	}
 
-<<<<<<< HEAD
-	private OlogClientImpl(URI ologURI, URI ologJCRURI, ClientConfig config,
-			boolean withHTTPBasicAuthFilter, String username, String password,
-			ExecutorService executor) {
-		this.ologJCRBaseURI = ologJCRURI;
-		this.executor = executor;
-=======
 	private OlogClientImpl(URI ologURI, ClientConfig config,
 			boolean withHTTPBasicAuthFilter, String username, String password,
 			ExecutorService executor) {
 		this.executor = executor;
 		config.getClasses().add(MultiPartWriter.class);
->>>>>>> de4a38ae
 		Client client = Client.create(config);
 		if (withHTTPBasicAuthFilter) {
 			client.addFilter(new HTTPBasicAuthFilter(username, password));
 		}
 		client.addFilter(new RawLoggingFilter(Logger
 				.getLogger(OlogClientImpl.class.getName())));
-<<<<<<< HEAD
-		service = client.resource(UriBuilder.fromUri(ologURI).build());
-
-		ApacheHttpClient client2Apache = ApacheHttpClient.create(config);
-		webdav = client2Apache.getClientHandler().getHttpClient();
-		webdav.getHostConfiguration().setHost(getJCRBaseURI().getHost(), 8181);
-		Credentials credentials = new UsernamePasswordCredentials(username,
-				password);
-		webdav.getState().setCredentials(AuthScope.ANY, credentials);
-		webdav.getParams().setAuthenticationPreemptive(true);
-	}
-
-	private URI getJCRBaseURI() {
-		return this.ologJCRBaseURI;
-=======
 		client.setFollowRedirects(true);
 		service = client.resource(UriBuilder.fromUri(ologURI).build());
->>>>>>> de4a38ae
 	}
 
 	@Override
@@ -475,34 +352,6 @@
 	}
 
 	@Override
-<<<<<<< HEAD
-	public Collection<String> getAttachments(Long logId) throws OlogException,
-			DavException {
-		Collection<String> allFiles = new HashSet<String>();
-		try {
-			URI remote = UriBuilder.fromUri(getJCRBaseURI()).path("{arg1}/")
-					.build(logId);
-			DavMethod pFind = new PropFindMethod(remote.toASCIIString(),
-					DavConstants.PROPFIND_ALL_PROP, DavConstants.DEPTH_1);
-			webdav.executeMethod(pFind);
-			MultiStatus multiStatus = pFind.getResponseBodyAsMultiStatus();
-			MultiStatusResponse[] responses = multiStatus.getResponses();
-			MultiStatusResponse currResponse;
-
-			for (int i = 0; i < responses.length; i++) {
-				currResponse = responses[i];
-				if (!currResponse.getHref().endsWith("/")) {
-					allFiles.add(currResponse.getHref());
-				}
-			}
-			pFind.releaseConnection();
-			return allFiles;
-		} catch (UniformInterfaceException e) {
-			throw new OlogException(e);
-		} catch (IOException e) {
-			throw new OlogException(e);
-		}
-=======
 	public Collection<Attachment> listAttachments(final Long logId)
 			throws OlogException {
 		return wrappedSubmit(new Callable<Collection<Attachment>>() {
@@ -534,7 +383,6 @@
 		} catch (Exception e) {
 		}
 		return null;
->>>>>>> de4a38ae
 	}
 
 	@Override
@@ -925,65 +773,6 @@
 	}
 
 	@Override
-<<<<<<< HEAD
-	public void add(File local, Long logId) throws OlogException {
-		URI remote = UriBuilder.fromUri(getJCRBaseURI()).path("{arg1}")
-				.path("{arg2}").build(logId, local.getName());
-		URI remoteThumb = UriBuilder.fromUri(getJCRBaseURI())
-				.path("thumbnails").path("{arg1}").path("{arg2}")
-				.build(logId, local.getName());
-		URI remoteDir = UriBuilder.fromUri(getJCRBaseURI()).path("{arg1}")
-				.build(logId);
-		URI remoteThumbDir = UriBuilder.fromUri(getJCRBaseURI())
-				.path("thumbnails").path("{arg1}").build(logId);
-		final int ndx = local.getName().lastIndexOf(".");
-		final String extension = local.getName().substring(ndx + 1);
-		DavMethod mkCol = new MkColMethod(remoteDir.toASCIIString());
-		DavMethod mkColThumb = new MkColMethod(remoteThumbDir.toASCIIString());
-		PutMethod putM = new PutMethod(remote.toASCIIString());
-		PutMethod putMThumb = new PutMethod(remoteThumb.toASCIIString());
-		try {
-			PropFindMethod propM = new PropFindMethod(remoteDir.toASCIIString());
-			webdav.executeMethod(propM);
-			if (!propM.succeeded())
-				webdav.executeMethod(mkCol);
-			propM.releaseConnection();
-			mkCol.releaseConnection();
-		} catch (IOException ex) {
-			throw new OlogException(ex);
-		}
-		try {
-			FileInputStream fis = new FileInputStream(local);
-			RequestEntity requestEntity = new InputStreamRequestEntity(fis);
-			putM.setRequestEntity(requestEntity);
-			webdav.executeMethod(putM);
-			putM.releaseConnection();
-			// If image add thumbnail
-			if ((extension.equals("jpeg") || extension.equals("jpg")
-					|| extension.equals("gif") || extension.equals("png"))) {
-				PropFindMethod propMThumb = new PropFindMethod(
-						remoteThumbDir.toASCIIString());
-				webdav.executeMethod(propMThumb);
-				if (!propMThumb.succeeded())
-					webdav.executeMethod(mkColThumb);
-				propMThumb.releaseConnection();
-				mkColThumb.releaseConnection();
-				ByteArrayOutputStream outputStream = new ByteArrayOutputStream();
-				Thumbnails.of(local).size(80, 80).outputFormat("jpg")
-						.toOutputStream(outputStream);
-				InputStream fis2 = new ByteArrayInputStream(
-						outputStream.toByteArray());
-				RequestEntity requestEntity2 = new InputStreamRequestEntity(
-						fis2);
-				putMThumb.setRequestEntity(requestEntity2);
-				webdav.executeMethod(putMThumb);
-				putMThumb.releaseConnection();
-
-			}
-		} catch (IOException e) {
-			throw new OlogException(e);
-		}
-=======
 	public Attachment add(File local, Long logId) throws OlogException {
 		FormDataMultiPart form = new FormDataMultiPart();
 		form.bodyPart(new FileDataBodyPart("file", local));
@@ -994,7 +783,6 @@
 				.post(XmlAttachment.class, form);
 
 		return new Attachment(xmlAttachment);
->>>>>>> de4a38ae
 	}
 
 	@Override
@@ -1175,14 +963,6 @@
 	}
 
 	@Override
-<<<<<<< HEAD
-	public void delete(final TagBuilder tag, final Long logId) throws OlogException {
-		wrappedSubmit(new Runnable() {
-			@Override
-			public void run() {
-				service.path("tags").path(tag.build().getName()).path(logId.toString())
-						.accept(MediaType.TEXT_XML)
-=======
 	public void delete(final TagBuilder tag, final Long logId)
 			throws OlogException {
 		wrappedSubmit(new Runnable() {
@@ -1190,7 +970,6 @@
 			public void run() {
 				service.path("tags").path(tag.build().getName())
 						.path(logId.toString()).accept(MediaType.TEXT_XML)
->>>>>>> de4a38ae
 						.accept(MediaType.APPLICATION_JSON).delete();
 			}
 		});
@@ -1204,14 +983,6 @@
 	}
 
 	@Override
-<<<<<<< HEAD
-	public void delete(final LogbookBuilder logbook, final Long logId) throws OlogException {
-		wrappedSubmit(new Runnable() {
-			@Override
-			public void run() {
-				service.path("logbooks").path(logbook.build().getName()).path(logId.toString())
-						.accept(MediaType.TEXT_XML)
-=======
 	public void delete(final LogbookBuilder logbook, final Long logId)
 			throws OlogException {
 		wrappedSubmit(new Runnable() {
@@ -1219,7 +990,6 @@
 			public void run() {
 				service.path("logbooks").path(logbook.build().getName())
 						.path(logId.toString()).accept(MediaType.TEXT_XML)
->>>>>>> de4a38ae
 						.accept(MediaType.APPLICATION_JSON).delete();
 			}
 		});
@@ -1238,16 +1008,10 @@
 		wrappedSubmit(new Runnable() {
 			@Override
 			public void run() {
-<<<<<<< HEAD
-				service.path("properties").path(property.build().getName()).path(logId.toString())
-						.accept(MediaType.TEXT_XML)
-						.accept(MediaType.APPLICATION_JSON).delete(property.toXml());
-=======
 				service.path("properties").path(property.build().getName())
 						.path(logId.toString()).accept(MediaType.TEXT_XML)
 						.accept(MediaType.APPLICATION_JSON)
 						.delete(property.toXml());
->>>>>>> de4a38ae
 			}
 		});
 	}
@@ -1264,14 +1028,8 @@
 		wrappedSubmit(new Runnable() {
 			@Override
 			public void run() {
-<<<<<<< HEAD
-				URI remote = UriBuilder.fromUri(getJCRBaseURI()).path("{arg1}")
-						.path("{arg2}").build(logId, fileName);
-				service.uri(remote).accept(MediaType.APPLICATION_XML)
-=======
 				service.path("attachments").path(logId.toString())
 						.path(fileName).accept(MediaType.TEXT_XML)
->>>>>>> de4a38ae
 						.accept(MediaType.APPLICATION_JSON).delete();
 			}
 		});
