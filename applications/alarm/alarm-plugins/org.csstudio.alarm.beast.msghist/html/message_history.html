<html>
<head>
<title>Message History</title>
<link rel="stylesheet" href="../../PRODUCT_PLUGIN/book.css"
<<<<<<< HEAD
	type="text/css"></link>
=======
    type="text/css"></link>
>>>>>>> 8e6b6646
</head>

<body>

<<<<<<< HEAD
	<h1>Message History</h1>

	<ol>
		<li><a href="#overview">Overview</a></li>
		<li><a href="#properties">Properties</a></li>
		<li><a href="#setting">Setting Start/End Time and Filter</a></li>
		<li><a href="#refresh">Automatic/manual refresh</a></li>
		<li><a href="#preference">Preferences Configuration</a></li>
	</ol>

	<h2>Overview</h2>
	<a name="#overview"> </a> The Message History provides a tabular view
	of the CSS message log. It lists events from the alarm system as well
	as other CSS applications, identified by a Message TYPE.
	<ul>
		<li>TYPE="alarm":
			<ul>
				<li>A new alarm triggered</li>
				<li>The state of an alarm changed</li>
				<li>Operator acknowledged/un-acknowledged an alarm</li>
				<li>Alarm system related operation, for example: set the PV
					configuration</li>
			</ul>
		</li>

		<li>TYPE="talk":
			<ul>
				<li>An annunciation was generated</li>
			</ul>
		</li>

		<li>TYPE="log":
			<ul>
				<li>Informational messages: Application started, ...</li>
				<li>Application Error messages</li>
			</ul>
		</li>
	</ul>
	You can open the Message History View via the menu item

	<pre>CSS/Alarm/Message History</pre>

	<img alt="Message History" src="msghist_01.png" />


	<h2>Properties</h2>
	<a name="#properties"> </a> Each Message has several Properties,
	depending on the message type.
	<p>Per default, messages are listed by time, but you can sort on
		any Property by clicking the corresponding column header. Click again
		to sort in the "other" direction (ascending, descending).</p>
	<p>If you double-click a Message, the "Properties" View will
		display all the Properties of a Message, including those that might
		not be listed in the table.</p>
	<p>Explanation of most Properties:</p>
	<ul>
		<li><b>ID</b>: Message identifier in the database.</li>
		<li><b>TIME</b>: Time when the event was logged to the database.</li>
		<li><b>DELTA</b>: Elapsed time from one event to next event.</li>
		<li><b>TYPE</b>: Type of the event.</li>
		<li><b>TEXT</b>: Informational text that describes the event.</li>
		<li><b>NAME</b>: For an event related to a PV, this is the name
			of the PV. For error messages, this is the source code function which
			detected the error.</li>
		<li><b>SEVERITY</b>: Severity of the alarm (OK, MINOR, MAJOR,
			INVALID) or error message (DEBUG, WARN, INFO, ERROR, FATAL).</li>
		<li><b>STATUS</b>: Alarm status message.</li>
		<li><b>CURRENT_SEVERITY</b>: Current Severity of the PV which
			triggered an alarm.</li>
		<li><b>VALUE</b>:Value of the PV triggered the alarm.</li>
		<li><b>CREATETIME</b>: When the event was created.</li>
		<li><b>EVENTTIME</b>: For an alarm event, this is the time when
			the alarm in this severity was generated. ACK or Un-ACK will be
			ignored in this case.</li>
		<li><b>USER</b>: The user who was running the application that
			produced the event.</li>
		<li><b>HOST</b>: The host machine on which the application that
			produced the event was running.</li>
		<li><b>APPLICATION-ID</b>: The name of the application which
			produced the event.</li>
		<li><b>CLASS &amp; FILENAME</b>: the class name and source file
			name from where the event was generated. These two properties are
			used for debug purpose.</li>
	</ul>

	<h2>Setting Start/End Time and Filter</h2>
	<a name="#setting"> </a>
	<p>By clicking the "Times" button, a dialog will allow you to
		specify the start and end time of the displayed message history.</p>
	<p>Note that there is an internal limit to the amount of messages
		retrieved from the database to prevent excessive memory consumption:
		There might be more messages between the last displayed message and
		the selected "end" time!</p>
	<p>By clicking the "Filter" button, you can set the rule in
		filtering the messages you are interested in. You can select the
		property and set its desired value. There are up to five properties
		you can set. The value patterns support SQL wildcards '%, '_'.</p>
	<p>For example, filtering on TYPE="alarm" and NAME="%Vac%" will
		show only alarm messages for PVs with "Vac" in their name for the
		selected time range.</p>
	<h2>Automatic Refresh</h2>
	<a name="#refresh"> </a>
	<p>
		Preference settings allow to set auto-refresh period in seconds to
		reload message history view from RDB. When the refresh period is > 0
		second, then a RDB request will be triggered periodically to display
		the new messages. If this period is set to 0 or if the end time is not
		set to "now", there is no automatic refresh. It possible to force a
		refresh using panel button "manual refresh" <img
			src="../icons/refresh.gif" alt="" />. Finally, it is possible to pause
		the auto-refresh using the pause button <img src="../icons/pause.gif"
			alt="" /> .
	</p>
	<h2>Preference Settings</h2>
	<a name="#preference"> </a>
	<p>Preference settings determine where the message history is
		obtained and how it is displayed. The preferences configuration panel
		can be opened via the menu</p>
	<pre>CSS/Preferences...,</pre>
	then navigating to
	<pre>CSS Applications/Alarm/Message History.</pre>

	<img src="msghist_preferences_01.png"
		alt="Message History Preferences Configuration" />


	<ul>
		<li>RDB URL: Database which holds the message log.</li>

		<li>User: User name to access the database.</li>

		<li>Password: Password for the user.</li>

		<li>Schema: Schema name in the database.</li>

		<li>Start time: Start time used to filter on message history</li>

		<li>Auto refresh period: Refresh period to reload message history
			from db</li>

		<li>Max. retrieved properties: To prevent excessive memory
			consumption, the number of displayed messages is restricted based on
			the total count of message properties.<br> If the currently
			selected time range and filters result in reaching this limit, the
			list of messages will start and end with an internal message
			"Suppressing more messages, reached ... properties".<br> When
			you see this message, adjust the time range or filter settings to
			narrow the list of messages to those of actual concern, or update
			this preference setting, remaining aware of the possible memory
			consumption consequences.
		</li>

		<li>Message Property Columns: List of displayed Table Columns
			(Message Property, widths, weight).</li>
	</ul>
=======
    <h1>Message History</h1>

    <ol>
        <li><a href="#overview">Overview</a></li>
        <li><a href="#properties">Properties</a></li>
        <li><a href="#setting">Setting Start/End Time and Filter</a></li>
        <li><a href="#refresh">Automatic/manual refresh</a></li>
        <li><a href="#preference">Preferences Configuration</a></li>
    </ol>

    <h2>Overview</h2>
    <a name="#overview"> </a> The Message History provides a tabular view
    of the CSS message log. It lists events from the alarm system as well
    as other CSS applications, identified by a Message TYPE.
    <ul>
        <li>TYPE="alarm":
            <ul>
                <li>A new alarm triggered</li>
                <li>The state of an alarm changed</li>
                <li>Operator acknowledged/un-acknowledged an alarm</li>
                <li>Alarm system related operation, for example: set the PV
                    configuration</li>
            </ul>
        </li>

        <li>TYPE="talk":
            <ul>
                <li>An annunciation was generated</li>
            </ul>
        </li>

        <li>TYPE="log":
            <ul>
                <li>Informational messages: Application started, ...</li>
                <li>Application Error messages</li>
            </ul>
        </li>
    </ul>
    You can open the Message History View via the menu item

    <pre>CSS/Alarm/Message History</pre>

    <img alt="Message History" src="msghist_01.png" />


    <h2>Properties</h2>
    <a name="#properties"> </a> Each Message has several Properties,
    depending on the message type.
    <p>Per default, messages are listed by time, but you can sort on
        any Property by clicking the corresponding column header. Click again
        to sort in the "other" direction (ascending, descending).</p>
    <p>If you double-click a Message, the "Properties" View will
        display all the Properties of a Message, including those that might
        not be listed in the table.</p>
    <p>Explanation of most Properties:</p>
    <ul>
        <li><b>ID</b>: Message identifier in the database.</li>
        <li><b>TIME</b>: Time when the event was logged to the database.</li>
        <li><b>DELTA</b>: Elapsed time from one event to next event.</li>
        <li><b>TYPE</b>: Type of the event.</li>
        <li><b>TEXT</b>: Informational text that describes the event.</li>
        <li><b>NAME</b>: For an event related to a PV, this is the name
            of the PV. For error messages, this is the source code function which
            detected the error.</li>
        <li><b>SEVERITY</b>: Severity of the alarm (OK, MINOR, MAJOR,
            INVALID) or error message (DEBUG, WARN, INFO, ERROR, FATAL).</li>
        <li><b>STATUS</b>: Alarm status message.</li>
        <li><b>CURRENT_SEVERITY</b>: Current Severity of the PV which
            triggered an alarm.</li>
        <li><b>VALUE</b>:Value of the PV triggered the alarm.</li>
        <li><b>CREATETIME</b>: When the event was created.</li>
        <li><b>EVENTTIME</b>: For an alarm event, this is the time when
            the alarm in this severity was generated. ACK or Un-ACK will be
            ignored in this case.</li>
        <li><b>USER</b>: The user who was running the application that
            produced the event.</li>
        <li><b>HOST</b>: The host machine on which the application that
            produced the event was running.</li>
        <li><b>APPLICATION-ID</b>: The name of the application which
            produced the event.</li>
        <li><b>CLASS &amp; FILENAME</b>: the class name and source file
            name from where the event was generated. These two properties are
            used for debug purpose.</li>
    </ul>

    <h2>Setting Start/End Time and Filter</h2>
    <a name="#setting"> </a>
    <p>By clicking the "Times" button, a dialog will allow you to
        specify the start and end time of the displayed message history.</p>
    <p>Note that there is an internal limit to the amount of messages
        retrieved from the database to prevent excessive memory consumption:
        There might be more messages between the last displayed message and
        the selected "end" time!</p>
    <p>By clicking the "Filter" button, you can set the rule in
        filtering the messages you are interested in. You can select the
        property and set its desired value. There are up to five properties
        you can set. The value patterns support SQL wildcards '%, '_'.</p>
    <p>For example, filtering on TYPE="alarm" and NAME="%Vac%" will
        show only alarm messages for PVs with "Vac" in their name for the
        selected time range.</p>
    <h2>Automatic Refresh</h2>
    <a name="#refresh"> </a>
    <p>
        Preference settings allow to set auto-refresh period in seconds to
        reload message history view from RDB. When the refresh period is > 0
        second, then a RDB request will be triggered periodically to display
        the new messages. If this period is set to 0 or if the end time is not
        set to "now", there is no automatic refresh. It possible to force a
        refresh using panel button "manual refresh" <img
            src="../icons/refresh.gif" alt="" />. Finally, it is possible to pause
        the auto-refresh using the pause button <img src="../icons/pause.gif"
            alt="" /> .
    </p>
    <h2>Preference Settings</h2>
    <a name="#preference"> </a>
    <p>Preference settings determine where the message history is
        obtained and how it is displayed. The preferences configuration panel
        can be opened via the menu</p>
    <pre>CSS/Preferences...,</pre>
    then navigating to
    <pre>CSS Applications/Alarm/Message History.</pre>

    <img src="msghist_preferences_01.png"
        alt="Message History Preferences Configuration" />


    <ul>
        <li>RDB URL: Database which holds the message log.</li>

        <li>User: User name to access the database.</li>

        <li>Password: Password for the user.</li>

        <li>Schema: Schema name in the database.</li>

        <li>Start time: Start time used to filter on message history</li>

        <li>Auto refresh period: Refresh period to reload message history
            from db</li>

        <li>Max. retrieved properties: To prevent excessive memory
            consumption, the number of displayed messages is restricted based on
            the total count of message properties.<br> If the currently
            selected time range and filters result in reaching this limit, the
            list of messages will start and end with an internal message
            "Suppressing more messages, reached ... properties".<br> When
            you see this message, adjust the time range or filter settings to
            narrow the list of messages to those of actual concern, or update
            this preference setting, remaining aware of the possible memory
            consumption consequences.
        </li>

        <li>Message Property Columns: List of displayed Table Columns
            (Message Property, widths, weight).</li>
    </ul>
>>>>>>> 8e6b6646


</body>
</html>
<|MERGE_RESOLUTION|>--- conflicted
+++ resolved
@@ -2,172 +2,11 @@
 <head>
 <title>Message History</title>
 <link rel="stylesheet" href="../../PRODUCT_PLUGIN/book.css"
-<<<<<<< HEAD
-	type="text/css"></link>
-=======
     type="text/css"></link>
->>>>>>> 8e6b6646
 </head>
 
 <body>
 
-<<<<<<< HEAD
-	<h1>Message History</h1>
-
-	<ol>
-		<li><a href="#overview">Overview</a></li>
-		<li><a href="#properties">Properties</a></li>
-		<li><a href="#setting">Setting Start/End Time and Filter</a></li>
-		<li><a href="#refresh">Automatic/manual refresh</a></li>
-		<li><a href="#preference">Preferences Configuration</a></li>
-	</ol>
-
-	<h2>Overview</h2>
-	<a name="#overview"> </a> The Message History provides a tabular view
-	of the CSS message log. It lists events from the alarm system as well
-	as other CSS applications, identified by a Message TYPE.
-	<ul>
-		<li>TYPE="alarm":
-			<ul>
-				<li>A new alarm triggered</li>
-				<li>The state of an alarm changed</li>
-				<li>Operator acknowledged/un-acknowledged an alarm</li>
-				<li>Alarm system related operation, for example: set the PV
-					configuration</li>
-			</ul>
-		</li>
-
-		<li>TYPE="talk":
-			<ul>
-				<li>An annunciation was generated</li>
-			</ul>
-		</li>
-
-		<li>TYPE="log":
-			<ul>
-				<li>Informational messages: Application started, ...</li>
-				<li>Application Error messages</li>
-			</ul>
-		</li>
-	</ul>
-	You can open the Message History View via the menu item
-
-	<pre>CSS/Alarm/Message History</pre>
-
-	<img alt="Message History" src="msghist_01.png" />
-
-
-	<h2>Properties</h2>
-	<a name="#properties"> </a> Each Message has several Properties,
-	depending on the message type.
-	<p>Per default, messages are listed by time, but you can sort on
-		any Property by clicking the corresponding column header. Click again
-		to sort in the "other" direction (ascending, descending).</p>
-	<p>If you double-click a Message, the "Properties" View will
-		display all the Properties of a Message, including those that might
-		not be listed in the table.</p>
-	<p>Explanation of most Properties:</p>
-	<ul>
-		<li><b>ID</b>: Message identifier in the database.</li>
-		<li><b>TIME</b>: Time when the event was logged to the database.</li>
-		<li><b>DELTA</b>: Elapsed time from one event to next event.</li>
-		<li><b>TYPE</b>: Type of the event.</li>
-		<li><b>TEXT</b>: Informational text that describes the event.</li>
-		<li><b>NAME</b>: For an event related to a PV, this is the name
-			of the PV. For error messages, this is the source code function which
-			detected the error.</li>
-		<li><b>SEVERITY</b>: Severity of the alarm (OK, MINOR, MAJOR,
-			INVALID) or error message (DEBUG, WARN, INFO, ERROR, FATAL).</li>
-		<li><b>STATUS</b>: Alarm status message.</li>
-		<li><b>CURRENT_SEVERITY</b>: Current Severity of the PV which
-			triggered an alarm.</li>
-		<li><b>VALUE</b>:Value of the PV triggered the alarm.</li>
-		<li><b>CREATETIME</b>: When the event was created.</li>
-		<li><b>EVENTTIME</b>: For an alarm event, this is the time when
-			the alarm in this severity was generated. ACK or Un-ACK will be
-			ignored in this case.</li>
-		<li><b>USER</b>: The user who was running the application that
-			produced the event.</li>
-		<li><b>HOST</b>: The host machine on which the application that
-			produced the event was running.</li>
-		<li><b>APPLICATION-ID</b>: The name of the application which
-			produced the event.</li>
-		<li><b>CLASS &amp; FILENAME</b>: the class name and source file
-			name from where the event was generated. These two properties are
-			used for debug purpose.</li>
-	</ul>
-
-	<h2>Setting Start/End Time and Filter</h2>
-	<a name="#setting"> </a>
-	<p>By clicking the "Times" button, a dialog will allow you to
-		specify the start and end time of the displayed message history.</p>
-	<p>Note that there is an internal limit to the amount of messages
-		retrieved from the database to prevent excessive memory consumption:
-		There might be more messages between the last displayed message and
-		the selected "end" time!</p>
-	<p>By clicking the "Filter" button, you can set the rule in
-		filtering the messages you are interested in. You can select the
-		property and set its desired value. There are up to five properties
-		you can set. The value patterns support SQL wildcards '%, '_'.</p>
-	<p>For example, filtering on TYPE="alarm" and NAME="%Vac%" will
-		show only alarm messages for PVs with "Vac" in their name for the
-		selected time range.</p>
-	<h2>Automatic Refresh</h2>
-	<a name="#refresh"> </a>
-	<p>
-		Preference settings allow to set auto-refresh period in seconds to
-		reload message history view from RDB. When the refresh period is > 0
-		second, then a RDB request will be triggered periodically to display
-		the new messages. If this period is set to 0 or if the end time is not
-		set to "now", there is no automatic refresh. It possible to force a
-		refresh using panel button "manual refresh" <img
-			src="../icons/refresh.gif" alt="" />. Finally, it is possible to pause
-		the auto-refresh using the pause button <img src="../icons/pause.gif"
-			alt="" /> .
-	</p>
-	<h2>Preference Settings</h2>
-	<a name="#preference"> </a>
-	<p>Preference settings determine where the message history is
-		obtained and how it is displayed. The preferences configuration panel
-		can be opened via the menu</p>
-	<pre>CSS/Preferences...,</pre>
-	then navigating to
-	<pre>CSS Applications/Alarm/Message History.</pre>
-
-	<img src="msghist_preferences_01.png"
-		alt="Message History Preferences Configuration" />
-
-
-	<ul>
-		<li>RDB URL: Database which holds the message log.</li>
-
-		<li>User: User name to access the database.</li>
-
-		<li>Password: Password for the user.</li>
-
-		<li>Schema: Schema name in the database.</li>
-
-		<li>Start time: Start time used to filter on message history</li>
-
-		<li>Auto refresh period: Refresh period to reload message history
-			from db</li>
-
-		<li>Max. retrieved properties: To prevent excessive memory
-			consumption, the number of displayed messages is restricted based on
-			the total count of message properties.<br> If the currently
-			selected time range and filters result in reaching this limit, the
-			list of messages will start and end with an internal message
-			"Suppressing more messages, reached ... properties".<br> When
-			you see this message, adjust the time range or filter settings to
-			narrow the list of messages to those of actual concern, or update
-			this preference setting, remaining aware of the possible memory
-			consumption consequences.
-		</li>
-
-		<li>Message Property Columns: List of displayed Table Columns
-			(Message Property, widths, weight).</li>
-	</ul>
-=======
     <h1>Message History</h1>
 
     <ol>
@@ -323,7 +162,6 @@
         <li>Message Property Columns: List of displayed Table Columns
             (Message Property, widths, weight).</li>
     </ul>
->>>>>>> 8e6b6646
 
 
 </body>
