/*******************************************************************************
 * Copyright (c) 2010 Oak Ridge National Laboratory.
 *  All rights reserved. This program and the accompanying materials
 *  are made available under the terms of the Eclipse Public License v1.0
 *  which accompanies this distribution, and is available at
 *  http://www.eclipse.org/legal/epl-v10.html
 ******************************************************************************/
package org.csstudio.alarm.beast.ui.alarmtable;

import java.util.ArrayList;
import java.util.Iterator;
import java.util.List;
import java.util.logging.Level;
import java.util.logging.Logger;
import java.util.regex.Pattern;

import org.csstudio.alarm.beast.client.AlarmTreeItem;
import org.csstudio.alarm.beast.client.AlarmTreePV;
import org.csstudio.alarm.beast.client.GUIUpdateThrottle;
import org.csstudio.alarm.beast.ui.ContextMenuHelper;
import org.csstudio.alarm.beast.ui.Messages;
import org.csstudio.alarm.beast.ui.SelectionHelper;
import org.csstudio.alarm.beast.ui.SeverityColorProvider;
import org.csstudio.alarm.beast.ui.actions.AlarmPerspectiveAction;
import org.csstudio.alarm.beast.ui.actions.ConfigureItemAction;
import org.csstudio.alarm.beast.ui.actions.DisableComponentAction;
import org.csstudio.alarm.beast.ui.alarmtable.customconfig.DoubleClickHandler;
import org.csstudio.alarm.beast.ui.alarmtable.customconfig.TableTextProvider;
import org.csstudio.alarm.beast.ui.clientmodel.AlarmClientModel;
import org.csstudio.alarm.beast.ui.clientmodel.AlarmClientModelListener;
import org.csstudio.apputil.text.RegExHelper;
import org.csstudio.ui.util.MinSizeTableColumnLayout;
import org.csstudio.ui.util.dnd.ControlSystemDragSource;
import org.csstudio.ui.util.helpers.ComboHistoryHelper;
import org.csstudio.utility.singlesource.SingleSourcePlugin;
import org.csstudio.utility.singlesource.UIHelper.UI;
import org.eclipse.core.runtime.IConfigurationElement;
import org.eclipse.core.runtime.Platform;
import org.eclipse.jface.action.GroupMarker;
import org.eclipse.jface.action.IMenuListener;
import org.eclipse.jface.action.IMenuManager;
import org.eclipse.jface.action.MenuManager;
import org.eclipse.jface.action.Separator;
import org.eclipse.jface.dialogs.IDialogSettings;
import org.eclipse.jface.layout.TableColumnLayout;
import org.eclipse.jface.viewers.CellEditor;
import org.eclipse.jface.viewers.CheckboxCellEditor;
import org.eclipse.jface.viewers.ColumnViewer;
import org.eclipse.jface.viewers.ColumnViewerToolTipSupport;
import org.eclipse.jface.viewers.ColumnWeightData;
import org.eclipse.jface.viewers.EditingSupport;
import org.eclipse.jface.viewers.IStructuredSelection;
import org.eclipse.jface.viewers.StructuredSelection;
import org.eclipse.jface.viewers.TableViewer;
import org.eclipse.jface.viewers.TableViewerColumn;
import org.eclipse.osgi.util.NLS;
import org.eclipse.swt.SWT;
import org.eclipse.swt.custom.SashForm;
import org.eclipse.swt.events.DisposeEvent;
import org.eclipse.swt.events.DisposeListener;
import org.eclipse.swt.events.MouseAdapter;
import org.eclipse.swt.events.MouseEvent;
import org.eclipse.swt.events.SelectionAdapter;
import org.eclipse.swt.events.SelectionEvent;
import org.eclipse.swt.graphics.Point;
import org.eclipse.swt.graphics.Rectangle;
import org.eclipse.swt.layout.FillLayout;
import org.eclipse.swt.layout.GridData;
import org.eclipse.swt.layout.GridLayout;
import org.eclipse.swt.widgets.Button;
import org.eclipse.swt.widgets.Combo;
import org.eclipse.swt.widgets.Composite;
import org.eclipse.swt.widgets.Display;
import org.eclipse.swt.widgets.Label;
import org.eclipse.swt.widgets.Shell;
import org.eclipse.swt.widgets.Table;
import org.eclipse.swt.widgets.TableColumn;
import org.eclipse.swt.widgets.TableItem;
import org.eclipse.ui.IWorkbenchActionConstants;
import org.eclipse.ui.IWorkbenchPartSite;

<<<<<<< HEAD
/**
 * Alarm table GUI
 * 
 * @author Kay Kasemir
 */
public class GUI implements AlarmClientModelListener
{
    private static final Logger LOGGER = Logger.getLogger(GUI.class.getName());

=======
/** Alarm table GUI
 * 
 *  @author Kay Kasemir
 *  @author Jaka Bobnar - Combined/split alarm tables, configurable columns
 */
public class GUI implements AlarmClientModelListener
{
>>>>>>> 70055732
    /**
     * Persistence: Tags within dialog settings, actually written to
     * WORKSPACE/.metadata/.plugins/org.csstudio.alarm.beast.ui.alarmtable/dialog_settings.xml
     */
    final private static String ALARM_TABLE_SORT_COLUMN = "alarm_table_sort_column", //$NON-NLS-1$
            ALARM_TABLE_SORT_UP = "alarm_table_sort_up"; //$NON-NLS-1$

    /**
     * Initial place holder for display of alarm counts to allocate enough screen space
     */
    final private static String ALARM_COUNT_PLACEHOLDER = "999999"; //$NON-NLS-1$

    final private Display display;

    /** Model with all the alarm information */
    final private AlarmClientModel model;

    private DoubleClickHandler[] double_click_handlers;

    private TableTextProvider text_provider;

    final private IDialogSettings settings;

    /** Labels to show alarm counts */
    private Label current_alarms, acknowledged_alarms;

    /** TableViewer for active alarms */
    private TableViewer active_table_viewer;

    /** TableViewer for acknowledged alarms */
    private TableViewer acknowledged_table_viewer;

    /** PV selection filter text box */
    private Combo filter;

    /** PV un-select button */
    private Button unselect;

    private SeverityColorProvider color_provider;

    /** Is something displayed in <code>error_message</code>? */
    private volatile boolean have_error_message = false;

    /** Error message (no server...) */
    private Label error_message;

    private Composite baseComposite;

    private final boolean group;

    private final ColumnWrapper[] columns;

    /** GUI updates are throttled to reduce flicker */
    final private GUIUpdateThrottle gui_update = new GUIUpdateThrottle()
    {
        @Override
        protected void fire()
        {
            if (display.isDisposed())
                return;
            display.syncExec(() ->
            {
<<<<<<< HEAD
                // System.out.println("GUI Update");
=======
>>>>>>> 70055732
                if (current_alarms.isDisposed())
                    return;

                // Display counts, update tables

                // Don't use TableViewer.setInput(), it causes flicker on Linux!
                // active_table_viewer.setInput(model.getActiveAlarms());
                // acknowledged_table_viewer.setInput(model.getAcknowledgedAlarms());
                //
                // Instead, tell ModelInstanceProvider about the data,
                // which then updates the table with setItemCount(), refresh(),
                // as that happens to not flicker.
                updateGUI();
            });
        }
    };
    
    /** Column editor for the 'ACK' column that acknowledges or un-ack's
     *  alarm in that row
     */
    private static class AcknowledgeEditingSupport extends EditingSupport
    {
        public AcknowledgeEditingSupport(ColumnViewer viewer)
        {
            super(viewer);
        }

        @Override
        protected CellEditor getCellEditor(final Object element)
        {
            return new CheckboxCellEditor(((TableViewer) getViewer()).getTable());
        }

        @Override
        protected Object getValue(final Object element)
        {
            return ((AlarmTreePV) element).getSeverity().isActive();
        }

        @Override
        protected void setValue(final Object element, final Object value)
        {
            if (value instanceof Boolean)
            {
                ((AlarmTreePV) element).acknowledge(!(Boolean) value);
            }
        }

<<<<<<< HEAD
=======
        @Override
        protected boolean canEdit(Object element)
        {
            return element instanceof AlarmTreePV;
        }
    }

>>>>>>> 70055732
    /**
     * Initialize GUI
     * 
     * @param parent
     *            Parent widget
     * @param model
     *            Alarm model
     * @param site
     *            Workbench site or <code>null</code>
     * @param settings
     * @param group
     *            true if two tables should be created (one for acked and one for unacked alarms) or false if only one
     *            table should be created
     * @param columns
     *            column configuration for the tables
     */
    public GUI(final Composite parent, final AlarmClientModel model, final IWorkbenchPartSite site,
            final IDialogSettings settings, boolean group, ColumnWrapper[] columns)
    {
        display = parent.getDisplay();
        this.group = group;
        this.model = model;
        this.settings = settings;
        this.columns = columns;
        createComponents(parent);

        if (model.isServerAlive())
            setErrorMessage(null);
        else
            setErrorMessage(Messages.WaitingForServer);

        // Subscribe to model updates, arrange to un-subscribe
        model.addListener(this);
        baseComposite.addDisposeListener(new DisposeListener()
        {
            @Override
            public void widgetDisposed(DisposeEvent e)
            {
                saveSettings();
                model.removeListener(GUI.this);
                gui_update.dispose();
            }
        });

        connectContextMenu(active_table_viewer, site);
        if (group)
        {
            connectContextMenu(acknowledged_table_viewer, site);
        }

        // Allow 'drag' of alarm info as text
        new ControlSystemDragSource(active_table_viewer.getTable())
        {
            @Override
            public Object getSelection()
            {
                return SelectionHelper.getAlarmTreePVsForDragging((IStructuredSelection) active_table_viewer
                        .getSelection());
            }
        };
        if (group)
        {
            new ControlSystemDragSource(acknowledged_table_viewer.getTable())
            {
                @Override
                public Object getSelection()
                {
                    return SelectionHelper.getAlarmTreePVsForDragging((IStructuredSelection) acknowledged_table_viewer
                            .getSelection());
                }
            };
        }
        updateGUI();
    }

    /** @return Table of active alarms */
    public TableViewer getActiveAlarmTable()
    {
        return active_table_viewer;
    }

    /** @return Table of acknowledged alarms */
    public TableViewer getAcknowledgedAlarmTable()
    {
        return group ? acknowledged_table_viewer : active_table_viewer;
    }

    /**
     * Create GUI elements
     * 
     * @param parent
     *            Parent widget
     */
    private void createComponents(final Composite parent)
    {
        parent.setLayout(new FillLayout());

        int sort_column = ColumnInfo.SEVERITY.ordinal();
        boolean sort_up = false;
        if (settings != null)
        {
            try
            {
                sort_column = settings.getInt(ALARM_TABLE_SORT_COLUMN);
                sort_up = settings.getBoolean(ALARM_TABLE_SORT_UP);
            } 
            catch (NumberFormatException ex)
            {
                // Ignore, use default
            }
        }

        if (group)
        {
            baseComposite = new SashForm(parent, SWT.VERTICAL | SWT.SMOOTH);
            baseComposite.setLayout(new FillLayout());
            color_provider = new SeverityColorProvider(baseComposite);
            // TODO Sync the table's sorting
            // Tables are currently separate. Sorting one table by 'time' should
            // probably cause both tables to sort by time.
            addActiveAlarmSashElement(baseComposite, sort_column, sort_up);
            addAcknowledgedAlarmSashElement(baseComposite, sort_column, sort_up);
            ((SashForm) baseComposite).setWeights(new int[]
            { 80, 20 });
        } 
        else
        {
            baseComposite = new Composite(parent, SWT.NONE);
            baseComposite.setLayout(new FillLayout());
            color_provider = new SeverityColorProvider(baseComposite);
            addActiveAlarmSashElement(baseComposite, sort_column, sort_up);
        }
        // Update selection in active & ack'ed alarm table
        // in response to filter changes
        final ComboHistoryHelper filter_history = new ComboHistoryHelper(Activator.getDefault().getDialogSettings(),
                "FILTER", filter) //$NON-NLS-1$
        {
            @Override
            public void itemSelected(final String selection)
            {
                final String filter_text = filter.getText().trim();
                // Turn glob-type filter into regex, then pattern
                final Pattern pattern = Pattern.compile(RegExHelper.fullRegexFromGlob(filter_text),
                        Pattern.CASE_INSENSITIVE);
                selectFilteredPVs(pattern, active_table_viewer);
                if (group)
                    selectFilteredPVs(pattern, acknowledged_table_viewer);
            }
        };
        filter_history.loadSettings();

        // Clear filter, un-select all items
        unselect.addSelectionListener(new SelectionAdapter()
        {
            @Override
            public void widgetSelected(SelectionEvent e)
            {
                filter.setText(""); //$NON-NLS-1$
                active_table_viewer.setSelection(null, true);
                if (group)
                    acknowledged_table_viewer.setSelection(null, true);
            }
        });

        gui_update.start();
    }

    /** Save table settings */
    private void saveSettings()
    {
        if (settings == null)
            return;

        final Table table = active_table_viewer.getTable();
        final TableColumn sort_column = table.getSortColumn();
        if (sort_column == null)
            return;

        final int col_count = table.getColumnCount();
        for (int column = 0; column < col_count; ++column)
        {
            if (table.getColumn(column) == sort_column)
            {
                settings.put(ALARM_TABLE_SORT_COLUMN, column);
                settings.put(ALARM_TABLE_SORT_UP, table.getSortDirection() == SWT.UP);
                return;
            }
        }
    }

    /**
     * Add the sash element for active alarms
     * 
     * @param sash
     *            SashForm
     * @param sort_column
     * @param sort_up
     */
    private void addActiveAlarmSashElement(final Composite sash, final int sort_column, final boolean sort_up)
    {
        final Composite box = new Composite(sash, SWT.BORDER);
        final GridLayout layout = new GridLayout();
        layout.numColumns = group ? 5 : 6;
        box.setLayout(layout);

        current_alarms = new Label(box, 0);
        current_alarms.setText(NLS.bind(Messages.CurrentAlarmsFmt, ALARM_COUNT_PLACEHOLDER));
        current_alarms.setLayoutData(new GridData());

        if (!group)
        {
            acknowledged_alarms = new Label(box, 0);
            acknowledged_alarms.setText(NLS.bind(Messages.AcknowledgedAlarmsFmt, ALARM_COUNT_PLACEHOLDER));
            acknowledged_alarms.setLayoutData(new GridData());
        }

        error_message = new Label(box, 0);
        GridData gd = new GridData();
        gd.horizontalAlignment = SWT.RIGHT;
        gd.grabExcessHorizontalSpace = true;
        error_message.setLayoutData(gd);

        Label l = new Label(box, 0);
        l.setText(Messages.Filter);
        l.setLayoutData(new GridData());

        filter = new Combo(box, SWT.BORDER);
        filter.setToolTipText(Messages.FilterTT);
        gd = new GridData();
        gd.grabExcessHorizontalSpace = true;
        gd.horizontalAlignment = SWT.FILL;
        filter.setLayoutData(gd);

        unselect = new Button(box, SWT.PUSH);
        unselect.setText(Messages.Unselect);
        unselect.setToolTipText(Messages.UnselectTT);
        gd = new GridData();
        gd.horizontalAlignment = SWT.RIGHT;
        unselect.setLayoutData(gd);

        // Table w/ active alarms
        active_table_viewer = createAlarmTable(box, sort_column, sort_up, true);
        active_table_viewer.setInput(null);
        ((AlarmTableContentProvider) active_table_viewer.getContentProvider()).setAlarms(model.getActiveAlarms());
    }

    /**
     * Add the sash element for acknowledged alarms
     * 
     * @param sash
     *            SashForm
     * @param sort_column
     * @param sort_up
     */
    private void addAcknowledgedAlarmSashElement(final Composite sash, final int sort_column, final boolean sort_up)
    {
        final Composite box = new Composite(sash, SWT.BORDER);
        box.setLayout(new GridLayout());

        acknowledged_alarms = new Label(box, 0);
        acknowledged_alarms.setText(NLS.bind(Messages.AcknowledgedAlarmsFmt, ALARM_COUNT_PLACEHOLDER));
        acknowledged_alarms.setLayoutData(new GridData());

        // Table w/ ack'ed alarms
        acknowledged_table_viewer = createAlarmTable(box, sort_column, sort_up, false);
        acknowledged_table_viewer.setInput(null);
        ((AlarmTableContentProvider) acknowledged_table_viewer.getContentProvider()).setAlarms(model
                .getAcknowledgedAlarms());
    }

    /**
     * Select PVs in table that match filter expression
     * 
     * @param pattern
     *            PV name pattern ('vac', 'amp*trip')
     * @param table_viewer
     *            Table in which to select PVs
     */
    private void selectFilteredPVs(final Pattern pattern, final TableViewer table_viewer)
    {
        final AlarmTreePV pvs[] = ((AlarmTableContentProvider) table_viewer.getContentProvider()).getAlarms();
        final ArrayList<AlarmTreePV> selected = new ArrayList<AlarmTreePV>();
        for (AlarmTreePV pv : pvs)
        {
            if (pattern.matcher(pv.getName()).matches() || pattern.matcher(pv.getDescription()).matches())
                selected.add(pv);
        }
        table_viewer.setSelection(new StructuredSelection(selected), true);
    }

    /**
     * Create a table viewer for displaying alarms
     * 
     * @param parent
     *            Parent widget, uses GridLayout
     * @param sort_column
     * @param sort_up
     * @param is_active_alarm_table
     *            true if the table is for the active alarms or false if for acknowledged alarms
     * @return TableViewer, still needs input
     */
    private TableViewer createAlarmTable(final Composite parent, final int sort_column, final boolean sort_up,
            final boolean is_active_alarm_table)
    {
        // TableColumnLayout requires the TableViewer to be in its own Composite
        final GridLayout parent_layout = (GridLayout) parent.getLayout();
        final Composite table_parent = new Composite(parent, 0);
        table_parent.setLayoutData(new GridData(SWT.FILL, SWT.FILL, true, true, parent_layout.numColumns, 1));

        // Auto-size table columns
        final TableColumnLayout table_layout = new MinSizeTableColumnLayout(10);
        table_parent.setLayout(table_layout);

        final TableViewer table_viewer = new TableViewer(table_parent, SWT.H_SCROLL | SWT.V_SCROLL | SWT.MULTI
                | SWT.FULL_SELECTION | SWT.VIRTUAL);

        // Some tweaks to the underlying table widget
        final Table table = table_viewer.getTable();
        table.setHeaderVisible(true);
        table.setLinesVisible(true);

        ColumnViewerToolTipSupport.enableFor(table_viewer);

        // Connect TableViewer to the Model: Provide content from model...
        table_viewer.setContentProvider(new AlarmTableContentProvider());

        // Create the columns of the table, using a fixed initial width.
        int column_number = 0;
        for (ColumnWrapper cw : columns)
        {
            if (!cw.isVisible())
                continue;
            ColumnInfo col_info = cw.getColumnInfo();
            // Create auto-size column
            final TableViewerColumn view_col = new TableViewerColumn(table_viewer, 0);
            final TableColumn table_col = view_col.getColumn();
            table_layout.setColumnData(table_col, new ColumnWeightData(col_info.getWeight(), col_info.getMinWidth()));
            if (col_info != ColumnInfo.ICON)
                table_col.setText(col_info.getTitle());
            table_col.setMoveable(true);
            // Tell column how to display the model elements
<<<<<<< HEAD
            view_col.setLabelProvider(new AlarmTableLabelProvider(table, color_provider, col_info,
                    getTableTextProvider()));
=======
            view_col.setLabelProvider(new AlarmTableLabelProvider(table, color_provider, col_info));
>>>>>>> 70055732
            // Sort support
            final AlarmColumnSortingSelector sel_listener = new AlarmColumnSortingSelector(table_viewer, table_col,
                    col_info);
            table_col.addSelectionListener(sel_listener);
            // Sort on severity right away
            if (column_number == sort_column)
                sel_listener.setSortDirection(sort_up);
            ++column_number;

            if (col_info == ColumnInfo.ACK)
            {
<<<<<<< HEAD
=======
                if (model.isWriteAllowed())
                    view_col.setEditingSupport(new AcknowledgeEditingSupport(table_viewer));
>>>>>>> 70055732
                table_col.setToolTipText(Messages.AcknowledgeColumnHeaderTooltip);
            }
        }

        table.addMouseListener(new MouseAdapter()
        {
            @Override
            public void mouseDown(MouseEvent e)
            {
                // in a normal world this would be done with the editing support, but we want
                // to acknowledge all selected alarms, and not just the clicked one
                Point pt = new Point(e.x, e.y);
                TableItem item = table.getItem(new Point(e.x, e.y));
                int column = -1;
                for (int i = 0; i < table_viewer.getTable().getColumnCount(); i++)
                {
                    Rectangle rect = item.getBounds(i);
                    if (rect.contains(pt))
                    {
                        column = i;
                    }
                }
                if (column == -1)
                    return;
                TableColumn col = table_viewer.getTable().getColumn(column);
                if (!ColumnInfo.ACK.getTitle().equals(col.getText()))
                {
                    return;
                }
                
                boolean acknowledge = is_active_alarm_table;
                AlarmTreePV pv = null;
                if (item != null && item.getData() instanceof AlarmTreePV)
                {
                    // the clicked item should always be handled and it should prescribe whether the 
                    // all items are being acknowledged or unacknowledged. 
                    pv = (AlarmTreePV) item.getData();
                    acknowledge = group ? is_active_alarm_table : pv.getSeverity().isActive(); 
                    pv.acknowledge(acknowledge);
                }

                IStructuredSelection selection = (IStructuredSelection) table_viewer.getSelection();
                Iterator<?> it = selection.iterator();
                Object obj;
                while (it.hasNext())
                {
                    obj = it.next();
                    if (obj instanceof AlarmTreePV)
                    {
                        // the clicked alarm has been handled above already
                        if (obj != pv)
                        {
                            ((AlarmTreePV) obj).acknowledge(acknowledge);
                        }
                    }
                }
            }

            @Override
            public void mouseDoubleClick(MouseEvent e)
            {
                Table table = (Table) e.getSource();
                TableItem item = table.getItem(new Point(e.x, e.y));
                if (item != null && item.getData() instanceof AlarmTreePV)
                {
                    AlarmTreePV pv = (AlarmTreePV) item.getData();
                    if (is_active_alarm_table)
                    {
                        for (DoubleClickHandler h : getDoubleClickHandlers())
                        {
                            h.activeTableDoubleClicked(pv);
                        }
                    } 
                    else
                    {
                        for (DoubleClickHandler h : getDoubleClickHandlers())
                        {
                            h.acknowledgedTableDoubleClicked(pv);
                        }
                    }
                }
            }
        });

        return table_viewer;
    }

    /**
     * Add context menu to tree
     * 
     * @param table_viewer
     *            TableViewer to which to add the menu
     * @param site
     *            Workbench site or <code>null</code>
     */
    private void connectContextMenu(final TableViewer table_viewer, final IWorkbenchPartSite site)
    {
        final Table table = table_viewer.getTable();
        final boolean isRcp = UI.RCP.equals(SingleSourcePlugin.getUIHelper().getUI());

        final MenuManager manager = new MenuManager();
        manager.setRemoveAllWhenShown(true);
        manager.addMenuListener(new IMenuListener()
        {
            // Dynamically build menu based on current selection
            @Override
            @SuppressWarnings("unchecked")
            public void menuAboutToShow(IMenuManager manager)
            {
                final Shell shell = table.getShell();
                final List<AlarmTreeItem> items = ((IStructuredSelection) table_viewer.getSelection()).toList();

                new ContextMenuHelper(table_viewer, manager, shell, items, model.isWriteAllowed());
                manager.add(new Separator());
                // Add edit items
                if (items.size() == 1 && model.isWriteAllowed())
                {
                    final AlarmTreeItem item = items.get(0);
                    manager.add(new ConfigureItemAction(shell, model, item));
                }
                if (items.size() >= 1 && model.isWriteAllowed())
                    manager.add(new DisableComponentAction(shell, model, items));
                manager.add(new Separator());
                if (isRcp)
                {
                    manager.add(new AlarmPerspectiveAction());
                    manager.add(new Separator());
                }
                // Placeholder for CSS PV contributions
                manager.add(new GroupMarker(IWorkbenchActionConstants.MB_ADDITIONS));
            }
        });
        table.setMenu(manager.createContextMenu(table));

        // Allow extensions to add to the context menu
        if (site != null)
            site.registerContextMenu(manager, table_viewer);
    }

    /**
     * Set or clear error message. Setting an error message also disables the GUI.
     * <p>
     * OK to call multiple times or after disposal.
     * 
     * @param error
     *            Error message or <code>null</code> to clear error
     */
    public void setErrorMessage(final String error)
    {
        final Table act_table = active_table_viewer.getTable();
        if (act_table.isDisposed())
            return;
        if (error == null)
        {
            if (!have_error_message)
                return; // msg already cleared, GUI already enabled
            error_message.setText(""); //$NON-NLS-1$
            error_message.setBackground(null);
            act_table.setEnabled(true);
            if (group)
                acknowledged_table_viewer.getTable().setEnabled(true);
            have_error_message = false;
        }
        else
        {
            // Update the message
            error_message.setText(error);
            error_message.setBackground(display.getSystemColor(SWT.COLOR_MAGENTA));
            error_message.getParent().layout();
            if (have_error_message)
                return; // GUI already disabled
            act_table.setEnabled(false);
            if (group)
                acknowledged_table_viewer.getTable().setEnabled(false);
            have_error_message = true;
        }
    }

    // @see AlarmClientModelListener
    @Override
    public void serverModeUpdate(AlarmClientModel model, boolean maintenanceMode)
    {
        // Ignored
    }

    // @see AlarmClientModelListener
    @Override
    public void serverTimeout(final AlarmClientModel model)
    {
        display.asyncExec(() -> setErrorMessage(Messages.ServerTimeout));
    }

    // For now, the table responds to any changes with a full update
    // @see AlarmClientModelListener
    @Override
    public void newAlarmConfiguration(final AlarmClientModel model)
    {
        gui_update.trigger();
        display.asyncExec(() ->
        {
            if (model.isServerAlive())
            {
                setErrorMessage(null);
            } 
            else
            {
                setErrorMessage(Messages.WaitingForServer);
            }
        });
    }

    // @see AlarmClientModelListener
    @Override
    public void newAlarmState(final AlarmClientModel model, final AlarmTreePV pv, final boolean parent_changed)
    {
        gui_update.trigger();

        if (model.isServerAlive() && have_error_message)
        {
            // Clear error message now that we have info from the alarm server
            display.asyncExec(() -> setErrorMessage(null));
<<<<<<< HEAD
        }
    }

    private void updateGUI()
    {
        AlarmTreePV[] alarms = model.getActiveAlarms();
        current_alarms.setText(NLS.bind(Messages.CurrentAlarmsFmt, alarms.length));
        current_alarms.pack();

        AlarmTreePV[] ackalarms = model.getAcknowledgedAlarms();
        acknowledged_alarms.setText(NLS.bind(Messages.AcknowledgedAlarmsFmt, ackalarms.length));
        acknowledged_alarms.pack();
        if (group)
        {
            ((AlarmTableContentProvider) active_table_viewer.getContentProvider()).setAlarms(alarms);
            ((AlarmTableContentProvider) acknowledged_table_viewer.getContentProvider()).setAlarms(ackalarms);
        } 
        else
        {
            AlarmTreePV[] items = new AlarmTreePV[alarms.length + ackalarms.length];
            System.arraycopy(alarms, 0, items, 0, alarms.length);
            System.arraycopy(ackalarms, 0, items, alarms.length, ackalarms.length);
            ((AlarmTableContentProvider) active_table_viewer.getContentProvider()).setAlarms(items);
        }
    }

    void dispose()
    {
        baseComposite.dispose();
    }

    private DoubleClickHandler[] getDoubleClickHandlers()
    {
        if (double_click_handlers == null)
        {
            final IConfigurationElement[] config = Platform.getExtensionRegistry().getConfigurationElementsFor(
                    DoubleClickHandler.EXTENSION_ID);
            final List<DoubleClickHandler> list = new ArrayList<DoubleClickHandler>();
            for (IConfigurationElement e : config)
            {
                if (DoubleClickHandler.NAME.equals(e.getName()))
                {
                    try
                    {
                        list.add((DoubleClickHandler) e.createExecutableExtension("class"));
                    }
                    catch (Exception ex)
                    {
                        LOGGER.log(Level.SEVERE, "Error loading extension point " + e.getName(), ex);
                    }
                }
            }
            double_click_handlers = list.toArray(new DoubleClickHandler[list.size()]);
        }
        return double_click_handlers;
    }

    private TableTextProvider getTableTextProvider()
    {
        if (text_provider == null)
        {
            final IConfigurationElement[] config = Platform.getExtensionRegistry().getConfigurationElementsFor(
                    TableTextProvider.EXTENSION_ID);
            for (IConfigurationElement e : config)
            {
                if (TableTextProvider.NAME.equals(e.getName()))
                {
                    try
                    {
                        text_provider = (TableTextProvider) e.createExecutableExtension("class");
                    } 
                    catch (Exception ex)
                    {
                        LOGGER.log(Level.SEVERE, "Error loading extension point " + e.getName(), ex);
                    }
                }
            }
            if (text_provider == null)
            {
                text_provider = TableTextProvider.EMPTY_PROVIDER;
            }
=======
>>>>>>> 70055732
        }
        return text_provider;
    }

    private void updateGUI()
    {
        AlarmTreePV[] alarms = model.getActiveAlarms();
        current_alarms.setText(NLS.bind(Messages.CurrentAlarmsFmt, alarms.length));
        current_alarms.pack();

        AlarmTreePV[] ackalarms = model.getAcknowledgedAlarms();
        acknowledged_alarms.setText(NLS.bind(Messages.AcknowledgedAlarmsFmt, ackalarms.length));
        acknowledged_alarms.pack();
        if (group)
        {
            ((AlarmTableContentProvider) active_table_viewer.getContentProvider()).setAlarms(alarms);
            ((AlarmTableContentProvider) acknowledged_table_viewer.getContentProvider()).setAlarms(ackalarms);
        } 
        else
        {
            AlarmTreePV[] items = new AlarmTreePV[alarms.length + ackalarms.length];
            System.arraycopy(alarms, 0, items, 0, alarms.length);
            System.arraycopy(ackalarms, 0, items, alarms.length, ackalarms.length);
            ((AlarmTableContentProvider) active_table_viewer.getContentProvider()).setAlarms(items);
        }
    }

    void dispose()
    {
        baseComposite.dispose();
    }
}<|MERGE_RESOLUTION|>--- conflicted
+++ resolved
@@ -8,10 +8,7 @@
 package org.csstudio.alarm.beast.ui.alarmtable;
 
 import java.util.ArrayList;
-import java.util.Iterator;
 import java.util.List;
-import java.util.logging.Level;
-import java.util.logging.Logger;
 import java.util.regex.Pattern;
 
 import org.csstudio.alarm.beast.client.AlarmTreeItem;
@@ -24,8 +21,6 @@
 import org.csstudio.alarm.beast.ui.actions.AlarmPerspectiveAction;
 import org.csstudio.alarm.beast.ui.actions.ConfigureItemAction;
 import org.csstudio.alarm.beast.ui.actions.DisableComponentAction;
-import org.csstudio.alarm.beast.ui.alarmtable.customconfig.DoubleClickHandler;
-import org.csstudio.alarm.beast.ui.alarmtable.customconfig.TableTextProvider;
 import org.csstudio.alarm.beast.ui.clientmodel.AlarmClientModel;
 import org.csstudio.alarm.beast.ui.clientmodel.AlarmClientModelListener;
 import org.csstudio.apputil.text.RegExHelper;
@@ -34,8 +29,6 @@
 import org.csstudio.ui.util.helpers.ComboHistoryHelper;
 import org.csstudio.utility.singlesource.SingleSourcePlugin;
 import org.csstudio.utility.singlesource.UIHelper.UI;
-import org.eclipse.core.runtime.IConfigurationElement;
-import org.eclipse.core.runtime.Platform;
 import org.eclipse.jface.action.GroupMarker;
 import org.eclipse.jface.action.IMenuListener;
 import org.eclipse.jface.action.IMenuManager;
@@ -58,12 +51,8 @@
 import org.eclipse.swt.custom.SashForm;
 import org.eclipse.swt.events.DisposeEvent;
 import org.eclipse.swt.events.DisposeListener;
-import org.eclipse.swt.events.MouseAdapter;
-import org.eclipse.swt.events.MouseEvent;
 import org.eclipse.swt.events.SelectionAdapter;
 import org.eclipse.swt.events.SelectionEvent;
-import org.eclipse.swt.graphics.Point;
-import org.eclipse.swt.graphics.Rectangle;
 import org.eclipse.swt.layout.FillLayout;
 import org.eclipse.swt.layout.GridData;
 import org.eclipse.swt.layout.GridLayout;
@@ -75,21 +64,9 @@
 import org.eclipse.swt.widgets.Shell;
 import org.eclipse.swt.widgets.Table;
 import org.eclipse.swt.widgets.TableColumn;
-import org.eclipse.swt.widgets.TableItem;
 import org.eclipse.ui.IWorkbenchActionConstants;
 import org.eclipse.ui.IWorkbenchPartSite;
 
-<<<<<<< HEAD
-/**
- * Alarm table GUI
- * 
- * @author Kay Kasemir
- */
-public class GUI implements AlarmClientModelListener
-{
-    private static final Logger LOGGER = Logger.getLogger(GUI.class.getName());
-
-=======
 /** Alarm table GUI
  * 
  *  @author Kay Kasemir
@@ -97,7 +74,6 @@
  */
 public class GUI implements AlarmClientModelListener
 {
->>>>>>> 70055732
     /**
      * Persistence: Tags within dialog settings, actually written to
      * WORKSPACE/.metadata/.plugins/org.csstudio.alarm.beast.ui.alarmtable/dialog_settings.xml
@@ -114,10 +90,6 @@
 
     /** Model with all the alarm information */
     final private AlarmClientModel model;
-
-    private DoubleClickHandler[] double_click_handlers;
-
-    private TableTextProvider text_provider;
 
     final private IDialogSettings settings;
 
@@ -160,10 +132,6 @@
                 return;
             display.syncExec(() ->
             {
-<<<<<<< HEAD
-                // System.out.println("GUI Update");
-=======
->>>>>>> 70055732
                 if (current_alarms.isDisposed())
                     return;
 
@@ -212,8 +180,6 @@
             }
         }
 
-<<<<<<< HEAD
-=======
         @Override
         protected boolean canEdit(Object element)
         {
@@ -221,7 +187,6 @@
         }
     }
 
->>>>>>> 70055732
     /**
      * Initialize GUI
      * 
@@ -563,12 +528,7 @@
                 table_col.setText(col_info.getTitle());
             table_col.setMoveable(true);
             // Tell column how to display the model elements
-<<<<<<< HEAD
-            view_col.setLabelProvider(new AlarmTableLabelProvider(table, color_provider, col_info,
-                    getTableTextProvider()));
-=======
             view_col.setLabelProvider(new AlarmTableLabelProvider(table, color_provider, col_info));
->>>>>>> 70055732
             // Sort support
             final AlarmColumnSortingSelector sel_listener = new AlarmColumnSortingSelector(table_viewer, table_col,
                     col_info);
@@ -580,94 +540,11 @@
 
             if (col_info == ColumnInfo.ACK)
             {
-<<<<<<< HEAD
-=======
                 if (model.isWriteAllowed())
                     view_col.setEditingSupport(new AcknowledgeEditingSupport(table_viewer));
->>>>>>> 70055732
                 table_col.setToolTipText(Messages.AcknowledgeColumnHeaderTooltip);
             }
         }
-
-        table.addMouseListener(new MouseAdapter()
-        {
-            @Override
-            public void mouseDown(MouseEvent e)
-            {
-                // in a normal world this would be done with the editing support, but we want
-                // to acknowledge all selected alarms, and not just the clicked one
-                Point pt = new Point(e.x, e.y);
-                TableItem item = table.getItem(new Point(e.x, e.y));
-                int column = -1;
-                for (int i = 0; i < table_viewer.getTable().getColumnCount(); i++)
-                {
-                    Rectangle rect = item.getBounds(i);
-                    if (rect.contains(pt))
-                    {
-                        column = i;
-                    }
-                }
-                if (column == -1)
-                    return;
-                TableColumn col = table_viewer.getTable().getColumn(column);
-                if (!ColumnInfo.ACK.getTitle().equals(col.getText()))
-                {
-                    return;
-                }
-                
-                boolean acknowledge = is_active_alarm_table;
-                AlarmTreePV pv = null;
-                if (item != null && item.getData() instanceof AlarmTreePV)
-                {
-                    // the clicked item should always be handled and it should prescribe whether the 
-                    // all items are being acknowledged or unacknowledged. 
-                    pv = (AlarmTreePV) item.getData();
-                    acknowledge = group ? is_active_alarm_table : pv.getSeverity().isActive(); 
-                    pv.acknowledge(acknowledge);
-                }
-
-                IStructuredSelection selection = (IStructuredSelection) table_viewer.getSelection();
-                Iterator<?> it = selection.iterator();
-                Object obj;
-                while (it.hasNext())
-                {
-                    obj = it.next();
-                    if (obj instanceof AlarmTreePV)
-                    {
-                        // the clicked alarm has been handled above already
-                        if (obj != pv)
-                        {
-                            ((AlarmTreePV) obj).acknowledge(acknowledge);
-                        }
-                    }
-                }
-            }
-
-            @Override
-            public void mouseDoubleClick(MouseEvent e)
-            {
-                Table table = (Table) e.getSource();
-                TableItem item = table.getItem(new Point(e.x, e.y));
-                if (item != null && item.getData() instanceof AlarmTreePV)
-                {
-                    AlarmTreePV pv = (AlarmTreePV) item.getData();
-                    if (is_active_alarm_table)
-                    {
-                        for (DoubleClickHandler h : getDoubleClickHandlers())
-                        {
-                            h.activeTableDoubleClicked(pv);
-                        }
-                    } 
-                    else
-                    {
-                        for (DoubleClickHandler h : getDoubleClickHandlers())
-                        {
-                            h.acknowledgedTableDoubleClicked(pv);
-                        }
-                    }
-                }
-            }
-        });
 
         return table_viewer;
     }
@@ -806,7 +683,6 @@
         {
             // Clear error message now that we have info from the alarm server
             display.asyncExec(() -> setErrorMessage(null));
-<<<<<<< HEAD
         }
     }
 
@@ -837,88 +713,4 @@
     {
         baseComposite.dispose();
     }
-
-    private DoubleClickHandler[] getDoubleClickHandlers()
-    {
-        if (double_click_handlers == null)
-        {
-            final IConfigurationElement[] config = Platform.getExtensionRegistry().getConfigurationElementsFor(
-                    DoubleClickHandler.EXTENSION_ID);
-            final List<DoubleClickHandler> list = new ArrayList<DoubleClickHandler>();
-            for (IConfigurationElement e : config)
-            {
-                if (DoubleClickHandler.NAME.equals(e.getName()))
-                {
-                    try
-                    {
-                        list.add((DoubleClickHandler) e.createExecutableExtension("class"));
-                    }
-                    catch (Exception ex)
-                    {
-                        LOGGER.log(Level.SEVERE, "Error loading extension point " + e.getName(), ex);
-                    }
-                }
-            }
-            double_click_handlers = list.toArray(new DoubleClickHandler[list.size()]);
-        }
-        return double_click_handlers;
-    }
-
-    private TableTextProvider getTableTextProvider()
-    {
-        if (text_provider == null)
-        {
-            final IConfigurationElement[] config = Platform.getExtensionRegistry().getConfigurationElementsFor(
-                    TableTextProvider.EXTENSION_ID);
-            for (IConfigurationElement e : config)
-            {
-                if (TableTextProvider.NAME.equals(e.getName()))
-                {
-                    try
-                    {
-                        text_provider = (TableTextProvider) e.createExecutableExtension("class");
-                    } 
-                    catch (Exception ex)
-                    {
-                        LOGGER.log(Level.SEVERE, "Error loading extension point " + e.getName(), ex);
-                    }
-                }
-            }
-            if (text_provider == null)
-            {
-                text_provider = TableTextProvider.EMPTY_PROVIDER;
-            }
-=======
->>>>>>> 70055732
-        }
-        return text_provider;
-    }
-
-    private void updateGUI()
-    {
-        AlarmTreePV[] alarms = model.getActiveAlarms();
-        current_alarms.setText(NLS.bind(Messages.CurrentAlarmsFmt, alarms.length));
-        current_alarms.pack();
-
-        AlarmTreePV[] ackalarms = model.getAcknowledgedAlarms();
-        acknowledged_alarms.setText(NLS.bind(Messages.AcknowledgedAlarmsFmt, ackalarms.length));
-        acknowledged_alarms.pack();
-        if (group)
-        {
-            ((AlarmTableContentProvider) active_table_viewer.getContentProvider()).setAlarms(alarms);
-            ((AlarmTableContentProvider) acknowledged_table_viewer.getContentProvider()).setAlarms(ackalarms);
-        } 
-        else
-        {
-            AlarmTreePV[] items = new AlarmTreePV[alarms.length + ackalarms.length];
-            System.arraycopy(alarms, 0, items, 0, alarms.length);
-            System.arraycopy(ackalarms, 0, items, alarms.length, ackalarms.length);
-            ((AlarmTableContentProvider) active_table_viewer.getContentProvider()).setAlarms(items);
-        }
-    }
-
-    void dispose()
-    {
-        baseComposite.dispose();
-    }
 }