--- conflicted
+++ resolved
@@ -8,17 +8,10 @@
 	public static String AlarmTableCombined;
 	public static String AlarmTableRowLimitInfoFmt;
 	public static String AlarmTableRowLimitMessage;
-<<<<<<< HEAD
-	public static String AlarmTableGroup;
-    public static String AlarmTableUngroup;
-    public static String ColumnConfigDescription;
-    public static String ColumnConfigTitle;
-=======
     public static String AlarmTableSeparate;
     public static String ColumnConfigDescription;
     public static String ColumnConfigTitle;
     public static String ConfigureColumns;
->>>>>>> 70055732
     
 	static
 	{
