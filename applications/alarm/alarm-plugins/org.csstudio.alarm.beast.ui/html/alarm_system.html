--- conflicted
+++ resolved
@@ -3,1044 +3,13 @@
 <head>
 
 <link rel="stylesheet" href="../../PRODUCT_PLUGIN/book.css"
-<<<<<<< HEAD
-	type="text/css"></link>
-=======
     type="text/css"></link>
->>>>>>> 8e6b6646
 <link rel="stylesheet" href="section_numbers.css" type="text/css"></link>
 
 <title>Alarm System</title>
 </head>
 
 <body>
-<<<<<<< HEAD
-	<h1>Alarm System</h1>
-
-	<span class="index"> - <a href="#overview">Overview</a>
-	 - <a href="#principles">Principles</a>
-	 - <a href="#architecture">Architecture</a>
-	 - <a href="#perspective">Perspective</a>
-	 - <a href="#tree">Alarm Tree</a>
-	 - <a href="#table">Alarm Table</a>
-	 - <a href="#panel">Alarm Area Panel</a>
-	 - <a href="#preferences">Preferences</a>
-	 - <a href="#edit">Editing Configuration</a>
-	 - <a href="#pv_config">Alarm PV Configuration</a>
-	 - <a href="#annunciation">Annunciation</a> -
-	</span>
-
-	<!-- ++++++++++++++++++++++++++++++++++++++++++++++++++++ -->
-	<h2>
-		<a name="overview">Overview</a>
-	</h2>
-	<!-- ++++++++++++++++++++++++++++++++++++++++++++++++++++ -->
-	<p>The Alarm System allow users to view and handle the alarms
-		triggered by Process Variables (PVs) on front-end computers (IOCs). To
-		understand the behavior of alarms in the alarm system, please take a
-		few minutes to read about its general principles.</p>
-
-	<h3>Purpose</h3>
-	<p>
-		Alarms are <u>not</u> another interlock or protection system. Unlike
-		interlocks, alarms do not trigger an automated response to handle a
-		well understood situation. Instead, alarms inform operators of a
-		problem that can have multiple reasons, a problem that is too complex
-		to be handled automatically, an issue that <u>relies on a
-			qualified operator</u> to find a solution based on experience and skill.
-	</p>
-	<p>Alarms are supposed to</p>
-	<ul>
-		<li>notify operators about a problem</li>
-		<li>effectively help operators take the correct action at the
-			correct time,</li>
-		<li>provide guidance for handling it</li>
-		<li>be presented at a manageable rate.</li>
-	</ul>
-	<p>Operators are expected to acknowledge each active alarm, because
-		the alarm system has no other way of knowing if operators are aware of
-		an alarm. Annunciations for new occurrences of the same alarm are
-		suppressed until the initial alarm is acknowledged, assuming that
-		operators are still handling the first, un-acknowledged alarm
-		instance.</p>
-	<p>Before acknowledging an alarm, operators can use the alarm GUI
-		to</p>
-	<ul>
-		<li>access guidance on how to handle the alarm</li>
-		<li>access operator screens that show the actual alarm PV, the
-			reason why it went into alarm</li>
-		<li>use the Data Browser or other tools to inspect the alarm or
-			related PVs</li>
-		<li>access operator screens that allow them to handle the alarm</li>
-		<li>make an E-Log entry</li>
-	</ul>
-
-
-	<!-- ++++++++++++++++++++++++++++++++++++++++++++++++++++ -->
-	<h2>
-		<a name="principles">General Alarm Principles</a>
-	</h2>
-	<!-- ++++++++++++++++++++++++++++++++++++++++++++++++++++ -->
-
-	<h3>Where are alarms generated?</h3>
-	<p>
-		Alarms are triggered by Process Variables (PVs) on the front-end
-		computers (IOCs). Adding these <u>Trigger PVs</u> to the alarm server
-		configuration generates the actual alarms with an alarm description,
-		guidance information, and links to related operator displays or web
-		pages.
-	</p>
-
-	<h3>Alarm Severity and Status Message</h3>
-	<p>Levels of severity can help users to prioritize their work,
-		especially when many alarms occur at the same time.</p>
-	<p>There are four alarm severity levels:</p>
-	<ul>
-		<li><font color="#00FF00">OK</font> - actually meaning that there
-			is no alarm</li>
-		<li><font color="#A0A000">MINOR</font> - low severity</li>
-		<li><font color="#FF0000">MAJOR</font> - higher severity</li>
-		<li><font color="#FF00FF">INVALID</font> - highest severity</li>
-	</ul>
-	<p>The INVALID severity indicates a control system problem: The PV
-		has no known value. On an operational machine, not knowing the true
-		state of the system can be very bad, hence the highest alarm severity.
-		On maintenance days, INVALID alarms can be the result of equipment
-		simply being turned off, i.e. not a severe problem. The maintenance
-		mode described below can help with that situation.</p>
-
-	<p>The severity of an alarm is provided by the control system
-		trigger PV. It needs to be configured by the IOC engineer.</p>
-	<p>In addition, each Trigger PV provides an alarm message (status)
-		for each alarm. This message can indicate if the alarm is caused by
-		some value being too high or too low, but it cannot replace the more
-		elaborate guidance information that needs to be configured within the
-		alarm system user interface.</p>
-
-
-	<h3>Alarm Severity/Status vs. Current Severity/Status</h3>
-	<p>There are two types of severity and status for each alarm
-		trigger:</p>
-	<ul>
-		<li>"Current Severity" and "Current Status" are directly read
-			from the alarm trigger PV, representing its current severity and
-			status that you would also see on other operator screens that happen
-			to display this PV.</li>
-		<li>"Alarm Severity" and the "Alarm Status" are the severity and
-			status of the most severe event that the alarm server observed for
-			the PV. When the alarm is configured to "latch", the alarm server
-			remembers the highest alarm severity of the PV until it is manually
-			acknowledged.</li>
-	</ul>
-	<p>The "Alarm Severity" can differ from the "Current Severity" when
-		the underlying alarm PV already recovered but the alarm server was
-		configured to "latch" the alarm until operator acknowledgement.</p>
-
-	<a name="AlarmState"> </a>
-	<h3>Alarm States</h3>
-	<img class="float" alt="Alarm State Diagram for Latched PV"
-		src="latched.png" />
-	<img class="float" alt="Alarm State Diagram for Un-Latched PV"
-		src="unlatched.png" />
-	<p>Fundamentally, an alarm can have 3 states:</p>
-	<ul>
-		<li><font color="#00FF00">OK</font><br> There is no alarm.
-			The trigger PV's severity is and has been OK.</li>
-		<li><font color="#FF0000">Active Alarm</font><br> The
-			trigger PV's severity changed to not-OK. The alarm is displayed in
-			the alarm system user interface, showing the time and value of the
-			original occurrence, waiting for an operator to analyze and fix the
-			problem.</li>
-		<li><font color="#FF8080">Acknowledged Alarm</font><br> An
-			operator has acknowledged the alarm. While the PV's severity might
-			still be not-OK, the alarm system user interface shows that the alarm
-			is being handled. Once the trigger PV returns to OK, the alarm
-			reverts to the "OK" state.</li>
-	</ul>
-	<p>In reality, alarms are more complicated because of their very
-		nature. If the reason for an alarm was known, it could have been fixed
-		long ago, or automated countermeasures would have been implemented.
-		But an alarm is an alarm because it requires human intelligence to
-		analyze and handle it. Therefore alarm trigger PVs will sometimes go
-		in and out of alarm for some time, or only show a brief alarm which
-		seems to recover on its own. One purpose of the alarm system is to
-		catch even brief alarms, and to reduce the noise from alarms that
-		cycle between OK and some alarm state.</p>
-	<p>Alarm are typically configured to "latch" and behave as shown in
-		the first state diagram. Assume that the alarm is initially OK. As
-		soon as an alarm trigger PV sends for example a MINOR alarm severity,
-		the alarm system will latch the time and value of that occurrence and
-		display the alarm in the user interface. If the alarm was configured
-		for annunciation, the alarm description will be annunciated.</p>
-	<p>Ideally, an operator investigates the alarm, fixes the
-		underlying reason, acknowledges the alarm, the PV returns to OK and
-		the alarm clears. In reality, other things can happen. The PV might
-		only cause a brief nuisance trip, then quickly return to OK on its
-		own. Or the PV might goes in and out of alarm. Either case really
-		indicates a problem in the alarm trigger PV. Still, the alarm system
-		latches the alarm at the original occurrence and annunciates only once
-		to reduce 'chatter'. If the alarm re-occurs while the original alarm
-		is still not acknowledged, it is not annunciated again because we
-		assume that operators are still investigating the initial alarm, or
-		just too busy to look at any alarms right now. In either case, another
-		annunciation would only cause noise. The alarm system can also be
-		configured with delays to only alarm if the trigger PV persists for a
-		certain time, which can be used as a workaround for less than perfect
-		alarm trigger PVs.</p>
-	<p>When a MINOR alarm is followed by a MAJOR alarm, or generally a
-		higher level alarm, that causes another annunciation because it is
-		considered a different, more important situation. On the other hand,
-		if an INVALID alarm relaxes to MAJOR or generally a lower severity,
-		the display will update to reflect the 'current' severity but the
-		alarm severity remains latched to the highest alarm level.</p>
-	<p>Acknowledging an alarm means to acknowledge the current alarm
-		severity.</p>
-	<p>Acknowledge Example 1: A trigger PV goes MAJOR, alarm system
-		goes into MAJOR alarm. When acknowledged, the alarm is
-		MAJOR-acknowledged. Should the PV relax to MINOR, the current state of
-		the alarm will be MINOR, but the overall alarm state stays at
-		MAJOR-acknowledged. If the PV actually cycles between MINOR and MAJOR,
-		there will be no new annuncuations because the operator already
-		acknowledged the MAJOR alarm. Finally, once the PV clears to OK, all
-		will be OK.</p>
-	<p>Acknowledge Example 2: A trigger PV goes MAJOR, alarm system
-		goes into MAJOR alarm. Operator looks at the problem, improves the
-		situation but can't fully fix it, yet, so the PV stays in MINOR alarm.
-		The alarm system will show that there was a MAJOR alarm, and right now
-		the PV is still in MINOR alarm. When acknowledged, the alarm system
-		state changes to MINOR-acknowledged. If the PV clears to OK, all will
-		be OK. On the other hand, should the PV go back into MAJOR alarm, this
-		would cause a new annunciation because we only acknowledged when the
-		PV was at a MINOR severity level.</p>
-	<p>Acknowledged alarms are less visible in the alarm system user
-		interface so that new, not-yet-acknowledged alarms are more obvious.
-		Operators can manually un-acknowledged alarms, which might be useful
-		to make them more visible again when trying to decide how to handle
-		several alarms.</p>
-	<p>
-		In summary, acknowledging an alarm means to acknowledge the current
-		severity of the PV, and an alarm will fully 'clear', i.e. disappear
-		from the alarm table when the alarm trigger PV returns to OK <u>and</u>
-		the alarm is acknowledged.
-	</p>
-
-
-
-	<h3>Non-Latching Alarms</h3>
-	<p>
-		The second diagram shows the behavior of alarms that are <u>not</u>
-		configured to latch. You will notice that it is very similar to the
-		latched alarm behavior except that non-latching alarms do not require
-		acknowledgement. They may be acknowledged to remove them from the list
-		of 'active' alarms, but they clear automatically once the trigger PV
-		relaxes to "OK" without requiring a manual alarm acknowledgement.
-	</p>
-	<p>Typical use cases for non-latching alarms:</p>
-	<ul>
-		<li>Something else in the control system already latches the
-			alarm trigger PV. For example, the alarm trigger PV could be an
-			"overtemperature" indicator of a power supply where the power supply
-			already latches this indicator until it is reset at the power supply.
-		</li>
-		<li>A trigger PV is known to cause frequent brief alarms, and it
-			would be too much work for operators to acknowledge each occurrence.
-			In this case, configuring the alarm not to latch is a workaround, but
-			in an ideal world you would fix the root cause: Remove noise from the
-			alarm trigger PV, or configure the alarm system with a delay.</li>
-	</ul>
-
-
-	<h3>Annunciation</h3>
-	<p>
-		For alarms configured to annunciate, whenever a new alarm or a higher
-		severity alarm triggers, the severity and description of the alarm
-		will be <a href="#annunciation">annunciated</a>.
-	</p>
-
-
-	<h3>'Maintenance' Mode</h3>
-	<p>During machine maintenance, devices are turned off on purpose,
-		but related alarms were not disabled, resulting in numerous nuisance
-		alarms.</p>
-	<p>It is impossible for the computer to decide if an alarm should
-		be disabled automatically. IOC engineers can add logic to
-		automatically suppress alarms, but this is a rather complex and time
-		consuming task.</p>
-	<p>
-		Alarms can be disabled manually in the <a href="#pv_config">Alarm
-			PV Configuration</a>. Reports of disabled alarms can help to review which
-		alarms were disabled at what time, to avoid leaving alarms disabled by
-		accident. But this process is again tedious.
-	</p>
-	<p>While nuisance alarms during maintenance periods are hard to
-		avoid, one common source of alarms are INVALID alarms caused by IOCs,
-		PLCs or network equipment being turned off. The 'Maintenance' Mode of
-		the alarm server can help handle the flurry of INVALID alarms as
-		follows:</p>
-	<ol>
-		<li>INVALID alarms are not annunciated (except <a
-			href="#priority">'priority' annunciations</a>).</li>
-		<li>INVALID alarms are automatically acknowledged (same
-			'priority' exception).</li>
-		<li>When trigger PVs leave the INVALID state, for example go into
-			MINOR, that is considered a new alarm.</li>
-	</ol>
-
-	<p>
-		The (acknowledged) INVALID alarms are still displayed, but the missing
-		annunciation reduces chatter in the control room.<br> The
-		automatic acknowledgement moves them off the list of active alarms,
-		reducing visual clutter.<br> The third point asserts that
-		possibly valid alarms after a device is again accessible are not
-		forgotten: In 'normal' mode, a transition from INVALID(-acknowledged)
-		to MAJOR alarm would not cause an annunciation because there was
-		already a more severe alarm level, INVALID, and the device situation
-		actually improved from INVALID to MAJOR.<br> In 'maintenance'
-		mode, the INVALID was automatically acknowledged, and a MAJOR alarm is
-		now considered a new situation that the operator should review and
-		manually acknowledge.
-	</p>
-	<p>Maintenance mode is enabled or disabled via this icon in the
-		alarm tree and table GUI, which also indicates the current mode:</p>
-	<ul>
-		<li><img src="icons/operate.gif" /> Normal Operating Mode, press
-			to enable Maintenance Mode</li>
-		<li><img src="icons/maintenance_act.gif" /> Maintenance Mode,
-			press to return to normal operating mode</li>
-	</ul>
-
-
-
-	<div class="clear" />
-
-
-	<!-- ++++++++++++++++++++++++++++++++++++++++++++++++++++ -->
-	<h2>
-		<a name="architecture">Architecture</a>
-	</h2>
-	<!-- ++++++++++++++++++++++++++++++++++++++++++++++++++++ -->
-
-	<img class="float" alt="Alarm System" src="AlarmSystem.png" />
-	<p>Technically, the alarm system consists of several elements:</p>
-	<ul>
-		<li>IOCs:<br> Control System IOCs provide the Alarm Trigger
-			PVs which indicate alarm conditions. In principle, one can display
-			those PVs on generic operator screens, where they would for example
-			show up as yellow or red. <br> Benefits of the alarm system over
-			a basic operator screen:
-			<ul>
-				<li>Alarm can be annunciated.</li>
-				<li>Alarm can latch to indicate the time of the original alarm.</li>
-				<li>Additional guidance and links to related displays are
-					accessible right from the alarm.</li>
-				<li>When multiple alarms coincide, they can be sorted by for
-					example severity or time.</li>
-			</ul>
-		</li>
-		<li>Alarm Server:<br> The Alarm Server receives alarms from
-			IOCs via Channel Access and sends alarm messages to a JMS Server. It
-			also receives the acknowledgements from Alarm System GUIs. Most of
-			the alarm logic is performed by the alarm server.
-		</li>
-		<li>Alarm System GUI:<br> The Alarm System GUI, basically a
-			table and tree view of current alarms in CSS, allows users to view
-			current alarms, acknowledge them, invoke operator displays related to
-			the alarm, browse the alarm history, or change the alarm
-			configuration.
-		</li>
-		<li>Annunciator, JMS2Speech:<br> The Annunciator included in
-			the CSS alarm GUI or an alternate stand-alone JMS2Speech tool
-			annunciate new alarms. Whenever a PV's severity changed to a <font
-			color="#ff0000">higher severity</font>, the PV's description will be
-			annunciated <font color="#ff0000">once</font>.
-		</li>
-		<li>JMS Server:<br> The JMS Server is the message bus that
-			allows the Alarm Server, GUI, JMS2Speech to communicate.
-		</li>
-		<li>JMS2RDB:<br> This tool can write all JMS traffic to a
-			Relational Database (RDB), allowing analysis of the most frequent
-			alarms, reconstruction of the time line of a specific alarm, and
-			more.
-		</li>
-	</ul>
-
-	<p>This manual focuses on how to use Alarm System GUI, not on the
-		setup of the alarm server.</p>
-
-	<div class="clear" />
-
-
-	<!-- ++++++++++++++++++++++++++++++++++++++++++++++++++++ -->
-	<h2>
-		<a name="perspective">Alarm Perspective</a>
-	</h2>
-	<!-- ++++++++++++++++++++++++++++++++++++++++++++++++++++ -->
-	<img class="float" src="AlarmPerspective.png" alt="Alarm Perspective" />
-	<p>Especially for first-time users it might be advisable to switch
-		to the designated Alarm Perspective, which results in a predefined
-		arrangement of the Alarm Tree and Alarm Table.</p>
-
-	<h3>Activate or Reset</h3>
-	<p>
-		After opening an Alarm Table or Tree from the
-		<code>CSS/Alarm</code>
-		menu, access the Alarm Perspective by right-clicking in the Alarm
-		Table or Tree and selecting
-		<code>Alarm Perspective</code>
-		. This action will switch to the Alarm Perspective, or - if it was
-		already active - allow you to reset it to its original state, in case
-		windows have been rearranged.
-	</p>
-
-
-	<h3>Rearranging the Perspective</h3>
-	<p>You can simply close, minimize or maximize an Alarm Table or
-		Alarm Tree window via the usual icon in the window title bar or the
-		context menu of the window title bar. You can also adjust the size of
-		each window.</p>
-
-	<div class="clear" />
-
-
-	<!-- ++++++++++++++++++++++++++++++++++++++++++++++++++++ -->
-	<h2>
-		<a name="tree">Alarm Tree</a>
-	</h2>
-	<!-- ++++++++++++++++++++++++++++++++++++++++++++++++++++ -->
-	<img class="float" src="AlarmTree.png" alt="Alarm Tree" width="598"
-		height="793" />
-	<p>
-		The Alarm Tree provides an approach to browse the alarm configuration
-		components and their related alarm status in a tree-like structure,
-		which by default includes all configured alarms, active or not. You
-		can open it via the menu
-		<code>CSS/Alarm/Alarm Tree</code>
-		.
-	</p>
-	<p>The Alarm Tree is synchronized with the configuration in the
-		RDB. When you change the configuration from within the Alarm Tree user
-		interface, the configuration in RDB will be updated, and vice versa.</p>
-	<p>The Alarm Tree configuration is hierarchically arranged by</p>
-	<ol>
-		<li>Area: Front end, DTL, CCL, SCL, Ring, ...</li>
-		<li>System: ICS, Cooling, Vacuum, RF, ...</li>
-		<li>Optionally sub-system: ICS/IOCs, RF/LLRF, RF/HPRF, ...</li>
-		<li>Alarm Trigger PVs on the final level.</li>
-	</ol>
-
-	<h3>Alarm State Display</h3>
-	<p>In addition to displaying the alarm configuration hierarchy, the
-		alarm tree also shows the current state of each item in several ways.
-	</p>
-	<p>The image shows an example where a MINOR/HIGH alarm occured and
-		has in fact already been acknowledged ("minor-ack'ed/HIGH_ALARM"), but
-		the trigger PV still exhibits the same MINOR/HIGH_ALARM, so the
-		underlying issue has obviously not been fixed to fully clear the
-		alarm.</p>
-	<p>In addition, a MAJOR/LINK_ALARM occurred, has not been
-		acknowledged, and is still active. A MAJOR/LOLO_ALARM occurred, but
-		the alarm trigger PV has already cleared.</p>
-
-	<h4>Alarm State Annotation</h4>
-	<p>For each item in alarm, an annotation shows the severity and
-		status of the alarm state, i.e. the most severe alarm that has
-		happened and not fully cleared. For area, system and sub-system items
-		this represents the state of the hierarchical sub-entries with the
-		highest alarm severity.</p>
-	<pre>(Alarm Severity/Alarm Status)</pre>
-	<p>For alarm trigger PVs, this includes the current state of the
-		PV:</p>
-	<pre>(Alarm Severity/Alarm Status, Current PV Severity/Current Status)</pre>
-
-	<h4>Alarm State Indicator, Colors</h4>
-	<p>Besides the annotation there is also an alarm state indicator to
-		the left of each item, a color-coded representation of the severities.
-		The color of the left half of the indicator indicates the alarm
-		severity, while the right half indicates the current severity.</p>
-	<p>Acknowledged alarm severities are slightly darker than
-		un-acknowledged severities.</p>
-	<p>
-		<img src="icon_ok.png" /> This example shows an overall "OK" alarm
-		state.
-	</p>
-	<p>
-		<img src="icon_major.png" /> This example shows a "Major" alarm,
-		where the PV has already returned to OK.
-	</p>
-	<p>For disabled alarms, the indicator turns grey. If one or more
-		PVs of an Area, System or Subsystem have been disabled, the associated
-		indicator is partially grey.</p>
-
-	<h4>Tool Tips</h4>
-	<p>Finally, a tool-tip that appears when resting the mouse pointer
-		over an alarm gives a multiple-line textual description of the alarm.
-	</p>
-
-
-	<h3>Alarm Tree Toolbar</h3>
-	<p>The toolbar on top of Alarm Tree provides basic functions for
-		the tree and selected items.</p>
-	<ul>
-		<li>"Send debug trigger to alarm server", <img
-			src="icons/debug.gif"/>:<br> Trigger debug on alarm server
-		</li>
-		<li>"Configure Item", <img src="icons/configure.gif"/>:<br>
-			For a PV item, you have several properties to configure: <a
-			href="#pv_config">Alarm PV Configuration</a>. For the non-PV
-			component, you can configure its guidance, displays and commands.
-			Tree elements also "inherit" guidance, display and command
-			information from its parent entries.
-		</li>
-		<li>"Acknowledge/Un-Acknowledge", <img
-			src="icons/acknowledge.gif" />/<img src="icons/unacknowledge.gif" />:<br>
-			You can acknowledge/un-acknowledge one or multiple item(s) you
-			selected in the tree (Press "Ctrl" or "Shift" to select multiple
-			items). For the non-PV component, all of its child items will be
-			acknowledged/un-acknowledged.
-		</li>
-		<li>"Collapse alarm hierarchy", <img src="icons/collapse.gif" />:<br>
-			Make the alarm hierarchy appear in a collapsed state.
-		</li>
-		<li>"Show only alarms or whole configuration?", <img
-			src="icons/only_alarms.gif" />:<br> Show only alarms in the
-			tree or the whole configuration. The tree will switch between the two
-			modes when you click this button.
-		</li>
-	</ul>
-
-
-	<h3>Context Menu Options</h3>
-	<p>The common context menu options for all types of component in
-		the tree are:</p>
-	<ul>
-		<li><img src="icons/clock.png" /> Time since event:<br> The
-			elapsed time since the alarm happened.</li>
-		<li><img src="icons/info.gif" /> Guidance messages:<br> If
-			there are guidance messages configured for the item, it will be
-			displayed here one by one.</li>
-		<li><img src="icons/related_display.gif" /> Related displays:<br>
-			If there are related displays configured for the item, it will be
-			displayed here one by one. When you click one of them, the related
-			display will be launched.</li>
-		<li><img src="icons/command.gif" /> Commands:<br> If there
-			are related commands configured for the item, it will be displayed
-			here one by one. When you click one of them, the related command will
-			be executed.</li>
-		<li><img src="icons/acknowledge.gif" />/<img
-			src="icons/unacknowledge.gif" /> Acknowledge/Un-Acknowledge:<br>
-			This option will be displayed only when the item is not in an
-			"OK/OK/OK" state. If this is an un-acknowledged item, the option
-			would be "Acknowledge" so that you can acknowledge it, and vice
-			versa.</li>
-		<li><img src="icons/configure.gif" /> Configure Item:<br>
-			For a PV item, you have several properties to configure: <a
-			href="#pv_config">Alarm PV Configuration</a>. For the non-PV
-			component, you can configure its guidance, displays and commands.
-			Tree elements also "inherits" guidance, display and commands from its
-			parent entries.</li>
-		<li><img src="icons/rename.gif" /> Rename Item:<br> Rename
-			the selected item.</li>
-		<li><img src="icons/move.gif" /> Duplicate PV:<br> Create a
-			new PV which has the same settings as the selected PV. This is a
-			convenient way to create similar alarm PVs by configuring the first
-			PV, then duplicating it. You can of course later configure the newly
-			created duplicate.</li>
-		<li><img src="icons/move.gif" /> Move Item:<br> Move the
-			selected items to another path in the tree.</li>
-		<li><img src="icons/delete.gif" /> Remove Selected Items:<br>
-			Delete the selected items from the tree and hence from the
-			configuration.</li>
-	</ul>
-
-	<p>For non-PV items, an additional menu option is available:</p>
-	<ul>
-		<li><img src="icons/add.gif" /> Add Component:<br> Add a
-			new component to the configuration. You can add a child component
-			under the item you selected, or add a new area regardless the
-			selected item.</li>
-	</ul>
-
-	<p>For PV items, two additional menu options are available:</p>
-	<ul>
-		<li><img src="icons/elog.gif" /> LogBook...: <br>Open a
-			logbook entry dialog editor for you to create an electronic logbook
-			entry in logbook. This option will be available only when the item is
-			actually in alarm, not when it is in an "OK" state.</li>
-		<li><img src="icons/editcopy.png" /> Copy Pv Name to Clipboard</li>
-		<li><code>CSS</code>: From this menu, you can access general CSS
-			functions for the selected PVs.</li>
-	</ul>
-
-
-	<h3>'Drag' Support</h3>
-	<p>Selected alarms can be 'dragged' out of the alarm tree into
-		another program that accepts string drops. For example, one can drag
-		alarms into most email tools or the web interface to an elog system.
-		The dragged text will include the alarm PV, description, and its
-		current state.</p>
-	<p>Dragging the tree items into an Alarm Table will set the
-		filtering parameters on that alarm table.</p>
-
-
-
-
-	<!-- ++++++++++++++++++++++++++++++++++++++++++++++++++++ -->
-	<h2>
-		<a name="table">Alarm Table</a>
-	</h2>
-	<!-- ++++++++++++++++++++++++++++++++++++++++++++++++++++ -->
-	<p>
-		The Alarm Table provides a tabular view of currently active alarms. It
-		only shows alarms that actually triggered. You can open it via the
-		menu:
-		<code>CSS/Alarm/Alarm Table</code>
-	</p>
-	<img class="float" src="AlarmTable.png" alt="Alarm Table" width="731"
-		height="695"></img>
-
-	<h3>Alarm Properties</h3>
-	<p>Each active alarm has several properties:</p>
-	<ul>
-		<li><b>PV</b>: name of the PV that triggered the alarm.</li>
-		<li><b>Description</b>: the details of the PV. It would give more
-			information and more human-readable than the raw PV name. It is also
-			used for annunciation.</li>
-		<li><b>Time</b>: time when the alarm happened.</li>
-		<li><b>Current Severity</b>: The current severity of the PV, like
-			OK, MINOR, MAJOR or Invalid.</li>
-		<li><b>Severity</b>: The severity of the PV remembered by alarm
-			server. When the PV is configured to "latch", the alarm server
-			remembers the highest alarm severity of the PV until it is manually
-			acknowledged. Current severity of the PV might differ from alarm
-			severity when the underlying alarm PV already recovered but the alarm
-			server was configured to "latch" the alarm until operator
-			acknowledgement.</li>
-		<li><b>Status</b>: alarm status message like HIGH_ALARM or
-			STATE_ALARM.</li>
-		<li><b>Value</b>: Value of the PV that triggered this alarm.</li>
-		<li><b>Ack</b>: Checkbox for quick acknowledge or unacknowledge
-			of alarms.</li>
-		<li><b>Icon</b>: Icon representing the combination of latched and
-			current severities.</li>
-		<li><b>Action</b>: The first alarm guidance message.</li>
-		<li><b>ID</b>: The first alarm guidance title.</li>
-	</ul>
-	<p>The CSS Alarm Table allows sorting by any of the above
-		properties by clicking the corresponded property name on the column
-		header. The sorting order (ascending/descending) can be toggled by
-		clicking on the header again.</p>
-
-	<a name="#current_alarm"> </a>
-	<h3>Current Alarms and Acknowledged Alarms</h3>
-	<p>The Alarm Table is split into two parts for displaying current
-		alarms (unacknowledged alarms) and acknowledged alarms respectively.</p>
-	<ul>
-		<li>For PV configured to "latch", even if its current severity
-			has changed to "OK", the alarm will still be displayed as "Current
-			Alarm" until it is manually acknowledged.</li>
-		<li>For PV not configured to "latch", it will disappear from the
-			table of "Current Alarms" once its current severity changed to "OK".</li>
-		<li>For acknowledged alarm, regardless the PV is configured to
-			"latch" or "not latch", if current severity of the PV is still not
-			"OK", it will be displayed in the table of "Acknowledged Alarms"
-			until its current severity changes to "OK".</li>
-	</ul>
-	<p>
-		For the details about how alarm severity jumps between different
-		states, please refer to the <a href="#AlarmState">Alarm Severity
-			States Diagram</a>
-	</p>
-
-
-	<h3>Alarm Table Toolbar</h3>
-	<p>
-		The toolbar on top of Alarm Table provides the functions of
-		"Normal/Maintenance Mode Switch" <img src="icons/operate.gif" />,
-		"Acknowledge" <img src="icons/acknowledge.gif" /> and
-		"Un-Acknowledge" <img src="icons/unacknowledge.gif" /> for the
-		selected items in the table. The next three icons are related to
-		filtering: show alarms of the configuration selected in the tree <img
-			src="icons/sync.gif" />, show all alarms of the selected root <img
-			src="icons/root.gif" />, show alarms that belong to selected item <img
-			src="icons/item.gif" />.
-	</p>
-	<p>A menu (downward arrow) with commands to create a new table
-		view, combine and separate tables, configure and reset columns and to
-		select a filter is also provided.</p>
-	<p>The tables for acknowledged and un-acknowledged alarms can
-		either be separate or they can be combined into a single table. Use
-		can choose the presentation from the toolbar menu.</p>
-	<p>The contents of both tables can be refined by configuring the
-		columns. The toolbar menu provides "Configure Columns" command. The
-		command open the Column Configuration Dialog, through which it can be
-		selected, which columns are visible in the table and in what order. It
-		is also possible to define the time format used for the Alarm Time
-		column in the table.</p>
-	<img class="float" src="column_configurator.png"
-		alt="Column Configuration Dialog" width="531" height="400"></img>
-
-	<h3>Filtering</h3>
-	<p>
-		By default alarm table will show all alarms that belong to the
-		configuration root selected in the alarm tree. This is shown in the
-		table with the toolbar button <img src="icons/sync.gif" /> being
-		pushed and the title of the table displayes the name of the
-		configuration.
-	</p>
-	<p>
-		If you wish to filter the alarms and show only a subset drag a node
-		from the tree and drop it into the table. The table will display only
-		those alarms which are equal or are descendants of the dropped item.
-		This is shown by the toolbar button <img src="icons/item.gif" />
-		being pushed in, the alarm table title displays the name of the item
-		and at the top of the table the full path of the selected node is
-		displayed.
-	</p>
-	<p>
-		After a node is dropped on the table that table will stay locked on
-		that particular node. Even if another configuration is selected in the
-		alarm tree, the table will still display the alarms that belong to the
-		selected node. By pressing the toolbar buttons <img
-			src="icons/root.gif" /> or <img src="icons/sync.gif" /> all alarms
-		belonging to the root of the selected node or to the root selected in
-		the alarm tree can be displayed.
-	</p>
-	<p>In addition to drag and drop, selecting a filter node is also
-		possible by clicking the "Select Filter..." item in the toolbar menu.
-		A dialog will popup, where a full path of the item can be entered. If
-		an invalid path is selected, it will be shown in the alarm table
-		title.</p>
-
-	<h3>New Alarm Table</h3>
-	<p>Additional alarm tables can be open by selecting the "New Table
-		View" from the toolbar drop down menu. Each table can be configured
-		separately to show different alarms or different columns (see previous
-		sections). The number of tables is not limited. When CSS is closed the
-		settings are stored and are restored the next time CSS is started.</p>
-
-	<h3>Select PVs based on name or description</h3>
-	<p>You can enter a PV name or part of an alarm description to
-		select all matching PVs in the alarm table.</p>
-	<p>The filter expression can contain these wild-cards:</p>
-	<ul>
-		<li>'?' matches any single character</li>
-		<li>'*' matches zero or more arbitrary characters</li>
-	</ul>
-	<p>The filter expression is not case-sensitive.</p>
-	<p>Example Filter Expressions:</p>
-	<ul>
-		<li>'vac': Selects PVs where name or description contain 'vac',
-			'vacuum', ...</li>
-		<li>'amp*trip': Would for example select PVs whose description
-			contains 'Amplifier Trip'</li>
-	</ul>
-
-	<h3>Context Menu Options</h3>
-	<p>Most of the context menu options are also applicable for
-		multiple items. In this case, the "Guidance messages", "Related
-		display" and "Command" for the selected items will be merged. You can
-		select multiple items by holding Ctrl or Shift key.</p>
-	<ul>
-		<li><img src="icons/clock.png" /> Time since event:<br>The
-			elapsed time since the alarm happened.</li>
-		<li><img src="icons/info.gif"/> Guidance messages:<br>
-			If there are guidance messages configured for the selected items, it
-			will be displayed here one by one.</li>
-		<li><img src="icons/related_display.gif" /> Related displays:<br>If
-			there are related displays configured for the selected items, it will
-			be displayed here one by one. When you click one of them, the related
-			display will be launched.</li>
-		<li><img src="icons/command.gif" /> Commands:<br> If there
-			are related commands configured for the selected items, it will be
-			displayed here one by one. When you click one of them, the related
-			command will be executed.</li>
-		<li><img src="icons/elog.gif" /> LogBook...: <br>Open a
-			logbook entry dialog editor for you to create an electronic logbook
-			entry for the selected items in logbook.</li>
-		<li><img src="icons/acknowledge.gif" />/<img
-			src="icons/unacknowledge.gif" /> Acknowledge/Un-Acknowledge:<br>
-			For items in the table of "Current Alarms", this should be
-			"Acknowledge", so you can acknowledge the selected alarms. For itmes
-			in "Acknowledged Alarms" table, this should be "Un-Acknowledge".</li>
-		<li><img src="icons/configure.gif" /> Configure Item:<br>
-			You can configure properties of the selected PVs: <a
-			href="#pv_config">Alarm PV Configuration</a>.</li>
-		<li><img src="icons/editcopy.png" /> Copy Pv Name to Clipboard</li>
-		<li><code>CSS</code>: From this menu, you can access general CSS
-			functions for the selected PVs.</li>
-	</ul>
-
-
-	<h3>'Drag' Support</h3>
-	<p>Selected alarms can be 'dragged' out of the alarm table into
-		another program that accepts string drops. For example, one can drag
-		alarms into most email tools or the web interface to an elog system.
-		The dragged text will include the alarm PV, description, and its
-		current state.</p>
-
-
-	<!-- ++++++++++++++++++++++++++++++++++++++++++++++++++++ -->
-	<h2>
-		<a name="panel">Alarm Area Panel</a>
-	</h2>
-	<!-- ++++++++++++++++++++++++++++++++++++++++++++++++++++ -->
-	<p>
-		The Alarm Area Panel is a top-level display of the current alarm
-		state. A preference setting of the panel is used to configure which
-		level of the alarm tree hierarchy it should display. <img
-			class="float" src="AlarmPanel.png" alt="Alarm Panel" width="317"
-			height="560"></img></p>
-	<p>It will typically be used to display the first level of the
-		alarm hierarchy, that is all Area components of the alarm tree. For
-		each area, it displays the name, coloring the panel to indicate the
-		alarm state of that area.</p>
-	<p>The tool can also be used to display a single panel with the
-		alarm state of the overall alarm tree, i.e. the root element, by
-		configuring it to use level 0 of the alarm tree hierarchy. When set to
-		level 2 of the alarm tree, it will display all System components. With
-		level 3 it would display all Sub-System components, but this and
-		higher alarm tree components are not useful in practice.</p>
-
-	<p>The context menu of a panel item allows access to the alarm
-		tree, opening the alarm tree view and focusing on the respecive alarm
-		tree element. The context menu also allows acknowledge/un-acknowledge
-		of the alarm tree item and all the alarm tree elements below it.</p>
-
-	<p>The tool has the following preference settings:</p>
-	<ul>
-		<li>Alarm Tree Level: Determines from which level of the alarm
-			tree the items are displayed. 0 for root, 1 for area, 2 for system, 3
-			and higher would be sub-systems but that is less practical.</li>
-		<li>Panel Columns: Determines in how many columns the items will
-			be arranged for display.</li>
-	</ul>
-
-
-
-	<!-- ++++++++++++++++++++++++++++++++++++++++++++++++++++ -->
-	<h2>
-		<a name="preferences">Preference Settings</a>
-	</h2>
-	<!-- ++++++++++++++++++++++++++++++++++++++++++++++++++++ -->
-	<img class="float" src="AlarmPreferences.png"
-		alt="Alarm Preferences Configuration" />
-	<p>
-		The Alarm System has numerous preferences which can be set for the GUI
-		client via the menu
-		<code>CSS/Preferences...</code>
-		, then navigating to
-		<code>CSS Applications/Alarm/Alarm System</code>
-		:
-	</p>
-	<p>
-		For proper operation of the alarm system these settings must match
-		corresponding settings of the alarm server. They should probably <u>not</u>
-		be configured by end users via the preference panel but instead set by
-		the system administrator via appropriate "Default Settings", see
-		below.
-	</p>
-
-	<h3>Preferences</h3>
-	<ul>
-		<li>Configuration Name<br> The overall configuration name is
-			used to select the alarm tree root component.</li>
-		<li>JMS Alarm Server, Client, Talk Topics<br> These are used
-			to communicate with the alarm server and have to match the alarm
-			server configuration.</li>
-		<li>RDB Server<br> RDB that holds alarm PVs configuration
-			and snapshot of state.</li>
-		<li>JMS Server<br> JMS Server for alarm messages service,
-			such as new alarms, acknowledge, ...</li>
-		<li>JMS Idle Timeout<br> Timeout in seconds at which server
-			sends idle messages in absence of "real" traffic on alarm topic</li>
-		<li>Command Directory<br> Directory used for executing
-			commands. May use Java system properties like this: $(prop_name)</li>
-		<li>Colors for alarm severities<br> Configures the colors
-			used in the alarm table and tree to represent alarms.</li>
-	</ul>
-
-	<h3>Default Settings</h3>
-	While each user may specify custom settings, administrators should
-	provide default settings suitable for the respective site. These
-	original settings reside in the "preferences.ini" file inside the
-	org.csstudio.alarm plugin directory. These settings are usually adapted
-	to a specific site in a "plugin_customization.ini" file which is
-	located in the root of the "Product" plugin directory or jar file.
-	Further customization is possible when starting CSS (or any Eclipse
-	product) via a customization file with the same format provided via the
-	<code>-pluginCustomization</code>
-	command line option. Finally, each end user can use the CSS/Preferences
-	menu item to interactively adjust most settings. Those changes are
-	stored in the workspace directory under
-	{Workspace}/.metadata/.plugins/org.eclipse.core.runtime/.settings
-
-	<div class="clear" />
-
-	<!-- ++++++++++++++++++++++++++++++++++++++++++++++++++++ -->
-	<h2>
-		<a name="edit">Editing the Alarm Configuration</a>
-	</h2>
-	<!-- ++++++++++++++++++++++++++++++++++++++++++++++++++++ -->
-	<p>
-		To edit the overall alarm configuration, that is to add components to
-		the hierarchical alarm tree, including Alarm Trigger PVs, or to
-		rearrange the alarm tree layout, use the context menu of the <a
-			href="#tree">Alarm Tree</a>.
-	</p>
-
-	<img class="float" src="pv_config2.png" width="639" height="722" />
-
-	<p>The context menu entry "Configure item" opens a dialog box
-		similar to the one shown on the right. The following explains
-		configuration elements common to all alarm tree items. The next
-		section will elaborate on specifics of Alarm Trigger PVs.</p>
-
-	<h3>Item</h3>
-	<p>The item name displayed at the top of the dialog is the
-		hierarchical path to item. The item name is set when adding the item
-		to the alarm configuration. It cannot be modified within this dialog,
-		but there are are options in the context menu of the alarm tree to
-		rename an item or to move it to another location in the alarm tree.</p>
-
-
-	<h3>Guidance</h3>
-	<p>A list of guidance messages for this item. Note that items also
-		"inherit" all guidance messages of the higher-level components
-		(System, Subsystem, ...) under which they are listed, i.e. their
-		"parent" components from the alarm configuration hierarchy.</p>
-	<p>Each guidance is separated into two parts:</p>
-	<ul>
-		<li>Title: The title to be displayed as a context menu item and
-			in the title of the guidance information dialog. The max length of
-			title is 30 characters.</li>
-		<li>Details: Details of the guidance to be displayed in the
-			guidance information dialog. May span multiple lines.</li>
-	</ul>
-	<p>
-		<b>Tip:</b> If the guidance is very short and fits into the title, it
-		is sufficient to only enter the title. Whenever you only configure the
-		title and leave the details empty, or only configure the details and
-		leave the title empty, this implies that the respective other part is
-		the same as the part you configured.
-	</p>
-
-
-	<h3>Related Displays</h3>
-	<p>A list of related displays. Supported formats:</p>
-	<ol>
-		<li>Operator Interface Display Files<br> If your CSS setup
-			contains support for an operator interface panel tool, its screens
-			can be opened by simply providing the screen file name within the
-			workspace. <br> <code>/CSS/Share/DisplayFiles/Section/TheFile.opi</code><br>
-			If the path name contains spaces, it has to be enclosed in quotes:<br>
-			<code>"/CSS/Share/My Display Files/TheFile.opi"</code><br> <br>
-			Additional parameters can be provided after the file name. For BOY
-			*.opi screens this is a list of macros and their values, separated by
-			comma, enclosed in quotes:<br> <code>/CSS/Share/DisplayFiles/Section/TheFile.opi
-				"macro1=Value 1, macro2=Another Value"</code><br> <br> To use a
-			web link as the display file name, it has to be prefixed by "opi:" to
-			prevent it from being opened in a web browser:<br> <code>opi:http://my_display_file_server/get_display.cgi?name=TheFile.opi</code><br></li>
-		<li>Web Pages<br> Related displays starting in "http:" or
-			"https:" are recognized as web page links. A web browser will be
-			launched when the user selects this related display:<br> <code>http://some.web.server/page/foo.html</code></li>
-		<li>Workspace Files<br> Arbitrary workspace files, for
-			example a Data Browser configuration file, can be opened via a URL
-			starting in "file:":<br> <code>file:/Path/to/the_file.extension</code></li>
-		<li>External Programs<br> To start external display tools
-			like EDM or MEDM, enter a command-line like<br> <code>startedm
-				-m macro=value some_screen</code><br> Related displays are executed as
-			described under "Commands", see below, so this requires a script like
-			"startedm" to be available on your computer that can launch EDM with
-			the appropriate settings. Note that the command to be executed must
-			be on the path or in the "Command Directory". It is not possible to
-			provide a full path to the external display command because a path
-			starting with "/" would be treated as a display file name, not an
-			external command. <br> The main reason for listing EDM etc. as
-			related displays and not commands is the different way they appear to
-			the end user.
-		</li>
-	</ol>
-	<p>As with guidance, each display item is separated into "Title"
-		and the "Command" which in this case is the actual related display
-		link.</p>
-
-
-	<h3>Commands</h3>
-	<p>A list of commands that the user might want to invoke. Enter a
-		suitable command-line for executing the command, for example</p>
-	<p>
-		<code>/usr/local/bin/do_something MyPVName "another parameter"</code>
-	</p>
-	<p>The command itself must either be on the operating system path
-		($PATH in Unix) as it was set when CSS was started, or the command
-		name is listed with its full path as shown in the example above.</p>
-	<p>Quotes (") can be used to include spaces inside an argument.</p>
-	<p>The command will be executed with the "current directory" set to
-		the "Command Directory" that is configured in the alarm system
-		preferences</p>
-	<pre>org.csstudio.alarm.beast/command_directory</pre>
-	. Note that the commands are executed by the operating system that runs
-	the notfier. Commands in the
-	<pre>command_directory</pre>
-	may not be executed unless the PATH variable of the operating system
-	includes the current directory ".", the command itself is specified as
-	"./the_command" to select the current directory as set via the
-	<pre>command_directory</pre>
-	, or the PATH lists the full path to the
-	<pre>command_directory</pre>
-	.
-
-
-	<p>
-		A suggested setup would probably place all alarm system related
-		commands in a directory like
-		<code>/usr/local/css/alarm_scripts</code>
-		, include that in the operating system path and also set the "Command
-		Directory" to it.
-	</p>
-	<p>If the command fails to execute, this will be displayed in a
-		dialog box. Otherwise the program is allowed to run unattended, i.e.
-		the alarm GUI does not wait for the command to finish.</p>
-
-	<p>As with guidance and related displays, each command item is
-		separated into "Title" and the "Command" which in this case is the
-		actual command to invoke.</p>
-
-
-	<h3>Automated Notifications</h3>
-	<p>If alarms persist for a certain time without being acknowledged
-		or cleared, and automated notification can be generated.</p>
-	<p>If you configure a notification for an alarm trigger PV, the
-		default message will contain the alarm info for that PV. If you
-		configure a notification for a system or area, the default message
-		will list the PVs in alarm below that section of the alarm tree.</p>
-	<p>The configuration of an automated notification has three parts:</p>
-
-
-
-
-	<ol>
-		<li>Title: The title to be displayed as a context menu item. The
-			max length of title is 30 characters.</li>
-		<li>Delay: Delay in seconds before the notification is performed.
-			If the alarm is acknowledged or clears before this delay, no
-			notification will be performed.</li>
-		<li>Details: Details of the automated action to be executed. The
-			exact format of the notification detail depends on the type of
-			notification, for example email, as listed below.</li>
-	</ol>
-
-	<p>The automated notifications are performed by a designated
-		"alarm-notifier" that must be running in parallel to the alarm server.
-	</p>
-
-
-	<h4>Email Notifications</h4>
-	<p>Email notifications start with "mailto:", using the RFC 6068 URL
-		schema.</p>
-	<p>Examples:</p>
-	<pre>
-=======
     <h1>Alarm System</h1>
 
     <span class="index"> - <a href="#overview">Overview</a>
@@ -2066,7 +1035,6 @@
         schema.</p>
     <p>Examples:</p>
     <pre>
->>>>>>> 8e6b6646
 mailto:user@my.org
 mailto:list1@example.com,list2@example.fr
 mailto:list1@example.com;list2@example.fr;list3@example.fr
@@ -2074,24 +1042,6 @@
 mailto:user@my.org?cc&#61;rf@my.org&amp;subject&#61;*RF Source 1 in error&amp;body&#61;{0} Alarm raised - Water below {1} m3
 </pre>
 
-<<<<<<< HEAD
-	<p>
-		Within the configuration, the text
-		<code>{0}</code>
-		will be replaced with the alarm severity and
-		<code>{1}</code>
-		with the value that triggered the alarm.
-	</p>
-
-	<h4>SMS Notifications</h4>
-	<p>
-		SMS notifications start with "sms:", using the RFC 3966 URL schema. It
-		will send an email at the following adresse: [sms:<i>phone_number</i>(,<i>phone_number</i>)*].
-		This formatting need to be handled by the email gateway.
-	</p>
-	<p>Examples:</p>
-	<pre>
-=======
     <p>
         Within the configuration, the text
         <code>{0}</code>
@@ -2108,26 +1058,10 @@
     </p>
     <p>Examples:</p>
     <pre>
->>>>>>> 8e6b6646
 sms: +33 4 42 17 64 21, +33 6 03 74 36 61; +33 4 42 17 61 08
 sms: +33 6 03 74 36 61?body={0} Alarm raised - Water below {1} m3
 </pre>
 
-<<<<<<< HEAD
-	<p>
-		Within the configuration, the text
-		<code>{0}</code>
-		will be replaced with the alarm severity and
-		<code>{1}</code>
-		with the value that triggered the alarm.
-	</p>
-
-	<h4>Electronic Logbook Notifications</h4>
-	<p>Electronic Logbook notifications start with "log:" and require
-		the specification of at least one logbook. It will create a new entry
-		with alarm information such as:</p>
-	<pre>
-=======
     <p>
         Within the configuration, the text
         <code>{0}</code>
@@ -2141,7 +1075,6 @@
         the specification of at least one logbook. It will create a new entry
         with alarm information such as:</p>
     <pre>
->>>>>>> 8e6b6646
 /demo/TEST-BST0/TEST-BST0:
 MAJOR alarm: Whenever the LOW switch becomes dry, the pump will be forced OFF
 PV                      : TEST-BST0:LOW-SWITCH
@@ -2150,49 +1083,13 @@
 Alarm Value             : Dry
 Current Severity/Message: MAJOR/STATE_ALARM
 </pre>
-<<<<<<< HEAD
-	<p>Examples:</p>
-	<pre>
-=======
     <p>Examples:</p>
     <pre>
->>>>>>> 8e6b6646
 log:Sandbox
 log:Cryo, Maintenance&amp;level&#61;Problem&amp;tags&#61;session_leader
 log:Cryo&amp;body&#61;{0} Alarm raised - Water below {1} m3
 </pre>
 
-<<<<<<< HEAD
-	<p>
-		Within the configuration, the text
-		<code>{0}</code>
-		will be replaced with the alarm severity and
-		<code>{1}</code>
-		with the value that triggered the alarm.
-	</p>
-
-	<h4>External Command</h4>
-	<p>The prefix "cmd:" selects an external command to be executed.
-		Examples:</p>
-	<p>Examples:</p>
-	<pre>cmd:caput SomePV 1
-cmd:my_notifier *
-</pre>
-
-	<p>
-		Within the configuration, the text
-		<code>*</code>
-		will be replaced with a list of alarm PVs and alarm severities.
-	</p>
-
-	<p>The command is executed with the working directory defined by
-		the preference</p>
-	<pre>org.csstudio.alarm.beast/command_directory</pre>
-	of the notifier.
-
-
-	<!-- Not implemented:
-=======
     <p>
         Within the configuration, the text
         <code>{0}</code>
@@ -2222,182 +1119,19 @@
 
 
     <!-- Not implemented:
->>>>>>> 8e6b6646
 SMS: sms URL scheme (RFC 5724). Example: "sms:+15105550101,+15105550102"
 Phone: tel URL scheme (RFC 2806). Example: "tel:+15105550101,+15105550102"s
  -->
 
-<<<<<<< HEAD
-	<h4>Sequence of commands</h4>
-	<p>Several commands can be executed one after an other in the same
-		automated notification using quotes and ';' as separators.</p>
-	<p>Example:</p>
-	<pre>
-=======
     <h4>Sequence of commands</h4>
     <p>Several commands can be executed one after an other in the same
         automated notification using quotes and ';' as separators.</p>
     <p>Example:</p>
     <pre>
->>>>>>> 8e6b6646
 "mailto:list1@example.com,list2@example.fr";"cmd:caput SomePV 1"
 </pre>
 
 
-<<<<<<< HEAD
-	<!-- ++++++++++++++++++++++++++++++++++++++++++++++++++++ -->
-	<h2>
-		<a name="pv_config">Alarm Trigger PV Configuration</a>
-	</h2>
-	<!-- ++++++++++++++++++++++++++++++++++++++++++++++++++++ -->
-	<p>For alarm trigger PVs, the configuration explained in the
-		previous section contains additional elements that are specific to
-		PVs.</p>
-
-	<h3>Item</h3>
-	<p>The last section of the item name displayed at the top of the
-		dialog must be a PV name understood by the control system. The PV name
-		is set when adding the PV to the alarm configuration. The PV name
-		cannot be modified within this dialog, but there are are options in
-		the context menu of the alarm tree to rename the PV or to move it to
-		another location in the alarm tree.</p>
-
-	<h3>Description</h3>
-	<p>The PV's description should be more human-readable than the raw
-		PV name. It is displayed with the alarm and also used for
-		annunciation.</p>
-	<p>
-		Check the <a href="#annunciation">annunciation</a> description further
-		below for details on how the description is used for the annunciation
-		of alarms.
-	</p>
-
-	<h3>Enabling Alarms</h3>
-	<p>Per default all alarms are enabled. By de-selecting the
-		"enabled" check-box the alarm server can be configured to ignore
-		alarms from this PV.</p>
-	<p>
-		<em> This is meant as a temporary fix, for example to handle a
-			broken sensor that causes erroneous alarms. Disabled alarms should be
-			reviewed periodically and then either removed from the alarm
-			configuration or fixed so that they can be re-enabled. </em>
-	</p>
-
-
-	<h3>Latching Alarm Behavior</h3>
-	<p>The latching behavior defines how the alarm server handles a PV
-		that goes into an alarm state, and then recovers. When configured to
-		"latch", the alarm server remembers the highest alarm severity of the
-		PV until it is manually acknowledged.</p>
-
-
-	<h3>Alarm Annunciation</h3>
-	<p>
-		When a PV is configured to "annunciate", the alarm server will send
-		the PV's description to the <a href="#annunciation">annunciation
-			system</a> whenever the PV reaches a non-OK severity.
-	</p>
-
-
-	<h3>Alarm Delay and Count Filter</h3>
-	<p>Per default, the alarm server will react as soon as it notices a
-		non-OK alarm severity. When adding a delay greater than zero,
-		specified in seconds, it will only react when the alarm severity
-		remains for at least this time. When an additional alarm count greater
-		than zero is specified, it will react to alarms that either outlast
-		the delay, or happen at least "count" times within the delay.</p>
-	<p>Both these options can reduce the amount of "nuisance" alarms
-		from noisy PVs, but in practice it is always best to cure the problem
-		at the source through adequate dead-bands or smoothing.</p>
-
-
-	<h3>Filter</h3>
-	<p>A filter expression can be used to enable or disable alarms
-		automatically. When entering a filter expression, the previously
-		described "enable" field is ignored.</p>
-	<p>The filter expression can be something like</p>
-	<p>
-		<code>some_other_pv > 5</code>
-	</p>
-	<p>to only enable the alarm when the other PV has a value above 5.
-	</p>
-	<p>
-		This feature was added to ease the transition from other alarm
-		handling systems. Ideally, state-based alarms are <em>handled on
-			the front-end computer by adding logic that prevents the alarm from
-			being generated,</em> instead of generating an alarm but then disabling it
-		in the alarm server.
-	</p>
-	<p>
-		Also note a shortcoming of the current implementation: The Alarm
-		Server only subscribes to PV value updates for alarm changes, and this
-		includes the PVs used to compute the filter expression. An alarm
-		expression like
-		<code>some_other_pv &gt; 5</code>
-		will <u>not</u> be evaluated for each change in the value of
-		<code>some_other_pv</code>
-		; it <em>will only be evaluated for changes in the alarm state</em> of
-		<code>some_other_pv</code>
-		, so the value changes used in the filter expression must also be
-		alarm state changes of
-		<code>some_other_pv</code>
-		!
-	</p>
-
-
-
-	<!-- ++++++++++++++++++++++++++++++++++++++++++++++++++++ -->
-	<h2>
-		<a name="annunciation">Voice Annunciation</a>
-	</h2>
-	<!-- ++++++++++++++++++++++++++++++++++++++++++++++++++++ -->
-	<p>
-		For alarms that are <a href="#pv_config">configured to be
-			annunciated</a>, the alarm server sends an annunciation request to the
-		annunciator.
-	</p>
-	<p>The annunciation is performed by is either the Annunciator view
-		included in the CSS alarm user interface, or the standalone
-		Annunciator tool. In the control room, at least one instance of these
-		annunciation tools should be running on a designated alarm OPI at all
-		times.</p>
-
-	<h3>Annunciator</h3>
-	<p>
-		The CSS Annunciator included in CSS is started via the menu
-		<code>CSS/Alarm/Annunciator</code>
-		and has to remain visible to function.
-	</p>
-
-	<h3>Annunciator</h3>
-	<p>The Annunciator is also available as standalone tool. While it
-		has to be launched from the command-line, separate from the CSS GUI,
-		its advantage lies in the fact that it continues to annunciate even
-		when the CSS GUI is closed. It will annunciate independently from
-		alarm table or -tree displays.</p>
-	<p>It is usually launched by a shell command</p>
-	<pre>
-  annunciator
-</pre>
-
-	<h3>Annunciation Text</h3>
-	<p>By default, the alarm server will use the "Description" of an
-		alarm for annunciation, prefixed by the alarm severity.</p>
-	<p>For example, a MAJOR alarm on a PV with Description "Low Water
-		Pressure" will result in an annunciation</p>
-	<pre>
-  "MAJOR alarm: Low Water Pressure"
-</pre>
-
-	<p>
-		When prefixed with an asterisk character '*', the alarm server will
-		use the description as given. It will <i>not</i> prefix it with the
-		alarm severity.
-	</p>
-	<p>A PV with Description "*Low Water Pressure" thus results in just
-		announcing</p>
-	<pre>
-=======
     <!-- ++++++++++++++++++++++++++++++++++++++++++++++++++++ -->
     <h2>
         <a name="pv_config">Alarm Trigger PV Configuration</a>
@@ -2550,38 +1284,10 @@
     <p>A PV with Description "*Low Water Pressure" thus results in just
         announcing</p>
     <pre>
->>>>>>> 8e6b6646
   "Low Water Pressure"
 </pre>
 
 
-<<<<<<< HEAD
-	<p>In addition, descriptions starting with '*' can include the
-		following formatting elements:</p>
-	<ul>
-		<li>The text "{0}" is replaced with the current alarm severity.</li>
-		<li>The text "{1}" is replaced with the value of the trigger PV
-			that caused the alarm.</li>
-	</ul>
-
-	<p>For example, a PV with description "*{0} alarm: Low Water
-		Pressure" would again result in an annunciation</p>
-	<pre>
-  "MAJOR alarm: Low Water Pressure"
-</pre>
-	The effect would be the same as having used the default annunciation
-	format without "*...".
-	<p>By using the "*..." format, however, you can also use
-		descriptions like "*{0} water alarm, level is {1} gallons" which will
-		result in an annunciation similar to</p>
-	<pre>
-  "MAJOR water alarm, level is 3.142 gallons"
-</pre>
-	<p>The format elements can be in any order. For example, the value
-		can be used before the alarm severity. The description "*Water below
-		{1} gallons, {0} alarm" will result in an annunciation similar to</p>
-	<pre>
-=======
     <p>In addition, descriptions starting with '*' can include the
         following formatting elements:</p>
     <ul>
@@ -2607,69 +1313,10 @@
         can be used before the alarm severity. The description "*Water below
         {1} gallons, {0} alarm" will result in an annunciation similar to</p>
     <pre>
->>>>>>> 8e6b6646
   "Water below 3.142 gallons, MAJOR alarm"
 </pre>
 
 
-<<<<<<< HEAD
-	<h3>Annunciation Order</h3>
-	<p>Fundamentally, messages are annunciated in the order of arrival.
-		When several messages arrive at almost the same time, or more messages
-		arrive while the first message is annunciated, those are ordered by
-		severity, most severe first.</p>
-
-	<h3>Annunciation Throttle</h3>
-	<p>When many alarms occur at the same time, this could result in a
-		long stream of voice annunciation. Operators, on the other hand,
-		probably don't need to hear every single alarm annunciated as much as
-		they need to be alerted to the fact that many alarms happened, so they
-		can use their judgment to determine which one is most important.</p>
-	<p>The annunciator therefore has a message count threshold (default
-		3): Assuming that 10 more messages arrive after annunciating the first
-		message, exceeding the threshold of 3, the tool will annunciate</p>
-	<pre>
-  "There are ten more messages"
-</pre>
-	instead of annunciating each individual message.
-
-	<h3>Priority Annunciations, Circumventing the Annunciation
-		Throttle</h3>
-	<a name='priority'> </a>
-	<p>For alarms deemed too important to be suppressed by the
-		annunciation throttle, the Description can be prefixed with a "!":</p>
-	<pre>
-  !The sky is falling
-</pre>
-
-	<p>In case the alarm severity should not be included in the
-		annunciation, but the annunciation should always happen and not be
-		filtered by the annunciation throttle, use this format:</p>
-	<pre>
-  *!The sky is falling
-</pre>
-	<p>Either '*!' as shown with '*' first, then '!', or '!*' are
-		allowed. The '*' tells the alarm server to suppress the alarm severity
-		because a custom format is used, the '!' instructs the annunciator to
-		exclude this message from the message throttle.</p>
-
-
-	<h3>Annunciator Settings</h3>
-	<p>The Annunciator has its own preference settings. In principle,
-		this would allow use of one annunciator for multiple alarm systems.</p>
-	<ul>
-		<li>URL: JMS server URL. Usually has to match the URL used by the
-			Alarm Server and client GUI, but allows use of the Annunciator in
-			other setups, for example by pointing to the URL of a JMS mirror for
-			multiple alarm server setups.</li>
-		<li>Topics: Comma-separated list of JMS TOPICS. Typically those
-			used by Alarm Servers.</li>
-		<li>Translation File: The computer speech library is imperfect.
-			Especially abbreviations are better spelled out ("Mebbit" instead of
-			"MEBT"). A translations file can include such translations which are
-			automatically applied to all received TEXT before it is annunciated.<br>
-			Specify the full path to a file that contains this: <pre>
-=======
     <h3>Annunciation Order</h3>
     <p>Fundamentally, messages are annunciated in the order of arrival.
         When several messages arrive at almost the same time, or more messages
@@ -2726,7 +1373,6 @@
             "MEBT"). A translations file can include such translations which are
             automatically applied to all received TEXT before it is annunciated.<br>
             Specify the full path to a file that contains this: <pre>
->>>>>>> 8e6b6646
 # File of translations
 # Format:
 #       some_regular_expression_pattern = translation
@@ -2734,18 +1380,6 @@
 INVALID=in valid
 MEBT=mebbit
     </pre> To avoid confusion, though, it's usually better to <u>not</u> use
-<<<<<<< HEAD
-			translations and instead change the annunication text in the Alarm
-			Server configuration.
-		</li>
-		<li>Severities: Comma-separated list of recognized severities,
-			highest priority first.</li>
-		<li>Threshold: Number of queued messages beyond which messages
-			are cleared.</li>
-		<li>Message History: Number of past messages shown in the
-			annunciator history.</li>
-	</ul>
-=======
             translations and instead change the annunication text in the Alarm
             Server configuration.
         </li>
@@ -2756,7 +1390,6 @@
         <li>Message History: Number of past messages shown in the
             annunciator history.</li>
     </ul>
->>>>>>> 8e6b6646
 
 </body>
 </html>
