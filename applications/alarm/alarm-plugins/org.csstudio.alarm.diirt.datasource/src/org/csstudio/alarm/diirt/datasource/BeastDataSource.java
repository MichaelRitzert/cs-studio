/**
 * Copyright (C) 2010-14 diirt developers. See COPYRIGHT.TXT
 * All rights reserved. Use is subject to license terms. See LICENSE.TXT
 */
package org.csstudio.alarm.diirt.datasource;

import java.net.URI;
import java.net.URLDecoder;
import java.net.URLEncoder;
import java.util.ArrayList;
import java.util.Collections;
import java.util.HashMap;
import java.util.List;
import java.util.Map;
import java.util.Map.Entry;
import java.util.concurrent.CompletableFuture;
import java.util.concurrent.Executor;
import java.util.concurrent.Executors;
import java.util.function.Consumer;
import java.util.logging.Logger;

import org.csstudio.alarm.beast.client.AlarmTreeItem;
import org.csstudio.alarm.beast.client.AlarmTreePV;
import org.csstudio.alarm.beast.client.AlarmTreeRoot;
import org.csstudio.alarm.beast.ui.clientmodel.AlarmClientModel;
import org.csstudio.alarm.beast.ui.clientmodel.AlarmClientModelListener;
import org.diirt.datasource.ChannelHandler;
import org.diirt.datasource.DataSource;
import org.diirt.datasource.vtype.DataTypeSupport;

import com.thoughtworks.xstream.InitializationException;

/**
 * @author Kunal Shroff
 *
 */
public class BeastDataSource extends DataSource {

    private static final Logger log = Logger.getLogger(BeastDataSource.class.getName());

    private final BeastTypeSupport typeSupport;

    // The model, activeAlarms and acknowledgedAlarms is shared by the entire
    // datasource, the benefit of does this at the datasource level instead of
    // in each channel is that they need to be computed only once and only a single
    // copy needs to be maintained.
    private AlarmClientModel model;

    private Map<String, List<Consumer>> map = Collections.synchronizedMap(new HashMap<String, List<Consumer>>());

    private Executor executor = Executors.newScheduledThreadPool(4);
<<<<<<< HEAD

//    private final Map<String, AlarmClientModel> configModels = Collections.synchronizedMap(new HashMap<String, AlarmClientModel>());
=======
>>>>>>> 1572d318

    static {
        // Install type support for the types it generates.
        DataTypeSupport.install();
    }

    public BeastDataSource(BeastDataSourceConfiguration configuration) {
        super(true);

        typeSupport = new BeastTypeSupport();

        try {

            // Create an instance to the AlarmClientModel
            final CompletableFuture<Void> future = CompletableFuture
                    .supplyAsync(() -> initialize(configuration), executor)
                    .thenAccept((model) -> {
                        this.model = model;
                        this.model.addListener(new AlarmClientModelListener() {

                            @Override
                            public void newAlarmConfiguration(AlarmClientModel model) {
                                log.fine("newAlarmConfiguration");
                                for (String channelName : map.keySet()) {
                                    BeastChannelHandler channel = (BeastChannelHandler) getChannels()
                                            .get(channelHandlerLookupName(channelName));
                                    channel.reconnect();
                                }
                            }

                            @Override
                            public void serverTimeout(AlarmClientModel model) {
                                // TODO Auto-generated method stub
                            }

                            @Override
                            public void serverModeUpdate(
                                    AlarmClientModel model,
                                    boolean maintenance_mode) {
                                // TODO Auto-generated method stub
                            }

                            @SuppressWarnings("rawtypes")
                            @Override
                            public void newAlarmState(AlarmClientModel model, AlarmTreePV pv, boolean parent_changed) {
                                log.fine("newAlarmState");
                                if (pv != null) {
                                    log.fine(pv.getPathName());
                                    List<Consumer> pathHandlers = map.get(pv.getPathName().substring(1));
                                    if (pathHandlers != null) {
                                        for (Consumer consumer : pathHandlers) {
                                            consumer.accept(pv);
                                        }
                                    }
                                    List<Consumer> pvHandlers = map.get(pv.getName());
                                    if (pvHandlers != null) {
                                        for (Consumer consumer : pvHandlers) {
                                            consumer.accept(pv);
                                        }
                                    }
<<<<<<< HEAD
                                    // listeners that registered with only the PVName as the channelName instead of the full path
                                    handlers = map.get(pv.getName());
                                    if (handlers != null) {
                                        for (Consumer consumer : handlers) {
                                            consumer.accept(pv);
=======
                                    // Notify all parent nodes if parent changed
                                    if(parent_changed){
                                        AlarmTreeItem parent = pv.getParent();
                                        while (parent != null) {
                                            List<Consumer> parentHandlers = map.get(parent.getPathName().substring(1));
                                            if (parentHandlers != null) {
                                                for (Consumer consumer : parentHandlers) {
                                                    try {
                                                        consumer.accept(getState(parent.getPathName()));
                                                    } catch (Exception e) {
                                                        
                                                    }
                                                }
                                            }
                                            parent = parent.getParent();
>>>>>>> 1572d318
                                        }
                                    }
                                }
                            }
                        });
                    });
        } catch (Exception e) {
            e.printStackTrace();
        }
    }

    private AlarmClientModel initialize(BeastDataSourceConfiguration configuration) {
        AlarmClientModel alarmModel;
        try {
            if (configuration.getConfigName() != null && !configuration.getConfigName().isEmpty()) {
                alarmModel = AlarmClientModel.getInstance(configuration.getConfigName());
            } else{
                alarmModel = AlarmClientModel.getInstance();
            }
            return alarmModel;
        } catch (Exception e) {
            return null;
        }
    }

    @Override
    protected ChannelHandler createChannel(String channelName) {
        return new BeastChannelHandler(channelName, this);

    }

    @Override
    public void close() {
        super.close();
        model.release();
    }

    public BeastTypeSupport getTypeSupport() {
        return typeSupport;
    }

    protected void add(String channelName, Consumer beastChannelHandler){
        synchronized (map) {
            if (!map.containsKey(channelName) || map.get(channelName) == null) {
                map.put(channelName, new ArrayList<Consumer>());
            }
            map.get(channelName).add(beastChannelHandler);
        }
    }

    protected void remove(String channelName, Consumer beastChannelHandler) {
        synchronized (map) {
            if (map.containsKey(channelName)) {
                map.get(channelName).remove(beastChannelHandler);
            }
        }
    }

    protected AlarmTreeItem getState(String channelName) throws Exception {
        URI uri = URI.create(URLEncoder.encode(channelName, "UTF-8"));
        String pvName = uri.getPath().substring(uri.getPath().lastIndexOf("/") + 1);
        if (model != null) {
            AlarmTreePV alarmTreePV = model.findPV(pvName);
            if (alarmTreePV != null) {
                return alarmTreePV;
            } else {
                String path = URLDecoder.decode(uri.getPath(), "UTF-8");
                AlarmTreeItem alarmTreeItem = model.getConfigTree().getItemByPath(path);
                return alarmTreeItem;
            }
        } else {
            throw new InitializationException("Model hasn't been created yet");
        }
    }

    protected boolean isConnected() {
        if (model != null) {
            return model.isServerAlive();
        } else {
            return false;
        }
    }

    protected boolean isWriteAllowed(){
        if (model != null) {
            return model.isWriteAllowed();
        } else {
            return false;
        }
    }

    protected void acknowledge(String channelName, boolean acknowledge) throws Exception{
        getState(channelName).acknowledge(acknowledge);
    }

    // implementing the enable disable mechanism using the example of the DisableComponentAction
    protected void enable(String channelName, boolean enable) throws Exception {
        AlarmTreeItem item = getState(channelName);
<<<<<<< HEAD
        if(item != null && item instanceof AlarmTreePV){
            model.enable((AlarmTreePV) item, enable);
        }else{
           // TODO implement the enable logic for nodes
=======
        List<AlarmTreePV> pvs = new ArrayList<AlarmTreePV>();
        final CompletableFuture<Void> future = CompletableFuture
                .runAsync(() -> addPVs(pvs, item, enable), executor)
                .thenRun(() -> {
                    for (AlarmTreePV alarmTreePV : pvs) {
                        try {
                            model.enable(alarmTreePV, enable);
                        } catch (Exception e) {
                            //TODO handle raising the write exception
                            e.printStackTrace();
                            new Exception("Failed to enable/disable : " + ((AlarmTreePV) item).getName(), e);
                        }
                    }
                });
    }
    
    /** @param pvs List where PVs to enable/disable will be added
     *  @param item Item for which to locate PVs, recursively
     */
    protected void addPVs(final List<AlarmTreePV> pvs, final AlarmTreeItem item, boolean enable)
    {
        if (item instanceof AlarmTreePV)
        {
            final AlarmTreePV pv = (AlarmTreePV) item;
            if (pv.isEnabled() != enable)
                pvs.add(pv);
        }
        else
        {
            final int N = item.getChildCount();
            for (int i=0; i<N; ++i)
                addPVs(pvs, item.getChild(i), enable);
>>>>>>> 1572d318
        }
    }
}<|MERGE_RESOLUTION|>--- conflicted
+++ resolved
@@ -49,11 +49,6 @@
     private Map<String, List<Consumer>> map = Collections.synchronizedMap(new HashMap<String, List<Consumer>>());
 
     private Executor executor = Executors.newScheduledThreadPool(4);
-<<<<<<< HEAD
-
-//    private final Map<String, AlarmClientModel> configModels = Collections.synchronizedMap(new HashMap<String, AlarmClientModel>());
-=======
->>>>>>> 1572d318
 
     static {
         // Install type support for the types it generates.
@@ -64,7 +59,7 @@
         super(true);
 
         typeSupport = new BeastTypeSupport();
-
+        
         try {
 
             // Create an instance to the AlarmClientModel
@@ -114,13 +109,6 @@
                                             consumer.accept(pv);
                                         }
                                     }
-<<<<<<< HEAD
-                                    // listeners that registered with only the PVName as the channelName instead of the full path
-                                    handlers = map.get(pv.getName());
-                                    if (handlers != null) {
-                                        for (Consumer consumer : handlers) {
-                                            consumer.accept(pv);
-=======
                                     // Notify all parent nodes if parent changed
                                     if(parent_changed){
                                         AlarmTreeItem parent = pv.getParent();
@@ -136,7 +124,6 @@
                                                 }
                                             }
                                             parent = parent.getParent();
->>>>>>> 1572d318
                                         }
                                     }
                                 }
@@ -165,7 +152,7 @@
     @Override
     protected ChannelHandler createChannel(String channelName) {
         return new BeastChannelHandler(channelName, this);
-
+        
     }
 
     @Override
@@ -227,7 +214,7 @@
             return false;
         }
     }
-
+    
     protected void acknowledge(String channelName, boolean acknowledge) throws Exception{
         getState(channelName).acknowledge(acknowledge);
     }
@@ -235,12 +222,6 @@
     // implementing the enable disable mechanism using the example of the DisableComponentAction
     protected void enable(String channelName, boolean enable) throws Exception {
         AlarmTreeItem item = getState(channelName);
-<<<<<<< HEAD
-        if(item != null && item instanceof AlarmTreePV){
-            model.enable((AlarmTreePV) item, enable);
-        }else{
-           // TODO implement the enable logic for nodes
-=======
         List<AlarmTreePV> pvs = new ArrayList<AlarmTreePV>();
         final CompletableFuture<Void> future = CompletableFuture
                 .runAsync(() -> addPVs(pvs, item, enable), executor)
@@ -273,7 +254,6 @@
             final int N = item.getChildCount();
             for (int i=0; i<N; ++i)
                 addPVs(pvs, item.getChild(i), enable);
->>>>>>> 1572d318
         }
     }
 }