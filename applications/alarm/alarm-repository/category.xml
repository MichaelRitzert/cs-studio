--- conflicted
+++ resolved
@@ -9,11 +9,10 @@
    <feature id="org.csstudio.alarm.beast.ui.alarmtable.opiwidget.feature">
       <category name="org.csstudio.category.applications"/>
    </feature>
-<<<<<<< HEAD
    <feature id="org.csstudio.alarm.beast.ui.rap.feature">
-=======
+      <category name="org.csstudio.category.applications"/>
+   </feature>
    <feature id="org.csstudio.alarm.diirt.datasource.feature">
->>>>>>> 6377eaae
       <category name="org.csstudio.category.applications"/>
    </feature>
    <category-def name="org.csstudio.category.applications" label="CS-Studio Applications"/>
