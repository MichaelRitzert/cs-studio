<html xmlns="http://www.w3.org/1999/xhtml" xml:lang="en">

<head>
<title>Probe</title>
<link rel="stylesheet" href="../../PRODUCT_PLUGIN/book.css"
<<<<<<< HEAD
	type="text/css"></link>
</head>

<body>
	<h1>Probe</h1>
	<h2>Overview</h2>
	Probe is a simple client tool that allows to connect and inspect the
	value of a pv. It can be useful to debug problems as it provides access
	to protocol dependent information and details of the formula itself.

	<h2>Usage</h2>
	Enter an expression into the "PV Formula" text box and see the output.
	Names can be entered in various ways:
	<ul>
		<li>Type a PV name, followed by "Return".</li>
		<li>Select a previously entered PV name from the drop-down list
			attached to the PV name text box.</li>
		<li>Send a PV name to the Probe via the context menu of another
			CSS application.</li>
	</ul>

	<h2>Example</h2>
	<p>A simple scalar value.</p>

	<!--center-->
	<p>
	<img alt="" src="screenshot1.png" />
	</p>
		<!--/center-->
=======
    type="text/css"></link>
</head>

<body>
    <h1>Probe</h1>
    <h2>Overview</h2>
    Probe is a simple client tool that allows to connect and inspect the
    value of a pv. It can be useful to debug problems as it provides access
    to protocol dependent information and details of the formula itself.

    <h2>Usage</h2>
    Enter an expression into the "PV Formula" text box and see the output.
    Names can be entered in various ways:
    <ul>
        <li>Type a PV name, followed by "Return".</li>
        <li>Select a previously entered PV name from the drop-down list
            attached to the PV name text box.</li>
        <li>Send a PV name to the Probe via the context menu of another
            CSS application.</li>
    </ul>

    <h2>Example</h2>
    <p>A simple scalar value.</p>

    <!--center-->
    <p>
    <img alt="" src="screenshot1.png" />
    </p>
        <!--/center-->
>>>>>>> 8e6b6646
</body>
</html>
<|MERGE_RESOLUTION|>--- conflicted
+++ resolved
@@ -3,37 +3,6 @@
 <head>
 <title>Probe</title>
 <link rel="stylesheet" href="../../PRODUCT_PLUGIN/book.css"
-<<<<<<< HEAD
-	type="text/css"></link>
-</head>
-
-<body>
-	<h1>Probe</h1>
-	<h2>Overview</h2>
-	Probe is a simple client tool that allows to connect and inspect the
-	value of a pv. It can be useful to debug problems as it provides access
-	to protocol dependent information and details of the formula itself.
-
-	<h2>Usage</h2>
-	Enter an expression into the "PV Formula" text box and see the output.
-	Names can be entered in various ways:
-	<ul>
-		<li>Type a PV name, followed by "Return".</li>
-		<li>Select a previously entered PV name from the drop-down list
-			attached to the PV name text box.</li>
-		<li>Send a PV name to the Probe via the context menu of another
-			CSS application.</li>
-	</ul>
-
-	<h2>Example</h2>
-	<p>A simple scalar value.</p>
-
-	<!--center-->
-	<p>
-	<img alt="" src="screenshot1.png" />
-	</p>
-		<!--/center-->
-=======
     type="text/css"></link>
 </head>
 
@@ -63,6 +32,5 @@
     <img alt="" src="screenshot1.png" />
     </p>
         <!--/center-->
->>>>>>> 8e6b6646
 </body>
 </html>
