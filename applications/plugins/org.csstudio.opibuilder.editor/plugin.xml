--- conflicted
+++ resolved
@@ -1,4 +1,3 @@
-<<<<<<< HEAD
 <?xml version="1.0" encoding="UTF-8"?>
 <?eclipse version="3.4"?>
 <plugin>
@@ -10,7 +9,8 @@
             extensions="opi"
             icon="icons/OPIBuilder.png"
             id="org.csstudio.opibuilder.OPIEditor"
-            name="OPI Editor">
+            name="OPI Editor"
+            matchingStrategy="org.csstudio.opibuilder.editor.OPIEditorMatcher">
       </editor>
       <editor
             class="org.eclipse.ui.editors.text.TextEditor"
@@ -223,232 +223,4 @@
          </enablement>
       </decorator>
    </extension>
-</plugin>
-=======
-<?xml version="1.0" encoding="UTF-8"?>
-<?eclipse version="3.4"?>
-<plugin>
-  <extension
-         point="org.eclipse.ui.editors">
-      <editor
-            class="org.csstudio.opibuilder.editor.OPIEditor"
-            contributorClass="org.csstudio.opibuilder.editor.OPIEditorActionBarContributor"
-            extensions="opi"
-            icon="icons/OPIBuilder.png"
-            id="org.csstudio.opibuilder.OPIEditor"
-            name="OPI Editor"
-            matchingStrategy="org.csstudio.opibuilder.editor.OPIEditorMatcher">
-      </editor>
-      <editor
-            class="org.eclipse.ui.editors.text.TextEditor"
-            default="true"
-            extensions="js"
-            icon="icons/js.gif"
-            id="org.csstudio.opibuilder.jseditor"
-            name="JavaScript Editor">
-      </editor>
-   </extension>
-   <extension
-         point="org.eclipse.ui.perspectives">
-      <perspective
-            class="org.csstudio.opibuilder.editor.OPIEditorPerspective"
-            icon="icons/OPIBuilder.png"
-            id="org.csstudio.opibuilder.opieditor"
-            name="OPI Editor">
-      </perspective>
-   </extension>
-   <extension
-         point="org.eclipse.ui.commands">
-      <command
-            description="Run the OPI file currently in the editor"
-            id="org.csstudio.opibuilder.runopi"
-            name="Run OPI">
-      </command>
-      <command
-            description="Change the widget order to front"
-            id="org.csstudio.opibuilder.actions.TO_FRONT"
-            name="To Front">
-      </command>
-      <command
-            description="Change the widget order a step front"
-            id="org.csstudio.opibuilder.actions.STEP_FRONT"
-            name="Step Front">
-      </command>
-      <command
-            description="Change the widget order to back"
-            id="org.csstudio.opibuilder.actions.TO_BACK"
-            name="To Back">
-      </command>
-      <command
-            description="Change the widget order a step back"
-            id="org.csstudio.opibuilder.actions.STEP_BACK"
-            name="Step Back">
-      </command>
-      <command
-            defaultHandler="org.csstudio.opibuilder.actions.LayoutWidgetsHandler"
-            description="Layout Widgets"
-            id="org.csstudio.opibuilder.actions.layoutWidgets"
-            name="Layout Widgets">
-      </command>
-   </extension>
-   <extension
-         point="org.eclipse.ui.bindings">
-      <key
-            commandId="org.csstudio.opibuilder.runopi"
-            contextId="org.eclipse.ui.contexts.window"
-            schemeId="org.eclipse.ui.defaultAcceleratorConfiguration"
-            sequence="M1+G">
-      </key>
-      <key
-            commandId="org.csstudio.opibuilder.actions.TO_FRONT"
-            contextId="org.csstudio.opibuilder.opiEditor"
-            schemeId="org.eclipse.ui.defaultAcceleratorConfiguration"
-            sequence="M1+ARROW_DOWN">
-      </key>
-      <key
-            commandId="org.csstudio.opibuilder.actions.TO_BACK"
-            contextId="org.csstudio.opibuilder.opiEditor"
-            schemeId="org.eclipse.ui.defaultAcceleratorConfiguration"
-            sequence="M1+ARROW_UP">
-      </key>
-      <key
-            commandId="org.csstudio.opibuilder.actions.STEP_BACK"
-            contextId="org.csstudio.opibuilder.opiEditor"
-            schemeId="org.eclipse.ui.defaultAcceleratorConfiguration"
-            sequence="M1+ARROW_LEFT">
-      </key>
-      <key
-            commandId="org.csstudio.opibuilder.actions.STEP_FRONT"
-            contextId="org.csstudio.opibuilder.opiEditor"
-            schemeId="org.eclipse.ui.defaultAcceleratorConfiguration"
-            sequence="M1+ARROW_RIGHT">
-      </key>
-      <key
-            commandId="org.csstudio.opibuilder.actions.layoutWidgets"
-            contextId="org.eclipse.ui.contexts.window"
-            schemeId="org.eclipse.ui.defaultAcceleratorConfiguration"
-            sequence="M1+L">
-      </key>
-   </extension>
-   <extension
-         point="org.eclipse.ui.preferencePages">
-      <page
-            category="org.csstudio.opibuilder.preferences"
-            class="org.csstudio.opibuilder.preferences.OPIEditorPreferencePage"
-            id="org.csstudio.opibuilder.preferences.opieditor"
-            name="OPI Editor">
-      </page>
-   </extension>
-   <extension
-         point="org.eclipse.ui.newWizards">
-      <category
-            id="org.csstudio.opibuilder.wizards"
-            name="BOY">
-      </category>
-      <wizard
-            canFinishEarly="false"
-            category="org.csstudio.opibuilder.wizards"
-            class="org.csstudio.opibuilder.wizards.NewOPIFileWizard"
-            hasPages="true"
-            icon="icons/OPIBuilder.png"
-            id="org.csstudio.opibuilder.wizards.newOPIWizard"
-            name="OPI File">
-      </wizard>
-      <wizard
-            canFinishEarly="false"
-            category="org.csstudio.opibuilder.wizards"
-            class="org.csstudio.opibuilder.wizards.NewJavaScriptWizard"
-            hasPages="true"
-            icon="icons/js.gif"
-            id="org.csstudio.opibuilder.wizards.newJSWizard"
-            name="JavaScript">
-      </wizard>
-      <wizard
-            canFinishEarly="false"
-            category="org.csstudio.opibuilder.wizards"
-            class="org.csstudio.opibuilder.wizards.NewPythonScriptWizard"
-            hasPages="true"
-            icon="icons/python_file.gif"
-            id="org.csstudio.opibuilder.wizards.newPyWizard"
-            name="Python Script">
-      </wizard>
-   </extension> 
-   <extension
-         point="org.eclipse.ui.contexts">
-      <context
-            id="org.csstudio.opibuilder.opiEditor"
-            name="OPI Editor Context"
-            parentId="org.eclipse.ui.contexts.window">
-      </context>
-   </extension>
-   <extension
-         point="org.eclipse.ui.actionSets">
-      <actionSet
-            id="org.csstudio.opibuilder.editor.actionSet"
-            label="BOY Editor Actions"
-            visible="true">
-         <action
-               class="org.csstudio.opibuilder.actions.OpenOPIPerspectiveAction"
-               icon="icons/OPIBuilder.png"
-               id="org.csstudio.opibuilder.OpenOPIEditorPerspectiveAction"
-               label="OPI Editor Perspective"
-               menubarPath="css/display/"
-               style="push">
-         </action>
-         <action
-               class="org.csstudio.opibuilder.actions.RunOPIAction"
-               definitionId="org.csstudio.opibuilder.runopi"
-               id="org.csstudio.opibuilder.runOPIAction"
-               label="Run OPI"
-               style="push">
-         </action>
-      </actionSet>
-   </extension>
-   <extension
-         point="org.eclipse.ui.popupMenus">
-      <objectContribution
-            adaptable="false"
-            id="org.csstudio.opibuilder.layoutWidgets"
-            objectClass="org.csstudio.opibuilder.editparts.AbstractLayoutEditpart">
-         <action
-               class="org.csstudio.opibuilder.actions.LayoutWidgetsAction"
-               definitionId="org.csstudio.opibuilder.actions.layoutWidgets"
-               enablesFor="1"
-               icon="icons/layout_widgets.png"
-               id="org.csstudio.opibuilder.layoutWidgetsAction"
-               label="Layout Widgets"
-               menubarPath="group"
-               tooltip="Layout widgets in the container">
-         </action>
-         <visibility>
-            <objectState
-                  name="executionMode"
-                  value="EDIT_MODE">
-            </objectState>
-         </visibility>
-      </objectContribution>
-   </extension>
-   <extension
-         point="org.eclipse.ui.decorators">
-      <decorator
-            adaptable="true"
-            class="org.csstudio.opibuilder.tools.thumbnails.ImageIconDecorator"
-            id="ImageIcons.decorator"
-            label="Image Icon Decorator"
-            lightweight="false"
-            location="BOTTOM_RIGHT"
-            state="true">
-         <enablement>
-            <or>
-               <objectClass
-                     name="org.eclipse.core.resources.IFile">
-               </objectClass>
-               <objectClass
-                     name="org.eclipse.core.resources.IStorage">
-               </objectClass>
-            </or>
-         </enablement>
-      </decorator>
-   </extension>
-</plugin>
->>>>>>> f38b41da
+</plugin>