--- conflicted
+++ resolved
@@ -1,511 +1,505 @@
-package org.csstudio.channel.widgets;
-
-import static org.epics.pvmanager.ExpressionLanguage.channels;
-import static org.epics.pvmanager.ExpressionLanguage.latestValueOf;
-<<<<<<< HEAD
-import static org.epics.pvmanager.data.ExpressionLanguage.column;
-import static org.epics.pvmanager.data.ExpressionLanguage.vStringConstants;
-import static org.epics.pvmanager.data.ExpressionLanguage.vTable;
-=======
-import static org.epics.pvmanager.vtype.ExpressionLanguage.column;
-import static org.epics.pvmanager.vtype.ExpressionLanguage.vStringConstants;
-import static org.epics.pvmanager.vtype.ExpressionLanguage.vTable;
->>>>>>> 02e79194
-import static org.epics.util.time.TimeDuration.ofMillis;
-import gov.bnl.channelfinder.api.Channel;
-import gov.bnl.channelfinder.api.ChannelQuery;
-import gov.bnl.channelfinder.api.ChannelQuery.Result;
-import gov.bnl.channelfinder.api.ChannelUtil;
-
-import java.beans.PropertyChangeEvent;
-import java.beans.PropertyChangeListener;
-import java.util.ArrayList;
-import java.util.Arrays;
-import java.util.Collection;
-import java.util.Collections;
-import java.util.HashSet;
-import java.util.List;
-
-import org.csstudio.channel.widgets.util.MementoUtil;
-import org.csstudio.ui.util.widgets.ErrorBar;
-import org.csstudio.utility.channel.CSSChannelUtils;
-import org.csstudio.utility.pvmanager.ui.SWTUtil;
-import org.csstudio.utility.pvmanager.widgets.VTableDisplay;
-import org.csstudio.utility.pvmanager.widgets.VTableDisplayCell;
-import org.eclipse.jface.viewers.ISelection;
-import org.eclipse.jface.viewers.ISelectionChangedListener;
-import org.eclipse.jface.viewers.ISelectionProvider;
-import org.eclipse.jface.viewers.IStructuredSelection;
-import org.eclipse.jface.viewers.StructuredSelection;
-import org.eclipse.swt.SWT;
-import org.eclipse.swt.events.DisposeEvent;
-import org.eclipse.swt.events.DisposeListener;
-import org.eclipse.swt.events.SelectionEvent;
-import org.eclipse.swt.events.SelectionListener;
-import org.eclipse.swt.layout.GridData;
-import org.eclipse.swt.layout.GridLayout;
-import org.eclipse.swt.widgets.Composite;
-import org.eclipse.swt.widgets.Menu;
-import org.eclipse.swt.widgets.Table;
-import org.eclipse.ui.IMemento;
-import org.epics.pvmanager.PVManager;
-import org.epics.pvmanager.PVReader;
-import org.epics.pvmanager.PVReaderEvent;
-import org.epics.pvmanager.PVReaderListener;
-import org.epics.vtype.VTable;
-import org.epics.pvmanager.vtype.VTableColumn;
-
-public class PVTableByPropertyWidget extends AbstractChannelQueryResultWidget implements ISelectionProvider,
-	ConfigurableWidget {
-	
-	private static final int MAX_COLUMNS = 200;
-	private static final int MAX_CELLS = 50000;
-	
-	private VTableDisplay table;
-	private ErrorBar errorBar;
-
-	public PVTableByPropertyWidget(Composite parent, int style) {
-		super(parent, style);
-		
-		// Close PV on dispose
-		addDisposeListener(new DisposeListener() {
-			
-			@Override
-			public void widgetDisposed(DisposeEvent e) {
-				if (pv != null) {
-					pv.close();
-					pv = null;
-				}
-				if (rowSelectionWriter != null) {
-					rowSelectionWriter.close();
-					rowSelectionWriter = null;
-				}
-			}
-		});
-		
-		GridLayout gridLayout = new GridLayout(1, false);
-		gridLayout.verticalSpacing = 0;
-		gridLayout.marginWidth = 0;
-		gridLayout.marginHeight = 0;
-		setLayout(gridLayout);
-		
-		errorBar = new ErrorBar(this, SWT.NONE);
-		errorBar.setLayoutData(new GridData(SWT.FILL, SWT.CENTER, false, false, 1, 1));
-		errorBar.setMarginBottom(5);
-		
-		table = new VTableDisplay(this);
-		table.setLayoutData(new GridData(SWT.FILL, SWT.FILL, true, true, 1, 1));
-		table.addSelectionListener(new SelectionListener() {
-			
-			@Override
-			public void widgetSelected(SelectionEvent e) {
-				if (rowSelectionWriter != null && ((Table) e.widget).getSelectionCount() > 0) {
-					rowSelectionWriter.write(((Table) e.widget).getSelection()[0].getText());
-				}
-			}
-			
-			@Override
-			public void widgetDefaultSelected(SelectionEvent e) {
-				widgetSelected(e);
-			}
-		});
-		
-		addPropertyChangeListener(new PropertyChangeListener() {
-			
-			List<String> properties = Arrays.asList("channels", "rowProperty", "columnProperty", "columnTags");
-			
-			@Override
-			public void propertyChange(PropertyChangeEvent evt) {
-				if (properties.contains(evt.getPropertyName())) {
-					computeTableChannels();
-				}
-			}
-		});
-		
-		selectionProvider = new AbstractSelectionProviderWrapper(table, this) {
-			@Override
-			protected ISelection transform(IStructuredSelection selection) {
-				VTableDisplayCell cell = (VTableDisplayCell) selection.getFirstElement();
-				if (cell != null)
-					return new StructuredSelection(new PVTableByPropertyCell(cell, PVTableByPropertyWidget.this));
-				return new StructuredSelection();
-			}
-		};
-	}
-	
-	private void setLastException(Exception ex) {
-		errorBar.setException(ex);
-	}
-	
-	private String rowProperty;
-	private String columnProperty;
-	private List<String> columnTags = new ArrayList<String>();
-	
-	private List<List<String>> cellPvs;
-	private List<List<Collection<Channel>>> cellChannels;
-	private List<String> columnNames;
-	private List<String> rowNames;
-	
-	private PVReader<VTable> pv;
-	private PVReaderListener<VTable> listener = new PVReaderListener<VTable>() {
-		
-		@Override
-		public void pvChanged(PVReaderEvent<VTable> event) {
-			if (!table.isDisposed()) {
-				setLastException(pv.lastException());
-				table.setVTable(pv.getValue());
-			}
-		}
-	};
-    
-	private void reconnect() {
-		if (pv != null) {
-			pv.close();
-			pv = null;
-			table.setVTable(null);
-		}
-		
-		if (columnNames == null || rowNames == null || cellPvs == null ||
-				cellPvs.size() != columnNames.size()) {
-			// Invalid data: don't connect
-			return;
-		}
-		
-		VTableColumn[] columns = new VTableColumn[columnNames.size() + 1];
-		columns[0] = column(rowProperty, vStringConstants(rowNames));
-		for (int nColumn = 0; nColumn < columnNames.size(); nColumn++) {
-			String name = columnNames.get(nColumn);
-			List<String> columnPvs = cellPvs.get(nColumn);
-			columns[nColumn + 1] = column(name, latestValueOf(channels(columnPvs)));
-		}
-		// Increasing the notification rate will make the tooltips not work,
-		// so it's limited to 500 ms.
-		pv = PVManager.read(vTable(columns)).notifyOn(SWTUtil.swtThread())
-				.readListener(listener).maxRate(ofMillis(500));
-		table.setCellLabelProvider(new PVTableByPropertyCellLabelProvider(cellChannels));
-	}
-	
-	public String getRowProperty() {
-		return rowProperty;
-	}
-	
-	public void setRowProperty(String rowProperty) {
-		String oldValue = this.rowProperty;
-		this.rowProperty = rowProperty;
-		changeSupport.firePropertyChange("rowProperty", oldValue, rowProperty);
-	}
-	
-	public String getColumnProperty() {
-		return columnProperty;
-	}
-	
-	public void setColumnProperty(String columnProperty) {
-		String oldValue = this.columnProperty;
-		this.columnProperty = columnProperty;
-		changeSupport.firePropertyChange("columnProperty", oldValue, columnProperty);
-	}
-	
-	public List<String> getColumnTags() {
-		return columnTags;
-	}
-	
-	public void setColumnTags(List<String> tags) {
-		List<String> oldValue = this.columnTags;
-		columnTags = Collections.unmodifiableList(new ArrayList<String>(tags));
-		changeSupport.firePropertyChange("columnTags", oldValue, columnTags);
-	}
-	
-	public Collection<Channel> getChannels() {
-		return channels;
-	}
-	
-	private Collection<Channel> channels;
-	
-	private void setChannels(Collection<Channel> channels) {
-		Collection<Channel> oldChannels = this.channels;
-		this.channels = channels;
-		changeSupport.firePropertyChange("channels", oldChannels, channels);
-	}
-	
-	/**
-	 * True if enough properties are set to compute the table channels.
-	 * @return true if we can compute the table
-	 */
-	private boolean propertiesReady() {
-		return rowProperty != null && (columnProperty != null ||
-				(columnTags != null && !columnTags.isEmpty() ));
-	}
-	
-	private void clearTableChannels() {
-		columnNames = null;
-		rowNames = null;
-		cellPvs = null;
-		cellChannels = null;
-		reconnect();
-	}
-	
-	private void computeTableChannels() {
-		// Not have all the bits to prepare the channel list
-		if (!propertiesReady() || channels == null) {
-			clearTableChannels();
-			return;
-		}
-
-		// Filter only the channels that actually have the properties
-		// If none, then nothing should be shown
-		Collection<Channel> channelsWithRow = ChannelUtil.filterbyProperties(channels, Arrays.asList(rowProperty));
-		Collection<String> propertyNames = new ArrayList<String>();
-		if (columnProperty != null)
-			propertyNames.add(columnProperty);
-		List<String> tagNames = this.columnTags;
-		if (tagNames == null)
-			tagNames = new ArrayList<String>();
-		Collection<Channel> channelsInTable = CSSChannelUtils.filterByOneOrMoreElements(channelsWithRow, propertyNames, tagNames);
-		if (channelsInTable.isEmpty()) {
-			propertyNames = null;
-			rowNames = null;
-			cellPvs = null;
-			cellChannels = null;
-			reconnect();
-			return;
-		}
-		
-		// Find the rows and columns
-		List<String> possibleRows = new ArrayList<String>(ChannelUtil.getPropValues(channelsInTable, rowProperty));
-		List<String> columnPropertyValues = new ArrayList<String>(ChannelUtil.getPropValues(channelsInTable, columnProperty));
-		//possibleColumns.addAll(tagNames);
-		int nRows = possibleRows.size();
-		int nColumns = columnPropertyValues.size() + tagNames.size();
-		
-		// Limit column and cell count
-		if (nColumns > MAX_COLUMNS) {
-			errorBar.setException(new RuntimeException("Max column count is " + MAX_COLUMNS + " (would generate " + nColumns + ")"));
-			clearTableChannels();
-			return;
-		}
-		if (nRows * nColumns > MAX_CELLS) {
-			errorBar.setException(new RuntimeException("Max cell count is " + MAX_CELLS + " (would generate " + nRows * nColumns + ")"));
-			clearTableChannels();
-			return;
-		}
-		
-		Collections.sort(possibleRows);
-		Collections.sort(columnPropertyValues);
-		
-		List<List<String>> cells = new ArrayList<List<String>>();
-		List<List<Collection<Channel>>> channels = new ArrayList<List<Collection<Channel>>>();
-		for (int nColumn = 0; nColumn < nColumns; nColumn++) {
-			List<String> column = new ArrayList<String>();
-			List<Collection<Channel>> channelColumn = new ArrayList<Collection<Channel>>();
-			for (int nRow = 0; nRow < nRows; nRow++) {
-				column.add(null);
-				channelColumn.add(new HashSet<Channel>());
-			}
-			cells.add(column);
-			channels.add(channelColumn);
-		}
-		
-		for (Channel channel : channelsInTable) {
-			int nColumn = -1;
-			// Row is guaranteed to have the property, column may not
-			String row = channel.getProperty(rowProperty).getValue();
-			if (channel.getProperty(columnProperty) != null) {
-				nColumn = columnPropertyValues.indexOf(channel.getProperty(columnProperty).getValue());
-			}
-			
-			int nRow = possibleRows.indexOf(row);
-			
-			if (nRow != -1 && nColumn != -1) {
-				cells.get(nColumn).set(nRow, channel.getName());
-				channels.get(nColumn).get(nRow).add(channel);
-			}
-
-			int tagCount = 0;
-			for (String tagName : tagNames) {
-				if (channel.getTag(tagName) != null) {
-					nColumn = columnPropertyValues.size() + tagCount;
-					cells.get(nColumn).set(nRow, channel.getName());
-					channels.get(nColumn).get(nRow).add(channel);
-				}
-				tagCount++;
-			}
-		}
-		
-		List<String> newColumnNames = new ArrayList<String>();
-		for (String columnPropertyValue : columnPropertyValues) {
-			newColumnNames.add(columnProperty + "=" + columnPropertyValue);
-		}
-		newColumnNames.addAll(tagNames);
-		columnNames = newColumnNames;
-		rowNames = possibleRows;
-		cellPvs = cells;
-		cellChannels = channels;
-		
-		reconnect();
-	}
-	
-	private String rowSelectionPv = null;
-	private LocalUtilityPvManagerBridge rowSelectionWriter = null;
-	
-	public String getSelectionPv() {
-		return rowSelectionPv;
-	}
-	
-	public void setRowSelectionPv(String selectionPv) {
-		this.rowSelectionPv = selectionPv;
-		if (selectionPv == null || selectionPv.trim().isEmpty()) {
-			// Close PVManager
-			if (rowSelectionWriter != null) {
-				rowSelectionWriter.close();
-				rowSelectionWriter = null;
-			}
-			
-		} else {
-			rowSelectionWriter = new LocalUtilityPvManagerBridge(selectionPv);
-		}
-	}
-	
-	private AbstractSelectionProviderWrapper selectionProvider;
-
-	@Override
-	public void addSelectionChangedListener(final ISelectionChangedListener listener) {
-		selectionProvider.addSelectionChangedListener(listener);
-	}
-
-	@Override
-	public ISelection getSelection() {
-		return selectionProvider.getSelection();
-	}
-
-	@Override
-	public void removeSelectionChangedListener(
-			ISelectionChangedListener listener) {
-		selectionProvider.removeSelectionChangedListener(listener);
-	}
-
-	@Override
-	public void setSelection(ISelection selection) {
-		selectionProvider.setSelection(selection);
-	}
-
-	public Collection<Channel> getChannelsAt(int row, int column) {
-		if (cellChannels == null)
-			return null;
-		return cellChannels.get(column).get(row);
-	}
-	
-	@Override
-	public void setMenu(Menu menu) {
-		super.setMenu(menu);
-		table.setMenu(menu);
-	}
-
-	public Collection<Channel> getChannelsInColumn(int column) {
-		Collection<Channel> columnChannels = new HashSet<Channel>();
-		for (Collection<Channel> channels : cellChannels.get(column)) {
-			columnChannels.addAll(channels);
-		}
-		return columnChannels;
-	}
-
-	public Collection<Channel> getChannelsInRow(int row) {
-		Collection<Channel> rowChannels = new HashSet<Channel>();
-		for (List<Collection<Channel>> column : cellChannels) {
-			rowChannels.addAll(column.get(row));
-		}
-		return rowChannels;
-	}
-
-	public List<String> getColumnPropertyValues() {
-		return columnNames;
-	}
-
-	public List<String> getRowPropertyValues() {
-		return rowNames;
-	}
-
-	@Override
-	protected void queryCleared() {
-		setChannels(null);
-		errorBar.setException(null);
-	}
-
-	@Override
-	protected void queryExecuted(Result result) {
-		errorBar.setException(result.exception);
-		setChannels(result.channels);
-	}
-
-	private boolean configurable = true;
-
-	private PVTableByPropertyConfigurationDialog dialog;
-
-	public void openConfigurationDialog() {
-		if (dialog != null)
-			return;
-		dialog = new PVTableByPropertyConfigurationDialog(this);
-		dialog.open();
-	}
-
-	@Override
-	public boolean isConfigurable() {
-		return configurable;
-	}
-
-	@Override
-	public void setConfigurable(boolean configurable) {
-		boolean oldConfigurable = configurable;
-		this.configurable = configurable;
-		changeSupport.firePropertyChange("configurable", oldConfigurable,
-				configurable);
-	}
-
-	@Override
-	public boolean isConfigurationDialogOpen() {
-		return dialog != null;
-	}
-
-	@Override
-	public void configurationDialogClosed() {
-		dialog = null;
-	}
-	
-	/** Memento tag */
-	private static final String MEMENTO_CHANNEL_QUERY = "channelQuery"; //$NON-NLS-1$
-	private static final String MEMENTO_ROW_PROPERTY = "rowProperty"; //$NON-NLS-1$
-	private static final String MEMENTO_COLUMN_PROPERTY = "columnProperty"; //$NON-NLS-1$
-	private static final String MEMENTO_COLUMN_TAGS = "columnTags"; //$NON-NLS-1$
-	
-	public void saveState(IMemento memento) {
-		if (getChannelQuery() != null) {
-			memento.putString(MEMENTO_CHANNEL_QUERY, getChannelQuery().getQuery());
-		}
-		if (getRowProperty() != null) {
-			memento.putString(MEMENTO_ROW_PROPERTY, getRowProperty());
-		}
-		if (getColumnProperty() != null) {
-			memento.putString(MEMENTO_COLUMN_PROPERTY, getColumnProperty());
-		}
-		if (getColumnTags() != null && !getColumnTags().isEmpty()) {
-			memento.putString(MEMENTO_COLUMN_TAGS, MementoUtil.toCommaSeparated(getColumnTags()));
-		}
-	}
-	
-	public void loadState(IMemento memento) {
-		if (memento != null) {
-			if (memento.getString(MEMENTO_ROW_PROPERTY) != null) {
-				setRowProperty(memento.getString(MEMENTO_ROW_PROPERTY));
-			}
-			if (memento.getString(MEMENTO_COLUMN_PROPERTY) != null) {
-				setColumnProperty(memento.getString(MEMENTO_COLUMN_PROPERTY));
-			}
-			if (memento.getString(MEMENTO_COLUMN_TAGS) != null) {
-				setColumnTags(MementoUtil.fromCommaSeparated(memento.getString(MEMENTO_COLUMN_TAGS)));
-			}
-			if (memento.getString(MEMENTO_CHANNEL_QUERY) != null) {
-				setChannelQuery(ChannelQuery.query(memento.getString(MEMENTO_CHANNEL_QUERY)).build());
-			}
-		}
-	}
-	
-}
+package org.csstudio.channel.widgets;
+
+import static org.epics.pvmanager.ExpressionLanguage.channels;
+import static org.epics.pvmanager.ExpressionLanguage.latestValueOf;
+import static org.epics.pvmanager.vtype.ExpressionLanguage.column;
+import static org.epics.pvmanager.vtype.ExpressionLanguage.vStringConstants;
+import static org.epics.pvmanager.vtype.ExpressionLanguage.vTable;
+import static org.epics.util.time.TimeDuration.ofMillis;
+import gov.bnl.channelfinder.api.Channel;
+import gov.bnl.channelfinder.api.ChannelQuery;
+import gov.bnl.channelfinder.api.ChannelQuery.Result;
+import gov.bnl.channelfinder.api.ChannelUtil;
+
+import java.beans.PropertyChangeEvent;
+import java.beans.PropertyChangeListener;
+import java.util.ArrayList;
+import java.util.Arrays;
+import java.util.Collection;
+import java.util.Collections;
+import java.util.HashSet;
+import java.util.List;
+
+import org.csstudio.channel.widgets.util.MementoUtil;
+import org.csstudio.ui.util.widgets.ErrorBar;
+import org.csstudio.utility.channel.CSSChannelUtils;
+import org.csstudio.utility.pvmanager.ui.SWTUtil;
+import org.csstudio.utility.pvmanager.widgets.VTableDisplay;
+import org.csstudio.utility.pvmanager.widgets.VTableDisplayCell;
+import org.eclipse.jface.viewers.ISelection;
+import org.eclipse.jface.viewers.ISelectionChangedListener;
+import org.eclipse.jface.viewers.ISelectionProvider;
+import org.eclipse.jface.viewers.IStructuredSelection;
+import org.eclipse.jface.viewers.StructuredSelection;
+import org.eclipse.swt.SWT;
+import org.eclipse.swt.events.DisposeEvent;
+import org.eclipse.swt.events.DisposeListener;
+import org.eclipse.swt.events.SelectionEvent;
+import org.eclipse.swt.events.SelectionListener;
+import org.eclipse.swt.layout.GridData;
+import org.eclipse.swt.layout.GridLayout;
+import org.eclipse.swt.widgets.Composite;
+import org.eclipse.swt.widgets.Menu;
+import org.eclipse.swt.widgets.Table;
+import org.eclipse.ui.IMemento;
+import org.epics.pvmanager.PVManager;
+import org.epics.pvmanager.PVReader;
+import org.epics.pvmanager.PVReaderEvent;
+import org.epics.pvmanager.PVReaderListener;
+import org.epics.vtype.VTable;
+import org.epics.pvmanager.vtype.VTableColumn;
+
+public class PVTableByPropertyWidget extends AbstractChannelQueryResultWidget implements ISelectionProvider,
+	ConfigurableWidget {
+	
+	private static final int MAX_COLUMNS = 200;
+	private static final int MAX_CELLS = 50000;
+	
+	private VTableDisplay table;
+	private ErrorBar errorBar;
+
+	public PVTableByPropertyWidget(Composite parent, int style) {
+		super(parent, style);
+		
+		// Close PV on dispose
+		addDisposeListener(new DisposeListener() {
+			
+			@Override
+			public void widgetDisposed(DisposeEvent e) {
+				if (pv != null) {
+					pv.close();
+					pv = null;
+				}
+				if (rowSelectionWriter != null) {
+					rowSelectionWriter.close();
+					rowSelectionWriter = null;
+				}
+			}
+		});
+		
+		GridLayout gridLayout = new GridLayout(1, false);
+		gridLayout.verticalSpacing = 0;
+		gridLayout.marginWidth = 0;
+		gridLayout.marginHeight = 0;
+		setLayout(gridLayout);
+		
+		errorBar = new ErrorBar(this, SWT.NONE);
+		errorBar.setLayoutData(new GridData(SWT.FILL, SWT.CENTER, false, false, 1, 1));
+		errorBar.setMarginBottom(5);
+		
+		table = new VTableDisplay(this);
+		table.setLayoutData(new GridData(SWT.FILL, SWT.FILL, true, true, 1, 1));
+		table.addSelectionListener(new SelectionListener() {
+			
+			@Override
+			public void widgetSelected(SelectionEvent e) {
+				if (rowSelectionWriter != null && ((Table) e.widget).getSelectionCount() > 0) {
+					rowSelectionWriter.write(((Table) e.widget).getSelection()[0].getText());
+				}
+			}
+			
+			@Override
+			public void widgetDefaultSelected(SelectionEvent e) {
+				widgetSelected(e);
+			}
+		});
+		
+		addPropertyChangeListener(new PropertyChangeListener() {
+			
+			List<String> properties = Arrays.asList("channels", "rowProperty", "columnProperty", "columnTags");
+			
+			@Override
+			public void propertyChange(PropertyChangeEvent evt) {
+				if (properties.contains(evt.getPropertyName())) {
+					computeTableChannels();
+				}
+			}
+		});
+		
+		selectionProvider = new AbstractSelectionProviderWrapper(table, this) {
+			@Override
+			protected ISelection transform(IStructuredSelection selection) {
+				VTableDisplayCell cell = (VTableDisplayCell) selection.getFirstElement();
+				if (cell != null)
+					return new StructuredSelection(new PVTableByPropertyCell(cell, PVTableByPropertyWidget.this));
+				return new StructuredSelection();
+			}
+		};
+	}
+	
+	private void setLastException(Exception ex) {
+		errorBar.setException(ex);
+	}
+	
+	private String rowProperty;
+	private String columnProperty;
+	private List<String> columnTags = new ArrayList<String>();
+	
+	private List<List<String>> cellPvs;
+	private List<List<Collection<Channel>>> cellChannels;
+	private List<String> columnNames;
+	private List<String> rowNames;
+	
+	private PVReader<VTable> pv;
+	private PVReaderListener<VTable> listener = new PVReaderListener<VTable>() {
+		
+		@Override
+		public void pvChanged(PVReaderEvent<VTable> event) {
+			if (!table.isDisposed()) {
+				setLastException(pv.lastException());
+				table.setVTable(pv.getValue());
+			}
+		}
+	};
+    
+	private void reconnect() {
+		if (pv != null) {
+			pv.close();
+			pv = null;
+			table.setVTable(null);
+		}
+		
+		if (columnNames == null || rowNames == null || cellPvs == null ||
+				cellPvs.size() != columnNames.size()) {
+			// Invalid data: don't connect
+			return;
+		}
+		
+		VTableColumn[] columns = new VTableColumn[columnNames.size() + 1];
+		columns[0] = column(rowProperty, vStringConstants(rowNames));
+		for (int nColumn = 0; nColumn < columnNames.size(); nColumn++) {
+			String name = columnNames.get(nColumn);
+			List<String> columnPvs = cellPvs.get(nColumn);
+			columns[nColumn + 1] = column(name, latestValueOf(channels(columnPvs)));
+		}
+		// Increasing the notification rate will make the tooltips not work,
+		// so it's limited to 500 ms.
+		pv = PVManager.read(vTable(columns)).notifyOn(SWTUtil.swtThread())
+				.readListener(listener).maxRate(ofMillis(500));
+		table.setCellLabelProvider(new PVTableByPropertyCellLabelProvider(cellChannels));
+	}
+	
+	public String getRowProperty() {
+		return rowProperty;
+	}
+	
+	public void setRowProperty(String rowProperty) {
+		String oldValue = this.rowProperty;
+		this.rowProperty = rowProperty;
+		changeSupport.firePropertyChange("rowProperty", oldValue, rowProperty);
+	}
+	
+	public String getColumnProperty() {
+		return columnProperty;
+	}
+	
+	public void setColumnProperty(String columnProperty) {
+		String oldValue = this.columnProperty;
+		this.columnProperty = columnProperty;
+		changeSupport.firePropertyChange("columnProperty", oldValue, columnProperty);
+	}
+	
+	public List<String> getColumnTags() {
+		return columnTags;
+	}
+	
+	public void setColumnTags(List<String> tags) {
+		List<String> oldValue = this.columnTags;
+		columnTags = Collections.unmodifiableList(new ArrayList<String>(tags));
+		changeSupport.firePropertyChange("columnTags", oldValue, columnTags);
+	}
+	
+	public Collection<Channel> getChannels() {
+		return channels;
+	}
+	
+	private Collection<Channel> channels;
+	
+	private void setChannels(Collection<Channel> channels) {
+		Collection<Channel> oldChannels = this.channels;
+		this.channels = channels;
+		changeSupport.firePropertyChange("channels", oldChannels, channels);
+	}
+	
+	/**
+	 * True if enough properties are set to compute the table channels.
+	 * @return true if we can compute the table
+	 */
+	private boolean propertiesReady() {
+		return rowProperty != null && (columnProperty != null ||
+				(columnTags != null && !columnTags.isEmpty() ));
+	}
+	
+	private void clearTableChannels() {
+		columnNames = null;
+		rowNames = null;
+		cellPvs = null;
+		cellChannels = null;
+		reconnect();
+	}
+	
+	private void computeTableChannels() {
+		// Not have all the bits to prepare the channel list
+		if (!propertiesReady() || channels == null) {
+			clearTableChannels();
+			return;
+		}
+
+		// Filter only the channels that actually have the properties
+		// If none, then nothing should be shown
+		Collection<Channel> channelsWithRow = ChannelUtil.filterbyProperties(channels, Arrays.asList(rowProperty));
+		Collection<String> propertyNames = new ArrayList<String>();
+		if (columnProperty != null)
+			propertyNames.add(columnProperty);
+		List<String> tagNames = this.columnTags;
+		if (tagNames == null)
+			tagNames = new ArrayList<String>();
+		Collection<Channel> channelsInTable = CSSChannelUtils.filterByOneOrMoreElements(channelsWithRow, propertyNames, tagNames);
+		if (channelsInTable.isEmpty()) {
+			propertyNames = null;
+			rowNames = null;
+			cellPvs = null;
+			cellChannels = null;
+			reconnect();
+			return;
+		}
+		
+		// Find the rows and columns
+		List<String> possibleRows = new ArrayList<String>(ChannelUtil.getPropValues(channelsInTable, rowProperty));
+		List<String> columnPropertyValues = new ArrayList<String>(ChannelUtil.getPropValues(channelsInTable, columnProperty));
+		//possibleColumns.addAll(tagNames);
+		int nRows = possibleRows.size();
+		int nColumns = columnPropertyValues.size() + tagNames.size();
+		
+		// Limit column and cell count
+		if (nColumns > MAX_COLUMNS) {
+			errorBar.setException(new RuntimeException("Max column count is " + MAX_COLUMNS + " (would generate " + nColumns + ")"));
+			clearTableChannels();
+			return;
+		}
+		if (nRows * nColumns > MAX_CELLS) {
+			errorBar.setException(new RuntimeException("Max cell count is " + MAX_CELLS + " (would generate " + nRows * nColumns + ")"));
+			clearTableChannels();
+			return;
+		}
+		
+		Collections.sort(possibleRows);
+		Collections.sort(columnPropertyValues);
+		
+		List<List<String>> cells = new ArrayList<List<String>>();
+		List<List<Collection<Channel>>> channels = new ArrayList<List<Collection<Channel>>>();
+		for (int nColumn = 0; nColumn < nColumns; nColumn++) {
+			List<String> column = new ArrayList<String>();
+			List<Collection<Channel>> channelColumn = new ArrayList<Collection<Channel>>();
+			for (int nRow = 0; nRow < nRows; nRow++) {
+				column.add(null);
+				channelColumn.add(new HashSet<Channel>());
+			}
+			cells.add(column);
+			channels.add(channelColumn);
+		}
+		
+		for (Channel channel : channelsInTable) {
+			int nColumn = -1;
+			// Row is guaranteed to have the property, column may not
+			String row = channel.getProperty(rowProperty).getValue();
+			if (channel.getProperty(columnProperty) != null) {
+				nColumn = columnPropertyValues.indexOf(channel.getProperty(columnProperty).getValue());
+			}
+			
+			int nRow = possibleRows.indexOf(row);
+			
+			if (nRow != -1 && nColumn != -1) {
+				cells.get(nColumn).set(nRow, channel.getName());
+				channels.get(nColumn).get(nRow).add(channel);
+			}
+
+			int tagCount = 0;
+			for (String tagName : tagNames) {
+				if (channel.getTag(tagName) != null) {
+					nColumn = columnPropertyValues.size() + tagCount;
+					cells.get(nColumn).set(nRow, channel.getName());
+					channels.get(nColumn).get(nRow).add(channel);
+				}
+				tagCount++;
+			}
+		}
+		
+		List<String> newColumnNames = new ArrayList<String>();
+		for (String columnPropertyValue : columnPropertyValues) {
+			newColumnNames.add(columnProperty + "=" + columnPropertyValue);
+		}
+		newColumnNames.addAll(tagNames);
+		columnNames = newColumnNames;
+		rowNames = possibleRows;
+		cellPvs = cells;
+		cellChannels = channels;
+		
+		reconnect();
+	}
+	
+	private String rowSelectionPv = null;
+	private LocalUtilityPvManagerBridge rowSelectionWriter = null;
+	
+	public String getSelectionPv() {
+		return rowSelectionPv;
+	}
+	
+	public void setRowSelectionPv(String selectionPv) {
+		this.rowSelectionPv = selectionPv;
+		if (selectionPv == null || selectionPv.trim().isEmpty()) {
+			// Close PVManager
+			if (rowSelectionWriter != null) {
+				rowSelectionWriter.close();
+				rowSelectionWriter = null;
+			}
+			
+		} else {
+			rowSelectionWriter = new LocalUtilityPvManagerBridge(selectionPv);
+		}
+	}
+	
+	private AbstractSelectionProviderWrapper selectionProvider;
+
+	@Override
+	public void addSelectionChangedListener(final ISelectionChangedListener listener) {
+		selectionProvider.addSelectionChangedListener(listener);
+	}
+
+	@Override
+	public ISelection getSelection() {
+		return selectionProvider.getSelection();
+	}
+
+	@Override
+	public void removeSelectionChangedListener(
+			ISelectionChangedListener listener) {
+		selectionProvider.removeSelectionChangedListener(listener);
+	}
+
+	@Override
+	public void setSelection(ISelection selection) {
+		selectionProvider.setSelection(selection);
+	}
+
+	public Collection<Channel> getChannelsAt(int row, int column) {
+		if (cellChannels == null)
+			return null;
+		return cellChannels.get(column).get(row);
+	}
+	
+	@Override
+	public void setMenu(Menu menu) {
+		super.setMenu(menu);
+		table.setMenu(menu);
+	}
+
+	public Collection<Channel> getChannelsInColumn(int column) {
+		Collection<Channel> columnChannels = new HashSet<Channel>();
+		for (Collection<Channel> channels : cellChannels.get(column)) {
+			columnChannels.addAll(channels);
+		}
+		return columnChannels;
+	}
+
+	public Collection<Channel> getChannelsInRow(int row) {
+		Collection<Channel> rowChannels = new HashSet<Channel>();
+		for (List<Collection<Channel>> column : cellChannels) {
+			rowChannels.addAll(column.get(row));
+		}
+		return rowChannels;
+	}
+
+	public List<String> getColumnPropertyValues() {
+		return columnNames;
+	}
+
+	public List<String> getRowPropertyValues() {
+		return rowNames;
+	}
+
+	@Override
+	protected void queryCleared() {
+		setChannels(null);
+		errorBar.setException(null);
+	}
+
+	@Override
+	protected void queryExecuted(Result result) {
+		errorBar.setException(result.exception);
+		setChannels(result.channels);
+	}
+
+	private boolean configurable = true;
+
+	private PVTableByPropertyConfigurationDialog dialog;
+
+	public void openConfigurationDialog() {
+		if (dialog != null)
+			return;
+		dialog = new PVTableByPropertyConfigurationDialog(this);
+		dialog.open();
+	}
+
+	@Override
+	public boolean isConfigurable() {
+		return configurable;
+	}
+
+	@Override
+	public void setConfigurable(boolean configurable) {
+		boolean oldConfigurable = configurable;
+		this.configurable = configurable;
+		changeSupport.firePropertyChange("configurable", oldConfigurable,
+				configurable);
+	}
+
+	@Override
+	public boolean isConfigurationDialogOpen() {
+		return dialog != null;
+	}
+
+	@Override
+	public void configurationDialogClosed() {
+		dialog = null;
+	}
+	
+	/** Memento tag */
+	private static final String MEMENTO_CHANNEL_QUERY = "channelQuery"; //$NON-NLS-1$
+	private static final String MEMENTO_ROW_PROPERTY = "rowProperty"; //$NON-NLS-1$
+	private static final String MEMENTO_COLUMN_PROPERTY = "columnProperty"; //$NON-NLS-1$
+	private static final String MEMENTO_COLUMN_TAGS = "columnTags"; //$NON-NLS-1$
+	
+	public void saveState(IMemento memento) {
+		if (getChannelQuery() != null) {
+			memento.putString(MEMENTO_CHANNEL_QUERY, getChannelQuery().getQuery());
+		}
+		if (getRowProperty() != null) {
+			memento.putString(MEMENTO_ROW_PROPERTY, getRowProperty());
+		}
+		if (getColumnProperty() != null) {
+			memento.putString(MEMENTO_COLUMN_PROPERTY, getColumnProperty());
+		}
+		if (getColumnTags() != null && !getColumnTags().isEmpty()) {
+			memento.putString(MEMENTO_COLUMN_TAGS, MementoUtil.toCommaSeparated(getColumnTags()));
+		}
+	}
+	
+	public void loadState(IMemento memento) {
+		if (memento != null) {
+			if (memento.getString(MEMENTO_ROW_PROPERTY) != null) {
+				setRowProperty(memento.getString(MEMENTO_ROW_PROPERTY));
+			}
+			if (memento.getString(MEMENTO_COLUMN_PROPERTY) != null) {
+				setColumnProperty(memento.getString(MEMENTO_COLUMN_PROPERTY));
+			}
+			if (memento.getString(MEMENTO_COLUMN_TAGS) != null) {
+				setColumnTags(MementoUtil.fromCommaSeparated(memento.getString(MEMENTO_COLUMN_TAGS)));
+			}
+			if (memento.getString(MEMENTO_CHANNEL_QUERY) != null) {
+				setChannelQuery(ChannelQuery.query(memento.getString(MEMENTO_CHANNEL_QUERY)).build());
+			}
+		}
+	}
+	
+}