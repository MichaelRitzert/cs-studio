<<<<<<< HEAD
<!DOCTYPE html PUBLIC "-//W3C//DTD XHTML 1.0 Transitional//EN" "http://www.w3.org/TR/xhtml1/DTD/xhtml1-transitional.dtd">
<html xmlns="http://www.w3.org/1999/xhtml"><!-- InstanceBegin template="/Templates/CSS Help.dwt" codeOutsideHTMLIsLocked="false" -->
<head>
	<title>ChannelFinder Changelog</title>
	<link rel="stylesheet" href="PLUGINS_ROOT/PRODUCT_PLUGIN/book.css" type="text/css"></link>
</head>
<body>
<h1>ChannelFinder Changelog - 2012-03-07</h1>
<h2>Version 1.1.2 - 2012-03-30</h2>
<ul>
  <li>channels.* - ChannelQueryInputBar: better tooltip (Gabriele)</li>
  <li>channels.* - ChannelQueryInputBar: re-selection triggers re-query (Gabriele)</li>
  <li>channels.* - ChannelQueryInputBar: executes query when focus is lost (Gabriele)</li>
  <li>channels.* - All: fixing the widget margins (Gabriele)</li>
  <li>channels.* - All: views share code and are more consistent (Gabriele)</li>
  <li>channels.* - ChannelViewer: fixed NPE (Gabriele)</li>
</ul>
<h2>Version 1.1.1 - 2012-03-08</h2>
<ul>
  <li>channels.* - PVTableByProperty: tooltip shows all channels in a cell (Gabriele)</li>
  <li>channels.* - PVTableByProperty: different color for cells with more than one channel (Gabriele)</li>
  <li>channels.* - PVTableByProperty: can have columns based on tags (Gabriele)</li>
</ul>
<h2>Version 1.1 - 2012-01-31</h2>
<ul>
  <li>channels.widgets - All: widgets use the same error bar (Gabriele)</li>
  <li>channels.* - All: pop-up menu enabled on views and BOY widgets (Gabriele)</li>
  <li>channels.views - All: common bar on all views (Gabriele)</li>
  <li>channels.* - Waterfall: configuration matches other widgets (Gabriele)</li>
  <li>channels.* - ChannelViewer selectable properties and tags (Kunal)</li>
  <li>channels.* - ChannelViewer reviewed to match other applications (Kunal)</li>
  <li>channels.* - ChannelQuery pop-up menu, query result is also passed along (Gabriele)</li>
  <li>channels.* - TreeByProperty: new widget (Gabriele)</li>
</ul>
</body>
</html>
=======
<!DOCTYPE html PUBLIC "-//W3C//DTD XHTML 1.0 Transitional//EN" "http://www.w3.org/TR/xhtml1/DTD/xhtml1-transitional.dtd">
<html xmlns="http://www.w3.org/1999/xhtml"><!-- InstanceBegin template="/Templates/CSS Help.dwt" codeOutsideHTMLIsLocked="false" -->
<head>
	<title>ChannelFinder Changelog</title>
	<link rel="stylesheet" href="PLUGINS_ROOT/PRODUCT_PLUGIN/book.css" type="text/css"></link>
</head>
<body>
<h1>ChannelFinder Changelog - 2012-03-07</h1>
<h2>Version 1.1.3 - 2012-08-20</h2>
  <li>channels.* - Line2DPlot: Widget to display waveform PVs and arrays of PVs (Kunal)</li>
  <li>channels.* - ChannelOrchestrator: new widget (Kunal)</li>
  <li>channels.* - Update to pvmanager API 1.1 (Gabriele)</li>
<h2>Version 1.1.2 - 2012-03-30</h2>
<ul>
  <li>channels.* - ChannelQueryInputBar: better tooltip (Gabriele)</li>
  <li>channels.* - ChannelQueryInputBar: re-selection triggers re-query (Gabriele)</li>
  <li>channels.* - ChannelQueryInputBar: executes query when focus is lost (Gabriele)</li>
  <li>channels.* - All: fixing the widget margins (Gabriele)</li>
  <li>channels.* - All: views share code and are more consistent (Gabriele)</li>
  <li>channels.* - ChannelViewer: fixed NPE (Gabriele)</li>
</ul>
<h2>Version 1.1.1 - 2012-03-08</h2>
<ul>
  <li>channels.* - PVTableByProperty: tooltip shows all channels in a cell (Gabriele)</li>
  <li>channels.* - PVTableByProperty: different color for cells with more than one channel (Gabriele)</li>
  <li>channels.* - PVTableByProperty: can have columns based on tags (Gabriele)</li>
</ul>
<h2>Version 1.1 - 2012-01-31</h2>
<ul>
  <li>channels.widgets - All: widgets use the same error bar (Gabriele)</li>
  <li>channels.* - All: pop-up menu enabled on views and BOY widgets (Gabriele)</li>
  <li>channels.views - All: common bar on all views (Gabriele)</li>
  <li>channels.* - Waterfall: configuration matches other widgets (Gabriele)</li>
  <li>channels.* - ChannelViewer selectable properties and tags (Kunal)</li>
  <li>channels.* - ChannelViewer reviewed to match other applications (Kunal)</li>
  <li>channels.* - ChannelQuery pop-up menu, query result is also passed along (Gabriele)</li>
  <li>channels.* - TreeByProperty: new widget (Gabriele)</li>
</ul>
</body>
</html>
>>>>>>> 4b62225c
<|MERGE_RESOLUTION|>--- conflicted
+++ resolved
@@ -1,41 +1,3 @@
-<<<<<<< HEAD
-<!DOCTYPE html PUBLIC "-//W3C//DTD XHTML 1.0 Transitional//EN" "http://www.w3.org/TR/xhtml1/DTD/xhtml1-transitional.dtd">
-<html xmlns="http://www.w3.org/1999/xhtml"><!-- InstanceBegin template="/Templates/CSS Help.dwt" codeOutsideHTMLIsLocked="false" -->
-<head>
-	<title>ChannelFinder Changelog</title>
-	<link rel="stylesheet" href="PLUGINS_ROOT/PRODUCT_PLUGIN/book.css" type="text/css"></link>
-</head>
-<body>
-<h1>ChannelFinder Changelog - 2012-03-07</h1>
-<h2>Version 1.1.2 - 2012-03-30</h2>
-<ul>
-  <li>channels.* - ChannelQueryInputBar: better tooltip (Gabriele)</li>
-  <li>channels.* - ChannelQueryInputBar: re-selection triggers re-query (Gabriele)</li>
-  <li>channels.* - ChannelQueryInputBar: executes query when focus is lost (Gabriele)</li>
-  <li>channels.* - All: fixing the widget margins (Gabriele)</li>
-  <li>channels.* - All: views share code and are more consistent (Gabriele)</li>
-  <li>channels.* - ChannelViewer: fixed NPE (Gabriele)</li>
-</ul>
-<h2>Version 1.1.1 - 2012-03-08</h2>
-<ul>
-  <li>channels.* - PVTableByProperty: tooltip shows all channels in a cell (Gabriele)</li>
-  <li>channels.* - PVTableByProperty: different color for cells with more than one channel (Gabriele)</li>
-  <li>channels.* - PVTableByProperty: can have columns based on tags (Gabriele)</li>
-</ul>
-<h2>Version 1.1 - 2012-01-31</h2>
-<ul>
-  <li>channels.widgets - All: widgets use the same error bar (Gabriele)</li>
-  <li>channels.* - All: pop-up menu enabled on views and BOY widgets (Gabriele)</li>
-  <li>channels.views - All: common bar on all views (Gabriele)</li>
-  <li>channels.* - Waterfall: configuration matches other widgets (Gabriele)</li>
-  <li>channels.* - ChannelViewer selectable properties and tags (Kunal)</li>
-  <li>channels.* - ChannelViewer reviewed to match other applications (Kunal)</li>
-  <li>channels.* - ChannelQuery pop-up menu, query result is also passed along (Gabriele)</li>
-  <li>channels.* - TreeByProperty: new widget (Gabriele)</li>
-</ul>
-</body>
-</html>
-=======
 <!DOCTYPE html PUBLIC "-//W3C//DTD XHTML 1.0 Transitional//EN" "http://www.w3.org/TR/xhtml1/DTD/xhtml1-transitional.dtd">
 <html xmlns="http://www.w3.org/1999/xhtml"><!-- InstanceBegin template="/Templates/CSS Help.dwt" codeOutsideHTMLIsLocked="false" -->
 <head>
@@ -75,5 +37,4 @@
   <li>channels.* - TreeByProperty: new widget (Gabriele)</li>
 </ul>
 </body>
-</html>
->>>>>>> 4b62225c
+</html>