/*
 * Copyright 2011 Brookhaven National Laboratory
 * All rights reserved. Use is subject to license terms.
 */
package org.epics.pvmanager.graphene;

import org.epics.graphene.Histogram1DRendererUpdate;
import org.epics.graphene.Histogram1DUpdate;
import org.epics.pvmanager.ReadFunction;
<<<<<<< HEAD
import org.epics.pvmanager.data.VImage;
=======
import org.epics.vtype.VImage;
>>>>>>> 02e79194
import org.epics.pvmanager.expression.DesiredRateExpressionImpl;
import org.epics.pvmanager.expression.DesiredRateExpressionList;

/**
 *
 * @author carcassi
 */
public class Histogram1DPlot extends DesiredRateExpressionImpl<VImage> {

    public Histogram1DPlot(DesiredRateExpressionList<?> childExpressions, Histogram1DFunction function, String defaultName) {
        super(childExpressions, function, defaultName);
    }
    
    public void update(Histogram1DUpdate update) {
        ((Histogram1DFunction) getFunction()).update(update);
    }
    
    public void update(Histogram1DRendererUpdate update) {
        ((Histogram1DFunction) getFunction()).update(update);
    }
}
<|MERGE_RESOLUTION|>--- conflicted
+++ resolved
@@ -1,35 +1,31 @@
-/*
- * Copyright 2011 Brookhaven National Laboratory
- * All rights reserved. Use is subject to license terms.
- */
-package org.epics.pvmanager.graphene;
-
-import org.epics.graphene.Histogram1DRendererUpdate;
-import org.epics.graphene.Histogram1DUpdate;
-import org.epics.pvmanager.ReadFunction;
-<<<<<<< HEAD
-import org.epics.pvmanager.data.VImage;
-=======
-import org.epics.vtype.VImage;
->>>>>>> 02e79194
-import org.epics.pvmanager.expression.DesiredRateExpressionImpl;
-import org.epics.pvmanager.expression.DesiredRateExpressionList;
-
-/**
- *
- * @author carcassi
- */
-public class Histogram1DPlot extends DesiredRateExpressionImpl<VImage> {
-
-    public Histogram1DPlot(DesiredRateExpressionList<?> childExpressions, Histogram1DFunction function, String defaultName) {
-        super(childExpressions, function, defaultName);
-    }
-    
-    public void update(Histogram1DUpdate update) {
-        ((Histogram1DFunction) getFunction()).update(update);
-    }
-    
-    public void update(Histogram1DRendererUpdate update) {
-        ((Histogram1DFunction) getFunction()).update(update);
-    }
-}
+/*
+ * Copyright 2011 Brookhaven National Laboratory
+ * All rights reserved. Use is subject to license terms.
+ */
+package org.epics.pvmanager.graphene;
+
+import org.epics.graphene.Histogram1DRendererUpdate;
+import org.epics.graphene.Histogram1DUpdate;
+import org.epics.pvmanager.ReadFunction;
+import org.epics.vtype.VImage;
+import org.epics.pvmanager.expression.DesiredRateExpressionImpl;
+import org.epics.pvmanager.expression.DesiredRateExpressionList;
+
+/**
+ *
+ * @author carcassi
+ */
+public class Histogram1DPlot extends DesiredRateExpressionImpl<VImage> {
+
+    public Histogram1DPlot(DesiredRateExpressionList<?> childExpressions, Histogram1DFunction function, String defaultName) {
+        super(childExpressions, function, defaultName);
+    }
+    
+    public void update(Histogram1DUpdate update) {
+        ((Histogram1DFunction) getFunction()).update(update);
+    }
+    
+    public void update(Histogram1DRendererUpdate update) {
+        ((Histogram1DFunction) getFunction()).update(update);
+    }
+}