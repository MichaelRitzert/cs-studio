<?xml version="1.0" encoding="UTF-8"?>
<<<<<<< HEAD
<display typeId="org.csstudio.opibuilder.Display" version="1.0">
  <auto_zoom_to_fit_all>false</auto_zoom_to_fit_all>
  <macros>
    <include_parent_macros>true</include_parent_macros>
  </macros>
  <wuid>38d90a0d:1357c5ff43f:-7fda</wuid>
  <boy_version>3.1.2.qualifier</boy_version>
  <scripts />
  <show_ruler>false</show_ruler>
  <height>600</height>
  <name>XY_Graph</name>
  <snap_to_geometry>true</snap_to_geometry>
  <show_grid>false</show_grid>
  <background_color>
    <color red="240" green="240" blue="240" />
  </background_color>
  <foreground_color>
    <color red="192" green="192" blue="192" />
  </foreground_color>
  <widget_type>Display</widget_type>
  <show_close_button>true</show_close_button>
  <width>800</width>
  <rules />
  <show_edit_range>true</show_edit_range>
  <grid_space>4</grid_space>
  <auto_scale_widgets>
    <auto_scale_widgets>true</auto_scale_widgets>
    <min_width>600</min_width>
    <min_height>400</min_height>
  </auto_scale_widgets>
  <actions hook="false" hook_all="false" />
  <y>0</y>
  <x>0</x>
  <widget typeId="org.csstudio.opibuilder.widgets.NativeButton" version="1.0">
    <border_alarm_sensitive>false</border_alarm_sensitive>
    <visible>true</visible>
    <wuid>66d1507f:138820a85e5:-7d70</wuid>
    <scripts />
    <height>28</height>
    <name>Action Button_4</name>
    <forecolor_alarm_sensitive>false</forecolor_alarm_sensitive>
    <scale_options>
      <width_scalable>true</width_scalable>
      <height_scalable>true</height_scalable>
      <keep_wh_ratio>false</keep_wh_ratio>
    </scale_options>
    <pv_name></pv_name>
    <foreground_color>
      <color red="0" green="0" blue="128" />
    </foreground_color>
    <widget_type>Button</widget_type>
    <enabled>true</enabled>
    <text>Go Home</text>
    <font>
      <opifont.name fontName="Sans" height="10" style="0">Default</opifont.name>
    </font>
    <width>129</width>
    <border_style>0</border_style>
    <push_action_index>0</push_action_index>
    <image>../pictures/home-16x16.png</image>
    <rules />
    <pv_value />
    <toggle_button>false</toggle_button>
    <border_width>1</border_width>
    <border_color>
      <color red="0" green="128" blue="255" />
    </border_color>
    <y>567</y>
    <actions hook="true" hook_all="false">
      <action type="EXECUTE_JAVASCRIPT">
        <path>../scripts/goHome.js</path>
        <scriptText><![CDATA[importPackage(Packages.org.csstudio.opibuilder.scriptUtil);
]]></scriptText>
        <embedded>false</embedded>
        <description></description>
      </action>
    </actions>
    <tooltip>$(pv_name)
$(pv_value)</tooltip>
    <x>17</x>
  </widget>
  <widget typeId="org.csstudio.opibuilder.widgets.NativeButton" version="1.0">
    <border_alarm_sensitive>false</border_alarm_sensitive>
    <visible>true</visible>
    <wuid>1a15b2cb:138b4a02abf:-7a1d</wuid>
    <scripts />
    <height>36</height>
    <name>Action Button_5</name>
    <forecolor_alarm_sensitive>false</forecolor_alarm_sensitive>
    <scale_options>
      <width_scalable>true</width_scalable>
      <height_scalable>true</height_scalable>
      <keep_wh_ratio>false</keep_wh_ratio>
    </scale_options>
    <pv_name></pv_name>
    <foreground_color>
      <color red="0" green="0" blue="128" />
    </foreground_color>
    <widget_type>Button</widget_type>
    <enabled>true</enabled>
    <text>Next</text>
    <font>
      <opifont.name fontName="Sans" height="10" style="0">Default</opifont.name>
    </font>
    <width>98</width>
    <border_style>0</border_style>
    <push_action_index>0</push_action_index>
    <image></image>
    <rules />
    <pv_value />
    <toggle_button>false</toggle_button>
    <border_width>1</border_width>
    <border_color>
      <color red="0" green="128" blue="255" />
    </border_color>
    <y>561</y>
    <actions hook="true" hook_all="false">
      <action type="OPEN_DISPLAY">
        <path>2_5_3_XY_Graph.opi</path>
        <macros>
          <include_parent_macros>true</include_parent_macros>
        </macros>
        <replace>1</replace>
        <description></description>
      </action>
    </actions>
    <tooltip></tooltip>
    <x>686</x>
  </widget>
  <widget typeId="org.csstudio.opibuilder.widgets.groupingContainer" version="1.0">
    <macros>
      <include_parent_macros>true</include_parent_macros>
    </macros>
    <visible>true</visible>
    <wuid>1a15b2cb:138b4a02abf:-79e5</wuid>
    <scripts />
    <height>195</height>
    <name>Grouping Container</name>
    <scale_options>
      <width_scalable>true</width_scalable>
      <height_scalable>true</height_scalable>
      <keep_wh_ratio>false</keep_wh_ratio>
    </scale_options>
    <transparent>true</transparent>
    <show_scrollbar>false</show_scrollbar>
    <background_color>
      <color red="240" green="240" blue="240" />
    </background_color>
    <foreground_color>
      <color red="192" green="192" blue="192" />
    </foreground_color>
    <widget_type>Grouping Container</widget_type>
    <enabled>true</enabled>
    <font>
      <opifont.name fontName="Sans" height="10" style="0">Default</opifont.name>
    </font>
    <width>765</width>
    <border_style>14</border_style>
    <rules />
    <lock_children>false</lock_children>
    <border_width>1</border_width>
    <border_color>
      <color name="Dark Gray Border" red="190" green="190" blue="190" />
    </border_color>
    <actions hook="false" hook_all="false" />
    <y>362</y>
    <tooltip></tooltip>
    <x>17</x>
    <widget typeId="org.csstudio.opibuilder.widgets.xyGraph" version="1.0">
      <trace_1_visible>true</trace_1_visible>
      <trace_1_trace_type>3</trace_1_trace_type>
      <trace_0_trace_color>
        <color red="21" green="21" blue="196" />
      </trace_0_trace_color>
      <axis_0_auto_scale>true</axis_0_auto_scale>
      <axis_1_time_format>0</axis_1_time_format>
      <trace_1_point_size>4</trace_1_point_size>
      <trace_0_plot_mode>0</trace_0_plot_mode>
      <trace_count>3</trace_count>
      <trace_2_y_pv_value />
      <axis_0_show_grid>true</axis_0_show_grid>
      <axis_0_log_scale>false</axis_0_log_scale>
      <trace_1_name>Bar</trace_1_name>
      <trace_0_point_size>4</trace_0_point_size>
      <show_legend>true</show_legend>
      <y>0</y>
      <x>0</x>
      <visible>true</visible>
      <trace_0_x_pv_value />
      <axis_1_visible>true</axis_1_visible>
      <height>188</height>
      <axis_1_maximum>100.0</axis_1_maximum>
      <trace_2_x_pv></trace_2_x_pv>
      <axis_1_title_font>
        <opifont.name fontName="Sans" height="10" style="1">Default Bold</opifont.name>
      </axis_1_title_font>
      <border_width>1</border_width>
      <trace_2_x_axis_index>0</trace_2_x_axis_index>
      <axis_0_axis_color>
        <color red="0" green="0" blue="0" />
      </axis_0_axis_color>
      <axis_1_scale_format></axis_1_scale_format>
      <name>XYGraph3</name>
      <axis_1_auto_scale_threshold>0.0</axis_1_auto_scale_threshold>
      <trace_0_line_width>1</trace_0_line_width>
      <trace_2_x_pv_value />
      <show_toolbar>false</show_toolbar>
      <trace_1_update_delay>100</trace_1_update_delay>
      <axis_1_show_grid>true</axis_1_show_grid>
      <axis_0_grid_color>
        <color red="200" green="200" blue="200" />
      </axis_0_grid_color>
      <trace_2_line_width>1</trace_2_line_width>
      <trace_1_line_width>4</trace_1_line_width>
      <trace_2_y_axis_index>1</trace_2_y_axis_index>
      <axis_0_auto_scale_threshold>0.0</axis_0_auto_scale_threshold>
      <trace_2_trace_type>4</trace_2_trace_type>
      <trace_0_name>Line</trace_0_name>
      <trace_1_anti_alias>true</trace_1_anti_alias>
      <trace_0_update_mode>0</trace_0_update_mode>
      <trace_1_buffer_size>100</trace_1_buffer_size>
      <axis_0_axis_title>Time</axis_0_axis_title>
      <wuid>38d90a0d:1357c5ff43f:-7fce</wuid>
      <trace_2_buffer_size>100</trace_2_buffer_size>
      <axis_1_axis_color>
        <color red="0" green="0" blue="0" />
      </axis_1_axis_color>
      <trace_2_update_mode>0</trace_2_update_mode>
      <foreground_color>
        <color red="0" green="0" blue="255" />
      </foreground_color>
      <trace_1_update_mode>0</trace_1_update_mode>
      <backcolor_alarm_sensitive>false</backcolor_alarm_sensitive>
      <axis_1_axis_title>Value</axis_1_axis_title>
      <axis_0_maximum>100.0</axis_0_maximum>
      <axis_0_scale_font>
        <opifont.name fontName="Sans" height="10" style="0">Default</opifont.name>
      </axis_0_scale_font>
      <trace_2_point_size>4</trace_2_point_size>
      <trace_1_y_pv_value />
      <axis_0_time_format>8</axis_0_time_format>
      <trace_1_plot_mode>0</trace_1_plot_mode>
      <axis_1_log_scale>false</axis_1_log_scale>
      <trace_1_point_style>1</trace_1_point_style>
      <trace_2_plot_mode>0</trace_2_plot_mode>
      <title_font>
        <opifont.name fontName="Sans" height="10" style="1">Default Bold</opifont.name>
      </title_font>
      <axis_1_dash_grid_line>true</axis_1_dash_grid_line>
      <axis_0_visible>true</axis_0_visible>
      <forecolor_alarm_sensitive>false</forecolor_alarm_sensitive>
      <trace_1_x_pv_value />
      <axis_0_scale_format></axis_0_scale_format>
      <trace_0_x_pv></trace_0_x_pv>
      <trace_0_y_pv>sim://sine(-100,100,50,0.1)</trace_0_y_pv>
      <axis_0_title_font>
        <opifont.name fontName="Sans" height="10" style="1">Default Bold</opifont.name>
      </axis_0_title_font>
      <axis_1_auto_scale>true</axis_1_auto_scale>
      <trace_2_update_delay>100</trace_2_update_delay>
      <trace_0_concatenate_data>true</trace_0_concatenate_data>
      <actions hook="false" hook_all="false" />
      <trigger_pv_value />
      <trace_1_x_pv></trace_1_x_pv>
      <show_plot_area_border>false</show_plot_area_border>
      <widget_type>XY Graph</widget_type>
      <enabled>true</enabled>
      <width>607</width>
      <trace_0_buffer_size>100</trace_0_buffer_size>
      <trigger_pv></trigger_pv>
      <axis_count>2</axis_count>
      <trace_2_name>Area</trace_2_name>
      <transparent>false</transparent>
      <trace_2_anti_alias>true</trace_2_anti_alias>
      <axis_0_dash_grid_line>true</axis_0_dash_grid_line>
      <trace_2_visible>true</trace_2_visible>
      <trace_0_x_axis_index>0</trace_0_x_axis_index>
      <trace_0_point_style>1</trace_0_point_style>
      <tooltip>$(trace_0_y_pv)
$(trace_0_y_pv_value)</tooltip>
      <border_alarm_sensitive>true</border_alarm_sensitive>
      <trace_1_x_axis_index>0</trace_1_x_axis_index>
      <trace_0_y_axis_index>1</trace_0_y_axis_index>
      <axis_1_scale_font>
        <opifont.name fontName="Sans" height="10" style="0">Default</opifont.name>
      </axis_1_scale_font>
      <border_style>0</border_style>
      <plot_area_background_color>
        <color red="255" green="255" blue="255" />
      </plot_area_background_color>
      <trace_2_concatenate_data>true</trace_2_concatenate_data>
      <trace_2_point_style>0</trace_2_point_style>
      <title>Trends</title>
      <trace_1_y_pv>sim://sine(-50,50,20,0.1)</trace_1_y_pv>
      <pv_name></pv_name>
      <axis_1_minimum>0.0</axis_1_minimum>
      <trace_0_visible>true</trace_0_visible>
      <axis_0_minimum>0.0</axis_0_minimum>
      <border_color>
        <color red="128" green="128" blue="128" />
      </border_color>
      <scripts />
      <trace_0_anti_alias>true</trace_0_anti_alias>
      <background_color>
        <color red="240" green="240" blue="240" />
      </background_color>
      <trace_1_trace_color>
        <color red="242" green="26" blue="26" />
      </trace_1_trace_color>
      <trace_2_trace_color>
        <color red="33" green="179" blue="33" />
      </trace_2_trace_color>
      <pv_value />
      <trace_1_y_axis_index>1</trace_1_y_axis_index>
      <scale_options>
        <width_scalable>true</width_scalable>
        <height_scalable>true</height_scalable>
        <keep_wh_ratio>false</keep_wh_ratio>
      </scale_options>
      <trace_1_concatenate_data>true</trace_1_concatenate_data>
      <rules>
        <rule name="Trace 0 Visible Rule" prop_id="trace_0_visible" out_exp="true">
          <exp bool_exp="true">
            <value>pv0==1</value>
          </exp>
          <pv trig="true">loc://$(DID)_trace_0_visible(1)</pv>
        </rule>
        <rule name="Trace 1 Visible Rule" prop_id="trace_1_visible" out_exp="true">
          <exp bool_exp="true">
            <value>pv0==1</value>
          </exp>
          <pv trig="true">loc://$(DID)_trace_1_visible(1)</pv>
        </rule>
        <rule name="Trace 2 Visible Rule" prop_id="trace_2_visible" out_exp="true">
          <exp bool_exp="true">
            <value>pv0==1</value>
          </exp>
          <pv trig="true">loc://$(DID)_trace_2_visible(1)</pv>
        </rule>
      </rules>
      <trace_2_y_pv>sim://sine(-100,100,30,0.1)</trace_2_y_pv>
      <trace_0_y_pv_value />
      <trace_0_trace_type>0</trace_0_trace_type>
      <axis_1_grid_color>
        <color red="200" green="200" blue="200" />
      </axis_1_grid_color>
      <trace_0_update_delay>100</trace_0_update_delay>
    </widget>
    <widget typeId="org.csstudio.opibuilder.widgets.checkbox" version="1.0">
      <border_alarm_sensitive>true</border_alarm_sensitive>
      <visible>true</visible>
      <wuid>38d90a0d:1357c5ff43f:-7fc8</wuid>
      <auto_size>false</auto_size>
      <scripts />
      <height>20</height>
      <name>Check Box</name>
      <forecolor_alarm_sensitive>false</forecolor_alarm_sensitive>
      <scale_options>
        <width_scalable>true</width_scalable>
        <height_scalable>false</height_scalable>
        <keep_wh_ratio>false</keep_wh_ratio>
      </scale_options>
      <pv_name>loc://$(DID)_trace_0_visible(1)</pv_name>
      <background_color>
        <color red="240" green="240" blue="240" />
      </background_color>
      <foreground_color>
        <color red="0" green="0" blue="0" />
      </foreground_color>
      <widget_type>Check Box</widget_type>
      <enabled>true</enabled>
      <backcolor_alarm_sensitive>false</backcolor_alarm_sensitive>
      <font>
        <opifont.name fontName="Sans" height="10" style="0">Default</opifont.name>
      </font>
      <width>156</width>
      <border_style>0</border_style>
      <label>Trace 0 Visible</label>
      <rules />
      <pv_value />
      <bit>0</bit>
      <border_width>1</border_width>
      <border_color>
        <color red="0" green="128" blue="255" />
      </border_color>
      <actions hook="true" hook_all="false" />
      <y>10</y>
      <tooltip>$(pv_name)
$(pv_value)</tooltip>
      <x>598</x>
    </widget>
    <widget typeId="org.csstudio.opibuilder.widgets.checkbox" version="1.0">
      <border_alarm_sensitive>true</border_alarm_sensitive>
      <visible>true</visible>
      <wuid>38d90a0d:1357c5ff43f:-7f80</wuid>
      <auto_size>false</auto_size>
      <scripts />
      <height>20</height>
      <name>Check Box_1</name>
      <forecolor_alarm_sensitive>false</forecolor_alarm_sensitive>
      <scale_options>
        <width_scalable>true</width_scalable>
        <height_scalable>false</height_scalable>
        <keep_wh_ratio>false</keep_wh_ratio>
      </scale_options>
      <pv_name>loc://$(DID)_trace_1_visible(1)</pv_name>
      <background_color>
        <color red="240" green="240" blue="240" />
      </background_color>
      <foreground_color>
        <color red="0" green="0" blue="0" />
      </foreground_color>
      <widget_type>Check Box</widget_type>
      <enabled>true</enabled>
      <backcolor_alarm_sensitive>false</backcolor_alarm_sensitive>
      <font>
        <opifont.name fontName="Sans" height="10" style="0">Default</opifont.name>
      </font>
      <width>156</width>
      <border_style>0</border_style>
      <label>Trace 1 Visible</label>
      <rules />
      <pv_value />
      <bit>0</bit>
      <border_width>1</border_width>
      <border_color>
        <color red="0" green="128" blue="255" />
      </border_color>
      <actions hook="true" hook_all="false" />
      <y>33</y>
      <tooltip>$(pv_name)
$(pv_value)</tooltip>
      <x>598</x>
    </widget>
    <widget typeId="org.csstudio.opibuilder.widgets.checkbox" version="1.0">
      <border_alarm_sensitive>true</border_alarm_sensitive>
      <visible>true</visible>
      <wuid>38d90a0d:1357c5ff43f:-7f7c</wuid>
      <auto_size>false</auto_size>
      <scripts />
      <height>20</height>
      <name>Check Box_2</name>
      <forecolor_alarm_sensitive>false</forecolor_alarm_sensitive>
      <scale_options>
        <width_scalable>true</width_scalable>
        <height_scalable>false</height_scalable>
        <keep_wh_ratio>false</keep_wh_ratio>
      </scale_options>
      <pv_name>loc://$(DID)_trace_2_visible(1)</pv_name>
      <background_color>
        <color red="240" green="240" blue="240" />
      </background_color>
      <foreground_color>
        <color red="0" green="0" blue="0" />
      </foreground_color>
      <widget_type>Check Box</widget_type>
      <enabled>true</enabled>
      <backcolor_alarm_sensitive>false</backcolor_alarm_sensitive>
      <font>
        <opifont.name fontName="Sans" height="10" style="0">Default</opifont.name>
      </font>
      <width>156</width>
      <border_style>0</border_style>
      <label>Trace 2 Visible</label>
      <rules />
      <pv_value />
      <bit>0</bit>
      <border_width>1</border_width>
      <border_color>
        <color red="0" green="128" blue="255" />
      </border_color>
      <actions hook="true" hook_all="false" />
      <y>57</y>
      <tooltip>$(pv_name)
$(pv_value)</tooltip>
      <x>598</x>
    </widget>
  </widget>
  <widget typeId="org.csstudio.opibuilder.widgets.groupingContainer" version="1.0">
    <macros>
      <include_parent_macros>true</include_parent_macros>
    </macros>
    <visible>true</visible>
    <wuid>1a15b2cb:138b4a02abf:-79e3</wuid>
    <scripts />
    <height>236</height>
    <name>Grouping Container</name>
    <scale_options>
      <width_scalable>true</width_scalable>
      <height_scalable>true</height_scalable>
      <keep_wh_ratio>false</keep_wh_ratio>
    </scale_options>
    <transparent>true</transparent>
    <show_scrollbar>false</show_scrollbar>
    <background_color>
      <color red="240" green="240" blue="240" />
    </background_color>
    <foreground_color>
      <color red="192" green="192" blue="192" />
    </foreground_color>
    <widget_type>Grouping Container</widget_type>
    <enabled>true</enabled>
    <font>
      <opifont.name fontName="Sans" height="10" style="0">Default</opifont.name>
    </font>
    <width>354</width>
    <border_style>14</border_style>
    <rules />
    <lock_children>false</lock_children>
    <border_width>1</border_width>
    <border_color>
      <color name="Dark Gray Border" red="190" green="190" blue="190" />
    </border_color>
    <actions hook="false" hook_all="false" />
    <y>101</y>
    <tooltip></tooltip>
    <x>428</x>
    <widget typeId="org.csstudio.opibuilder.widgets.xyGraph" version="1.0">
      <trace_0_trace_color>
        <color red="255" green="0" blue="0" />
      </trace_0_trace_color>
      <axis_0_auto_scale>true</axis_0_auto_scale>
      <axis_1_time_format>0</axis_1_time_format>
      <trace_0_plot_mode>0</trace_0_plot_mode>
      <trace_count>1</trace_count>
      <axis_0_show_grid>false</axis_0_show_grid>
      <axis_0_log_scale>false</axis_0_log_scale>
      <trace_0_point_size>4</trace_0_point_size>
      <show_legend>true</show_legend>
      <y>28</y>
      <x>0</x>
      <visible>true</visible>
      <trace_0_x_pv_value />
      <axis_1_visible>true</axis_1_visible>
      <height>198</height>
      <axis_1_maximum>100.0</axis_1_maximum>
      <axis_1_title_font>
        <opifont.name fontName="Sans" height="10" style="1">Default Bold</opifont.name>
      </axis_1_title_font>
      <border_width>1</border_width>
      <axis_0_axis_color>
        <color red="0" green="0" blue="0" />
      </axis_0_axis_color>
      <axis_1_scale_format></axis_1_scale_format>
      <name>Graph2</name>
      <axis_1_auto_scale_threshold>0.0</axis_1_auto_scale_threshold>
      <trace_0_line_width>1</trace_0_line_width>
      <show_toolbar>false</show_toolbar>
      <axis_1_show_grid>false</axis_1_show_grid>
      <axis_0_grid_color>
        <color red="200" green="200" blue="200" />
      </axis_0_grid_color>
      <axis_0_auto_scale_threshold>0.0</axis_0_auto_scale_threshold>
      <trace_0_name></trace_0_name>
      <trace_0_update_mode>0</trace_0_update_mode>
      <axis_0_axis_title>Time</axis_0_axis_title>
      <wuid>38d90a0d:1357c5ff43f:-7fd5</wuid>
      <axis_1_axis_color>
        <color red="0" green="0" blue="0" />
      </axis_1_axis_color>
      <foreground_color>
        <color red="0" green="128" blue="0" />
      </foreground_color>
      <backcolor_alarm_sensitive>false</backcolor_alarm_sensitive>
      <axis_1_axis_title>Value</axis_1_axis_title>
      <axis_0_maximum>100.0</axis_0_maximum>
      <axis_0_scale_font>
        <opifont.name fontName="Sans" height="10" style="0">Default</opifont.name>
      </axis_0_scale_font>
      <axis_0_time_format>2</axis_0_time_format>
      <axis_1_log_scale>false</axis_1_log_scale>
      <title_font>
        <opifont.name fontName="Sans" height="10" style="1">Default Bold</opifont.name>
      </title_font>
      <axis_1_dash_grid_line>true</axis_1_dash_grid_line>
      <axis_0_visible>true</axis_0_visible>
      <forecolor_alarm_sensitive>false</forecolor_alarm_sensitive>
      <axis_0_scale_format></axis_0_scale_format>
      <trace_0_x_pv></trace_0_x_pv>
      <trace_0_y_pv></trace_0_y_pv>
      <axis_0_title_font>
        <opifont.name fontName="Sans" height="10" style="1">Default Bold</opifont.name>
      </axis_0_title_font>
      <axis_1_auto_scale>true</axis_1_auto_scale>
      <trace_0_concatenate_data>true</trace_0_concatenate_data>
      <actions hook="false" hook_all="false" />
      <trigger_pv_value />
      <show_plot_area_border>false</show_plot_area_border>
      <widget_type>XY Graph</widget_type>
      <enabled>true</enabled>
      <width>354</width>
      <trace_0_buffer_size>100</trace_0_buffer_size>
      <trigger_pv></trigger_pv>
      <axis_count>2</axis_count>
      <transparent>false</transparent>
      <axis_0_dash_grid_line>true</axis_0_dash_grid_line>
      <trace_0_x_axis_index>0</trace_0_x_axis_index>
      <trace_0_point_style>3</trace_0_point_style>
      <tooltip>$(pv_name)
$(pv_value)</tooltip>
      <border_alarm_sensitive>true</border_alarm_sensitive>
      <trace_0_y_axis_index>1</trace_0_y_axis_index>
      <axis_1_scale_font>
        <opifont.name fontName="Sans" height="10" style="0">Default</opifont.name>
      </axis_1_scale_font>
      <border_style>0</border_style>
      <plot_area_background_color>
        <color red="255" green="255" blue="255" />
      </plot_area_background_color>
      <title></title>
      <pv_name></pv_name>
      <axis_1_minimum>0.0</axis_1_minimum>
      <trace_0_visible>true</trace_0_visible>
      <axis_0_minimum>0.0</axis_0_minimum>
      <border_color>
        <color red="0" green="128" blue="255" />
      </border_color>
      <scripts />
      <trace_0_anti_alias>true</trace_0_anti_alias>
      <background_color>
        <color red="240" green="240" blue="240" />
      </background_color>
      <pv_value />
      <scale_options>
        <width_scalable>true</width_scalable>
        <height_scalable>true</height_scalable>
        <keep_wh_ratio>false</keep_wh_ratio>
      </scale_options>
      <rules>
        <rule name="Change Trace PV " prop_id="trace_0_y_pv" out_exp="true">
          <exp bool_exp="true">
            <value>pvStr0</value>
          </exp>
          <pv trig="true">loc://trace0PV</pv>
        </rule>
        <rule name="Update Legend " prop_id="trace_0_name" out_exp="true">
          <exp bool_exp="true">
            <value>pvStr0</value>
          </exp>
          <pv trig="true">loc://trace0PV</pv>
        </rule>
      </rules>
      <trace_0_y_pv_value />
      <trace_0_trace_type>0</trace_0_trace_type>
      <axis_1_grid_color>
        <color red="200" green="200" blue="200" />
      </axis_1_grid_color>
      <trace_0_update_delay>0</trace_0_update_delay>
    </widget>
    <widget typeId="org.csstudio.opibuilder.widgets.combo" version="1.0">
      <border_alarm_sensitive>false</border_alarm_sensitive>
      <visible>true</visible>
      <wuid>38d90a0d:1357c5ff43f:-7fd2</wuid>
      <scripts />
      <height>27</height>
      <name>Combo Box</name>
      <forecolor_alarm_sensitive>false</forecolor_alarm_sensitive>
      <scale_options>
        <width_scalable>true</width_scalable>
        <height_scalable>false</height_scalable>
        <keep_wh_ratio>false</keep_wh_ratio>
      </scale_options>
      <pv_name>loc://trace0PV(sim://sine(0,100,100,1)</pv_name>
      <background_color>
        <color red="255" green="255" blue="255" />
      </background_color>
      <foreground_color>
        <color red="0" green="0" blue="0" />
      </foreground_color>
      <widget_type>Combo Box</widget_type>
      <enabled>true</enabled>
      <backcolor_alarm_sensitive>false</backcolor_alarm_sensitive>
      <font>
        <fontdata fontName="Arial" height="9" style="0" />
      </font>
      <width>203</width>
      <border_style>0</border_style>
      <rules />
      <pv_value />
      <items>
        <s>sim://sine(0,100,100,1)</s>
        <s>sim://ramp(0,100,1,1)</s>
        <s>sim://noise(20,80,1)</s>
      </items>
      <border_width>1</border_width>
      <border_color>
        <color red="0" green="128" blue="255" />
      </border_color>
      <items_from_pv>false</items_from_pv>
      <actions hook="false" hook_all="false" />
      <y>0</y>
      <tooltip>$(pv_name)
$(pv_value)</tooltip>
      <x>140</x>
    </widget>
    <widget typeId="org.csstudio.opibuilder.widgets.Label" version="1.0">
      <visible>true</visible>
      <vertical_alignment>1</vertical_alignment>
      <wuid>38d90a0d:1357c5ff43f:-7fd1</wuid>
      <auto_size>false</auto_size>
      <scripts />
      <height>20</height>
      <name>Label</name>
      <scale_options>
        <width_scalable>true</width_scalable>
        <height_scalable>true</height_scalable>
        <keep_wh_ratio>false</keep_wh_ratio>
      </scale_options>
      <transparent>true</transparent>
      <show_scrollbar>false</show_scrollbar>
      <background_color>
        <color red="255" green="255" blue="255" />
      </background_color>
      <foreground_color>
        <color red="0" green="0" blue="0" />
      </foreground_color>
      <widget_type>Label</widget_type>
      <enabled>true</enabled>
      <text>Select PV to draw:</text>
      <font>
        <opifont.name fontName="Sans" height="10" style="0">Default</opifont.name>
      </font>
      <width>131</width>
      <border_style>0</border_style>
      <rules />
      <border_width>1</border_width>
      <border_color>
        <color red="0" green="128" blue="255" />
      </border_color>
      <horizontal_alignment>1</horizontal_alignment>
      <actions hook="false" hook_all="false" />
      <y>4</y>
      <wrap_words>true</wrap_words>
      <tooltip></tooltip>
      <x>0</x>
    </widget>
    <widget typeId="org.csstudio.opibuilder.widgets.NativeButton" version="1.0">
      <border_alarm_sensitive>false</border_alarm_sensitive>
      <visible>true</visible>
      <wuid>1a15b2cb:138b4a02abf:-79e8</wuid>
      <scripts />
      <height>31</height>
      <name>Action Button_2</name>
      <forecolor_alarm_sensitive>false</forecolor_alarm_sensitive>
      <scale_options>
        <width_scalable>true</width_scalable>
        <height_scalable>true</height_scalable>
        <keep_wh_ratio>false</keep_wh_ratio>
      </scale_options>
      <pv_name></pv_name>
      <foreground_color>
        <color red="0" green="0" blue="0" />
      </foreground_color>
      <widget_type>Button</widget_type>
      <enabled>true</enabled>
      <text>Clear Graph</text>
      <font>
        <opifont.name fontName="Sans" height="10" style="0">Default</opifont.name>
      </font>
      <width>136</width>
      <border_style>0</border_style>
      <push_action_index>0</push_action_index>
      <image></image>
      <rules />
      <pv_value />
      <toggle_button>false</toggle_button>
      <border_width>1</border_width>
      <border_color>
        <color red="0" green="128" blue="255" />
      </border_color>
      <y>195</y>
      <actions hook="false" hook_all="false">
        <action type="EXECUTE_JAVASCRIPT">
          <path>../scripts/ClearGraph.js</path>
=======
<display typeId="org.csstudio.opibuilder.Display" version="1.0">
  <auto_zoom_to_fit_all>false</auto_zoom_to_fit_all>
  <macros>
    <include_parent_macros>true</include_parent_macros>
  </macros>
  <wuid>38d90a0d:1357c5ff43f:-7fda</wuid>
  <boy_version>3.1.1.qualifier</boy_version>
  <scripts />
  <show_ruler>false</show_ruler>
  <height>600</height>
  <name>XY_Graph</name>
  <snap_to_geometry>true</snap_to_geometry>
  <show_grid>false</show_grid>
  <background_color>
    <color red="240" green="240" blue="240" />
  </background_color>
  <foreground_color>
    <color red="192" green="192" blue="192" />
  </foreground_color>
  <widget_type>Display</widget_type>
  <show_close_button>true</show_close_button>
  <width>800</width>
  <rules />
  <show_edit_range>true</show_edit_range>
  <grid_space>4</grid_space>
  <auto_scale_widgets>
    <auto_scale_widgets>true</auto_scale_widgets>
    <min_width>600</min_width>
    <min_height>400</min_height>
  </auto_scale_widgets>
  <actions hook="false" hook_all="false" />
  <y>0</y>
  <x>0</x>
  <widget typeId="org.csstudio.opibuilder.widgets.NativeButton" version="1.0">
    <border_alarm_sensitive>false</border_alarm_sensitive>
    <visible>true</visible>
    <wuid>66d1507f:138820a85e5:-7d70</wuid>
    <scripts />
    <height>28</height>
    <name>Action Button_4</name>
    <forecolor_alarm_sensitive>false</forecolor_alarm_sensitive>
    <scale_options>
      <width_scalable>true</width_scalable>
      <height_scalable>true</height_scalable>
      <keep_wh_ratio>false</keep_wh_ratio>
    </scale_options>
    <pv_name></pv_name>
    <foreground_color>
      <color red="0" green="0" blue="128" />
    </foreground_color>
    <widget_type>Button</widget_type>
    <enabled>true</enabled>
    <text>Go Home</text>
    <font>
      <opifont.name fontName="Sans" height="10" style="0">Default</opifont.name>
    </font>
    <width>129</width>
    <border_style>0</border_style>
    <push_action_index>0</push_action_index>
    <image>../pictures/home-16x16.png</image>
    <rules />
    <pv_value />
    <toggle_button>false</toggle_button>
    <border_width>1</border_width>
    <border_color>
      <color red="0" green="128" blue="255" />
    </border_color>
    <y>567</y>
    <actions hook="true" hook_all="false">
      <action type="EXECUTE_JAVASCRIPT">
        <path>../scripts/goHome.js</path>
        <scriptText><![CDATA[importPackage(Packages.org.csstudio.opibuilder.scriptUtil);
]]></scriptText>
        <embedded>false</embedded>
        <description></description>
      </action>
    </actions>
    <tooltip>$(pv_name)
$(pv_value)</tooltip>
    <x>17</x>
  </widget>
  <widget typeId="org.csstudio.opibuilder.widgets.NativeButton" version="1.0">
    <border_alarm_sensitive>false</border_alarm_sensitive>
    <visible>true</visible>
    <wuid>1a15b2cb:138b4a02abf:-7a1d</wuid>
    <scripts />
    <height>36</height>
    <name>Action Button_5</name>
    <forecolor_alarm_sensitive>false</forecolor_alarm_sensitive>
    <scale_options>
      <width_scalable>true</width_scalable>
      <height_scalable>true</height_scalable>
      <keep_wh_ratio>false</keep_wh_ratio>
    </scale_options>
    <pv_name></pv_name>
    <foreground_color>
      <color red="0" green="0" blue="128" />
    </foreground_color>
    <widget_type>Button</widget_type>
    <enabled>true</enabled>
    <text>Back</text>
    <font>
      <opifont.name fontName="Sans" height="10" style="0">Default</opifont.name>
    </font>
    <width>98</width>
    <border_style>0</border_style>
    <push_action_index>0</push_action_index>
    <image></image>
    <rules />
    <pv_value />
    <toggle_button>false</toggle_button>
    <border_width>1</border_width>
    <border_color>
      <color red="0" green="128" blue="255" />
    </border_color>
    <y>561</y>
    <actions hook="true" hook_all="false">
      <action type="OPEN_DISPLAY">
        <path>2_5_1_XY_Graph.opi</path>
        <macros>
          <include_parent_macros>true</include_parent_macros>
        </macros>
        <replace>1</replace>
        <description></description>
      </action>
    </actions>
    <tooltip></tooltip>
    <x>686</x>
  </widget>
  <widget typeId="org.csstudio.opibuilder.widgets.groupingContainer" version="1.0">
    <macros>
      <include_parent_macros>true</include_parent_macros>
    </macros>
    <visible>true</visible>
    <wuid>1a15b2cb:138b4a02abf:-79e5</wuid>
    <scripts />
    <height>195</height>
    <name>Grouping Container</name>
    <scale_options>
      <width_scalable>true</width_scalable>
      <height_scalable>true</height_scalable>
      <keep_wh_ratio>false</keep_wh_ratio>
    </scale_options>
    <transparent>true</transparent>
    <show_scrollbar>false</show_scrollbar>
    <background_color>
      <color red="240" green="240" blue="240" />
    </background_color>
    <foreground_color>
      <color red="192" green="192" blue="192" />
    </foreground_color>
    <widget_type>Grouping Container</widget_type>
    <enabled>true</enabled>
    <font>
      <opifont.name fontName="Sans" height="10" style="0">Default</opifont.name>
    </font>
    <width>765</width>
    <border_style>14</border_style>
    <rules />
    <lock_children>false</lock_children>
    <border_width>1</border_width>
    <border_color>
      <color name="Dark Gray Border" red="190" green="190" blue="190" />
    </border_color>
    <actions hook="false" hook_all="false" />
    <y>362</y>
    <tooltip></tooltip>
    <x>17</x>
    <widget typeId="org.csstudio.opibuilder.widgets.xyGraph" version="1.0">
      <trace_1_visible>true</trace_1_visible>
      <trace_1_trace_type>3</trace_1_trace_type>
      <trace_0_trace_color>
        <color red="21" green="21" blue="196" />
      </trace_0_trace_color>
      <axis_0_auto_scale>true</axis_0_auto_scale>
      <axis_1_time_format>0</axis_1_time_format>
      <trace_1_point_size>4</trace_1_point_size>
      <trace_0_plot_mode>0</trace_0_plot_mode>
      <trace_count>3</trace_count>
      <trace_2_y_pv_value />
      <axis_0_show_grid>true</axis_0_show_grid>
      <axis_0_log_scale>false</axis_0_log_scale>
      <trace_1_name>Bar</trace_1_name>
      <trace_0_point_size>4</trace_0_point_size>
      <show_legend>true</show_legend>
      <y>0</y>
      <x>0</x>
      <visible>true</visible>
      <trace_0_x_pv_value />
      <axis_1_visible>true</axis_1_visible>
      <height>188</height>
      <axis_1_maximum>100.0</axis_1_maximum>
      <trace_2_x_pv></trace_2_x_pv>
      <axis_1_title_font>
        <opifont.name fontName="Sans" height="10" style="1">Default Bold</opifont.name>
      </axis_1_title_font>
      <border_width>1</border_width>
      <trace_2_x_axis_index>0</trace_2_x_axis_index>
      <axis_0_axis_color>
        <color red="0" green="0" blue="0" />
      </axis_0_axis_color>
      <axis_1_scale_format></axis_1_scale_format>
      <name>XYGraph3</name>
      <axis_1_auto_scale_threshold>0.0</axis_1_auto_scale_threshold>
      <trace_0_line_width>1</trace_0_line_width>
      <trace_2_x_pv_value />
      <show_toolbar>false</show_toolbar>
      <trace_1_update_delay>100</trace_1_update_delay>
      <axis_1_show_grid>true</axis_1_show_grid>
      <axis_0_grid_color>
        <color red="200" green="200" blue="200" />
      </axis_0_grid_color>
      <trace_2_line_width>1</trace_2_line_width>
      <trace_1_line_width>4</trace_1_line_width>
      <trace_2_y_axis_index>1</trace_2_y_axis_index>
      <axis_0_auto_scale_threshold>0.0</axis_0_auto_scale_threshold>
      <trace_2_trace_type>4</trace_2_trace_type>
      <trace_0_name>Line</trace_0_name>
      <trace_1_anti_alias>true</trace_1_anti_alias>
      <trace_0_update_mode>0</trace_0_update_mode>
      <trace_1_buffer_size>100</trace_1_buffer_size>
      <axis_0_axis_title>Time</axis_0_axis_title>
      <wuid>38d90a0d:1357c5ff43f:-7fce</wuid>
      <trace_2_buffer_size>100</trace_2_buffer_size>
      <axis_1_axis_color>
        <color red="0" green="0" blue="0" />
      </axis_1_axis_color>
      <trace_2_update_mode>0</trace_2_update_mode>
      <foreground_color>
        <color red="0" green="0" blue="255" />
      </foreground_color>
      <trace_1_update_mode>0</trace_1_update_mode>
      <backcolor_alarm_sensitive>false</backcolor_alarm_sensitive>
      <axis_1_axis_title>Value</axis_1_axis_title>
      <axis_0_maximum>100.0</axis_0_maximum>
      <axis_0_scale_font>
        <opifont.name fontName="Sans" height="10" style="0">Default</opifont.name>
      </axis_0_scale_font>
      <trace_2_point_size>4</trace_2_point_size>
      <trace_1_y_pv_value />
      <axis_0_time_format>8</axis_0_time_format>
      <trace_1_plot_mode>0</trace_1_plot_mode>
      <axis_1_log_scale>false</axis_1_log_scale>
      <trace_1_point_style>1</trace_1_point_style>
      <trace_2_plot_mode>0</trace_2_plot_mode>
      <title_font>
        <opifont.name fontName="Sans" height="10" style="1">Default Bold</opifont.name>
      </title_font>
      <axis_1_dash_grid_line>true</axis_1_dash_grid_line>
      <axis_0_visible>true</axis_0_visible>
      <forecolor_alarm_sensitive>false</forecolor_alarm_sensitive>
      <trace_1_x_pv_value />
      <axis_0_scale_format></axis_0_scale_format>
      <trace_0_x_pv></trace_0_x_pv>
      <trace_0_y_pv>sim://sine(-100,100,50,0.1)</trace_0_y_pv>
      <axis_0_title_font>
        <opifont.name fontName="Sans" height="10" style="1">Default Bold</opifont.name>
      </axis_0_title_font>
      <axis_1_auto_scale>true</axis_1_auto_scale>
      <trace_2_update_delay>100</trace_2_update_delay>
      <trace_0_concatenate_data>true</trace_0_concatenate_data>
      <actions hook="false" hook_all="false" />
      <trigger_pv_value />
      <trace_1_x_pv></trace_1_x_pv>
      <show_plot_area_border>false</show_plot_area_border>
      <widget_type>XY Graph</widget_type>
      <enabled>true</enabled>
      <width>607</width>
      <trace_0_buffer_size>100</trace_0_buffer_size>
      <trigger_pv></trigger_pv>
      <axis_count>2</axis_count>
      <trace_2_name>Area</trace_2_name>
      <transparent>false</transparent>
      <trace_2_anti_alias>true</trace_2_anti_alias>
      <axis_0_dash_grid_line>true</axis_0_dash_grid_line>
      <trace_2_visible>true</trace_2_visible>
      <trace_0_x_axis_index>0</trace_0_x_axis_index>
      <trace_0_point_style>1</trace_0_point_style>
      <tooltip>$(trace_0_y_pv)
$(trace_0_y_pv_value)</tooltip>
      <border_alarm_sensitive>true</border_alarm_sensitive>
      <trace_1_x_axis_index>0</trace_1_x_axis_index>
      <trace_0_y_axis_index>1</trace_0_y_axis_index>
      <axis_1_scale_font>
        <opifont.name fontName="Sans" height="10" style="0">Default</opifont.name>
      </axis_1_scale_font>
      <border_style>0</border_style>
      <plot_area_background_color>
        <color red="255" green="255" blue="255" />
      </plot_area_background_color>
      <trace_2_concatenate_data>true</trace_2_concatenate_data>
      <trace_2_point_style>0</trace_2_point_style>
      <title>Trends</title>
      <trace_1_y_pv>sim://sine(-50,50,20,0.1)</trace_1_y_pv>
      <pv_name></pv_name>
      <axis_1_minimum>0.0</axis_1_minimum>
      <trace_0_visible>true</trace_0_visible>
      <axis_0_minimum>0.0</axis_0_minimum>
      <border_color>
        <color red="128" green="128" blue="128" />
      </border_color>
      <scripts />
      <trace_0_anti_alias>true</trace_0_anti_alias>
      <background_color>
        <color red="240" green="240" blue="240" />
      </background_color>
      <trace_1_trace_color>
        <color red="242" green="26" blue="26" />
      </trace_1_trace_color>
      <trace_2_trace_color>
        <color red="33" green="179" blue="33" />
      </trace_2_trace_color>
      <pv_value />
      <trace_1_y_axis_index>1</trace_1_y_axis_index>
      <scale_options>
        <width_scalable>true</width_scalable>
        <height_scalable>true</height_scalable>
        <keep_wh_ratio>false</keep_wh_ratio>
      </scale_options>
      <trace_1_concatenate_data>true</trace_1_concatenate_data>
      <rules>
        <rule name="Trace 0 Visible Rule" prop_id="trace_0_visible" out_exp="true">
          <exp bool_exp="true">
            <value>pv0==1</value>
          </exp>
          <pv trig="true">loc://$(DID)_trace_0_visible(1)</pv>
        </rule>
        <rule name="Trace 1 Visible Rule" prop_id="trace_1_visible" out_exp="true">
          <exp bool_exp="true">
            <value>pv0==1</value>
          </exp>
          <pv trig="true">loc://$(DID)_trace_1_visible(1)</pv>
        </rule>
        <rule name="Trace 2 Visible Rule" prop_id="trace_2_visible" out_exp="true">
          <exp bool_exp="true">
            <value>pv0==1</value>
          </exp>
          <pv trig="true">loc://$(DID)_trace_2_visible(1)</pv>
        </rule>
      </rules>
      <trace_2_y_pv>sim://sine(-100,100,30,0.1)</trace_2_y_pv>
      <trace_0_y_pv_value />
      <trace_0_trace_type>0</trace_0_trace_type>
      <axis_1_grid_color>
        <color red="200" green="200" blue="200" />
      </axis_1_grid_color>
      <trace_0_update_delay>100</trace_0_update_delay>
    </widget>
    <widget typeId="org.csstudio.opibuilder.widgets.checkbox" version="1.0">
      <border_alarm_sensitive>true</border_alarm_sensitive>
      <visible>true</visible>
      <wuid>38d90a0d:1357c5ff43f:-7fc8</wuid>
      <auto_size>false</auto_size>
      <scripts />
      <height>20</height>
      <name>Check Box</name>
      <forecolor_alarm_sensitive>false</forecolor_alarm_sensitive>
      <scale_options>
        <width_scalable>true</width_scalable>
        <height_scalable>false</height_scalable>
        <keep_wh_ratio>false</keep_wh_ratio>
      </scale_options>
      <pv_name>loc://$(DID)_trace_0_visible(1)</pv_name>
      <background_color>
        <color red="240" green="240" blue="240" />
      </background_color>
      <foreground_color>
        <color red="0" green="0" blue="0" />
      </foreground_color>
      <widget_type>Check Box</widget_type>
      <enabled>true</enabled>
      <backcolor_alarm_sensitive>false</backcolor_alarm_sensitive>
      <font>
        <opifont.name fontName="Sans" height="10" style="0">Default</opifont.name>
      </font>
      <width>156</width>
      <border_style>0</border_style>
      <label>Trace 0 Visible</label>
      <rules />
      <pv_value />
      <bit>0</bit>
      <border_width>1</border_width>
      <border_color>
        <color red="0" green="128" blue="255" />
      </border_color>
      <actions hook="true" hook_all="false" />
      <y>10</y>
      <tooltip>$(pv_name)
$(pv_value)</tooltip>
      <x>598</x>
    </widget>
    <widget typeId="org.csstudio.opibuilder.widgets.checkbox" version="1.0">
      <border_alarm_sensitive>true</border_alarm_sensitive>
      <visible>true</visible>
      <wuid>38d90a0d:1357c5ff43f:-7f80</wuid>
      <auto_size>false</auto_size>
      <scripts />
      <height>20</height>
      <name>Check Box_1</name>
      <forecolor_alarm_sensitive>false</forecolor_alarm_sensitive>
      <scale_options>
        <width_scalable>true</width_scalable>
        <height_scalable>false</height_scalable>
        <keep_wh_ratio>false</keep_wh_ratio>
      </scale_options>
      <pv_name>loc://$(DID)_trace_1_visible(1)</pv_name>
      <background_color>
        <color red="240" green="240" blue="240" />
      </background_color>
      <foreground_color>
        <color red="0" green="0" blue="0" />
      </foreground_color>
      <widget_type>Check Box</widget_type>
      <enabled>true</enabled>
      <backcolor_alarm_sensitive>false</backcolor_alarm_sensitive>
      <font>
        <opifont.name fontName="Sans" height="10" style="0">Default</opifont.name>
      </font>
      <width>156</width>
      <border_style>0</border_style>
      <label>Trace 1 Visible</label>
      <rules />
      <pv_value />
      <bit>0</bit>
      <border_width>1</border_width>
      <border_color>
        <color red="0" green="128" blue="255" />
      </border_color>
      <actions hook="true" hook_all="false" />
      <y>33</y>
      <tooltip>$(pv_name)
$(pv_value)</tooltip>
      <x>598</x>
    </widget>
    <widget typeId="org.csstudio.opibuilder.widgets.checkbox" version="1.0">
      <border_alarm_sensitive>true</border_alarm_sensitive>
      <visible>true</visible>
      <wuid>38d90a0d:1357c5ff43f:-7f7c</wuid>
      <auto_size>false</auto_size>
      <scripts />
      <height>20</height>
      <name>Check Box_2</name>
      <forecolor_alarm_sensitive>false</forecolor_alarm_sensitive>
      <scale_options>
        <width_scalable>true</width_scalable>
        <height_scalable>false</height_scalable>
        <keep_wh_ratio>false</keep_wh_ratio>
      </scale_options>
      <pv_name>loc://$(DID)_trace_2_visible(1)</pv_name>
      <background_color>
        <color red="240" green="240" blue="240" />
      </background_color>
      <foreground_color>
        <color red="0" green="0" blue="0" />
      </foreground_color>
      <widget_type>Check Box</widget_type>
      <enabled>true</enabled>
      <backcolor_alarm_sensitive>false</backcolor_alarm_sensitive>
      <font>
        <opifont.name fontName="Sans" height="10" style="0">Default</opifont.name>
      </font>
      <width>156</width>
      <border_style>0</border_style>
      <label>Trace 2 Visible</label>
      <rules />
      <pv_value />
      <bit>0</bit>
      <border_width>1</border_width>
      <border_color>
        <color red="0" green="128" blue="255" />
      </border_color>
      <actions hook="true" hook_all="false" />
      <y>57</y>
      <tooltip>$(pv_name)
$(pv_value)</tooltip>
      <x>598</x>
    </widget>
  </widget>
  <widget typeId="org.csstudio.opibuilder.widgets.groupingContainer" version="1.0">
    <macros>
      <include_parent_macros>true</include_parent_macros>
    </macros>
    <visible>true</visible>
    <wuid>1a15b2cb:138b4a02abf:-79e3</wuid>
    <scripts />
    <height>236</height>
    <name>Grouping Container</name>
    <scale_options>
      <width_scalable>true</width_scalable>
      <height_scalable>true</height_scalable>
      <keep_wh_ratio>false</keep_wh_ratio>
    </scale_options>
    <transparent>true</transparent>
    <show_scrollbar>false</show_scrollbar>
    <background_color>
      <color red="240" green="240" blue="240" />
    </background_color>
    <foreground_color>
      <color red="192" green="192" blue="192" />
    </foreground_color>
    <widget_type>Grouping Container</widget_type>
    <enabled>true</enabled>
    <font>
      <opifont.name fontName="Sans" height="10" style="0">Default</opifont.name>
    </font>
    <width>354</width>
    <border_style>14</border_style>
    <rules />
    <lock_children>false</lock_children>
    <border_width>1</border_width>
    <border_color>
      <color name="Dark Gray Border" red="190" green="190" blue="190" />
    </border_color>
    <actions hook="false" hook_all="false" />
    <y>101</y>
    <tooltip></tooltip>
    <x>428</x>
    <widget typeId="org.csstudio.opibuilder.widgets.xyGraph" version="1.0">
      <trace_0_trace_color>
        <color red="255" green="0" blue="0" />
      </trace_0_trace_color>
      <axis_0_auto_scale>true</axis_0_auto_scale>
      <axis_1_time_format>0</axis_1_time_format>
      <trace_0_plot_mode>0</trace_0_plot_mode>
      <trace_count>1</trace_count>
      <axis_0_show_grid>false</axis_0_show_grid>
      <axis_0_log_scale>false</axis_0_log_scale>
      <trace_0_point_size>4</trace_0_point_size>
      <show_legend>true</show_legend>
      <y>28</y>
      <x>0</x>
      <visible>true</visible>
      <trace_0_x_pv_value />
      <axis_1_visible>true</axis_1_visible>
      <height>198</height>
      <axis_1_maximum>100.0</axis_1_maximum>
      <axis_1_title_font>
        <opifont.name fontName="Sans" height="10" style="1">Default Bold</opifont.name>
      </axis_1_title_font>
      <border_width>1</border_width>
      <axis_0_axis_color>
        <color red="0" green="0" blue="0" />
      </axis_0_axis_color>
      <axis_1_scale_format></axis_1_scale_format>
      <name>Graph2</name>
      <axis_1_auto_scale_threshold>0.0</axis_1_auto_scale_threshold>
      <trace_0_line_width>1</trace_0_line_width>
      <show_toolbar>false</show_toolbar>
      <axis_1_show_grid>false</axis_1_show_grid>
      <axis_0_grid_color>
        <color red="200" green="200" blue="200" />
      </axis_0_grid_color>
      <axis_0_auto_scale_threshold>0.0</axis_0_auto_scale_threshold>
      <trace_0_name></trace_0_name>
      <trace_0_update_mode>0</trace_0_update_mode>
      <axis_0_axis_title>Time</axis_0_axis_title>
      <wuid>38d90a0d:1357c5ff43f:-7fd5</wuid>
      <axis_1_axis_color>
        <color red="0" green="0" blue="0" />
      </axis_1_axis_color>
      <foreground_color>
        <color red="0" green="128" blue="0" />
      </foreground_color>
      <backcolor_alarm_sensitive>false</backcolor_alarm_sensitive>
      <axis_1_axis_title>Value</axis_1_axis_title>
      <axis_0_maximum>100.0</axis_0_maximum>
      <axis_0_scale_font>
        <opifont.name fontName="Sans" height="10" style="0">Default</opifont.name>
      </axis_0_scale_font>
      <axis_0_time_format>2</axis_0_time_format>
      <axis_1_log_scale>false</axis_1_log_scale>
      <title_font>
        <opifont.name fontName="Sans" height="10" style="1">Default Bold</opifont.name>
      </title_font>
      <axis_1_dash_grid_line>true</axis_1_dash_grid_line>
      <axis_0_visible>true</axis_0_visible>
      <forecolor_alarm_sensitive>false</forecolor_alarm_sensitive>
      <axis_0_scale_format></axis_0_scale_format>
      <trace_0_x_pv></trace_0_x_pv>
      <trace_0_y_pv></trace_0_y_pv>
      <axis_0_title_font>
        <opifont.name fontName="Sans" height="10" style="1">Default Bold</opifont.name>
      </axis_0_title_font>
      <axis_1_auto_scale>true</axis_1_auto_scale>
      <trace_0_concatenate_data>true</trace_0_concatenate_data>
      <actions hook="false" hook_all="false" />
      <trigger_pv_value />
      <show_plot_area_border>false</show_plot_area_border>
      <widget_type>XY Graph</widget_type>
      <enabled>true</enabled>
      <width>354</width>
      <trace_0_buffer_size>100</trace_0_buffer_size>
      <trigger_pv></trigger_pv>
      <axis_count>2</axis_count>
      <transparent>false</transparent>
      <axis_0_dash_grid_line>true</axis_0_dash_grid_line>
      <trace_0_x_axis_index>0</trace_0_x_axis_index>
      <trace_0_point_style>3</trace_0_point_style>
      <tooltip>$(pv_name)
$(pv_value)</tooltip>
      <border_alarm_sensitive>true</border_alarm_sensitive>
      <trace_0_y_axis_index>1</trace_0_y_axis_index>
      <axis_1_scale_font>
        <opifont.name fontName="Sans" height="10" style="0">Default</opifont.name>
      </axis_1_scale_font>
      <border_style>0</border_style>
      <plot_area_background_color>
        <color red="255" green="255" blue="255" />
      </plot_area_background_color>
      <title></title>
      <pv_name></pv_name>
      <axis_1_minimum>0.0</axis_1_minimum>
      <trace_0_visible>true</trace_0_visible>
      <axis_0_minimum>0.0</axis_0_minimum>
      <border_color>
        <color red="0" green="128" blue="255" />
      </border_color>
      <scripts />
      <trace_0_anti_alias>true</trace_0_anti_alias>
      <background_color>
        <color red="240" green="240" blue="240" />
      </background_color>
      <pv_value />
      <scale_options>
        <width_scalable>true</width_scalable>
        <height_scalable>true</height_scalable>
        <keep_wh_ratio>false</keep_wh_ratio>
      </scale_options>
      <rules>
        <rule name="Change Trace PV " prop_id="trace_0_y_pv" out_exp="true">
          <exp bool_exp="true">
            <value>pvStr0</value>
          </exp>
          <pv trig="true">loc://trace0PV</pv>
        </rule>
        <rule name="Update Legend " prop_id="trace_0_name" out_exp="true">
          <exp bool_exp="true">
            <value>pvStr0</value>
          </exp>
          <pv trig="true">loc://trace0PV</pv>
        </rule>
      </rules>
      <trace_0_y_pv_value />
      <trace_0_trace_type>0</trace_0_trace_type>
      <axis_1_grid_color>
        <color red="200" green="200" blue="200" />
      </axis_1_grid_color>
      <trace_0_update_delay>0</trace_0_update_delay>
    </widget>
    <widget typeId="org.csstudio.opibuilder.widgets.combo" version="1.0">
      <border_alarm_sensitive>false</border_alarm_sensitive>
      <visible>true</visible>
      <wuid>38d90a0d:1357c5ff43f:-7fd2</wuid>
      <scripts />
      <height>27</height>
      <name>Combo Box</name>
      <forecolor_alarm_sensitive>false</forecolor_alarm_sensitive>
      <scale_options>
        <width_scalable>true</width_scalable>
        <height_scalable>false</height_scalable>
        <keep_wh_ratio>false</keep_wh_ratio>
      </scale_options>
      <pv_name>loc://trace0PV(sim://sine(0,100,100,1)</pv_name>
      <background_color>
        <color red="255" green="255" blue="255" />
      </background_color>
      <foreground_color>
        <color red="0" green="0" blue="0" />
      </foreground_color>
      <widget_type>Combo Box</widget_type>
      <enabled>true</enabled>
      <backcolor_alarm_sensitive>false</backcolor_alarm_sensitive>
      <font>
        <fontdata fontName="Arial" height="9" style="0" />
      </font>
      <width>203</width>
      <border_style>0</border_style>
      <rules />
      <pv_value />
      <items>
        <s>sim://sine(0,100,100,1)</s>
        <s>sim://ramp(0,100,1,1)</s>
        <s>sim://noise(20,80,1)</s>
      </items>
      <border_width>1</border_width>
      <border_color>
        <color red="0" green="128" blue="255" />
      </border_color>
      <items_from_pv>false</items_from_pv>
      <actions hook="false" hook_all="false" />
      <y>0</y>
      <tooltip>$(pv_name)
$(pv_value)</tooltip>
      <x>140</x>
    </widget>
    <widget typeId="org.csstudio.opibuilder.widgets.Label" version="1.0">
      <visible>true</visible>
      <vertical_alignment>1</vertical_alignment>
      <wuid>38d90a0d:1357c5ff43f:-7fd1</wuid>
      <auto_size>false</auto_size>
      <scripts />
      <height>20</height>
      <name>Label</name>
      <scale_options>
        <width_scalable>true</width_scalable>
        <height_scalable>true</height_scalable>
        <keep_wh_ratio>false</keep_wh_ratio>
      </scale_options>
      <transparent>true</transparent>
      <show_scrollbar>false</show_scrollbar>
      <background_color>
        <color red="255" green="255" blue="255" />
      </background_color>
      <foreground_color>
        <color red="0" green="0" blue="0" />
      </foreground_color>
      <widget_type>Label</widget_type>
      <enabled>true</enabled>
      <text>Select PV to draw:</text>
      <font>
        <opifont.name fontName="Sans" height="10" style="0">Default</opifont.name>
      </font>
      <width>131</width>
      <border_style>0</border_style>
      <rules />
      <border_width>1</border_width>
      <border_color>
        <color red="0" green="128" blue="255" />
      </border_color>
      <horizontal_alignment>1</horizontal_alignment>
      <actions hook="false" hook_all="false" />
      <y>4</y>
      <wrap_words>true</wrap_words>
      <tooltip></tooltip>
      <x>0</x>
    </widget>
    <widget typeId="org.csstudio.opibuilder.widgets.NativeButton" version="1.0">
      <border_alarm_sensitive>false</border_alarm_sensitive>
      <visible>true</visible>
      <wuid>1a15b2cb:138b4a02abf:-79e8</wuid>
      <scripts />
      <height>31</height>
      <name>Action Button_2</name>
      <forecolor_alarm_sensitive>false</forecolor_alarm_sensitive>
      <scale_options>
        <width_scalable>true</width_scalable>
        <height_scalable>true</height_scalable>
        <keep_wh_ratio>false</keep_wh_ratio>
      </scale_options>
      <pv_name></pv_name>
      <foreground_color>
        <color red="0" green="0" blue="0" />
      </foreground_color>
      <widget_type>Button</widget_type>
      <enabled>true</enabled>
      <text>Clear Graph</text>
      <font>
        <opifont.name fontName="Sans" height="10" style="0">Default</opifont.name>
      </font>
      <width>136</width>
      <border_style>0</border_style>
      <push_action_index>0</push_action_index>
      <image></image>
      <rules />
      <pv_value />
      <toggle_button>false</toggle_button>
      <border_width>1</border_width>
      <border_color>
        <color red="0" green="128" blue="255" />
      </border_color>
      <y>195</y>
      <actions hook="false" hook_all="false">
        <action type="EXECUTE_JAVASCRIPT">
          <path>../scripts/ClearGraph.js</path>
>>>>>>> dbc08672
          <scriptText><![CDATA[importPackage(Packages.org.csstudio.opibuilder.scriptUtil);
]]></scriptText>
          <embedded>false</embedded>
          <description></description>
        </action>
      </actions>
      <tooltip>Clear data on graph</tooltip>
      <x>0</x>
    </widget>
  </widget>
  <widget typeId="org.csstudio.opibuilder.widgets.groupingContainer" version="1.0">
    <macros>
      <include_parent_macros>true</include_parent_macros>
    </macros>
    <visible>true</visible>
    <wuid>1a15b2cb:138b4a02abf:-798c</wuid>
    <scripts />
    <height>235</height>
    <name>Grouping Container</name>
    <scale_options>
      <width_scalable>true</width_scalable>
      <height_scalable>true</height_scalable>
      <keep_wh_ratio>false</keep_wh_ratio>
    </scale_options>
    <transparent>true</transparent>
    <show_scrollbar>false</show_scrollbar>
    <background_color>
      <color red="240" green="240" blue="240" />
    </background_color>
    <foreground_color>
      <color red="192" green="192" blue="192" />
    </foreground_color>
    <widget_type>Grouping Container</widget_type>
    <enabled>true</enabled>
    <font>
      <opifont.name fontName="Sans" height="10" style="0">Default</opifont.name>
    </font>
    <width>396</width>
    <border_style>14</border_style>
    <rules />
    <lock_children>false</lock_children>
    <border_width>1</border_width>
    <border_color>
      <color name="Dark Gray Border" red="190" green="190" blue="190" />
    </border_color>
    <actions hook="false" hook_all="false" />
    <y>101</y>
    <tooltip></tooltip>
    <x>17</x>
    <widget typeId="org.csstudio.opibuilder.widgets.xyGraph" version="1.0">
      <trace_1_visible>true</trace_1_visible>
      <trace_1_trace_type>0</trace_1_trace_type>
      <trace_0_trace_color>
        <color red="255" green="0" blue="0" />
      </trace_0_trace_color>
      <axis_0_auto_scale>false</axis_0_auto_scale>
      <axis_1_time_format>0</axis_1_time_format>
      <trace_1_point_size>4</trace_1_point_size>
      <trace_0_plot_mode>0</trace_0_plot_mode>
      <trace_count>2</trace_count>
      <axis_0_show_grid>true</axis_0_show_grid>
      <axis_2_log_scale>false</axis_2_log_scale>
      <axis_0_log_scale>false</axis_0_log_scale>
      <trace_1_name>Trace 1</trace_1_name>
      <axis_2_grid_color>
        <color red="200" green="200" blue="200" />
      </axis_2_grid_color>
      <axis_2_minimum>0.0</axis_2_minimum>
      <trace_0_point_size>4</trace_0_point_size>
      <show_legend>false</show_legend>
      <y>0</y>
      <x>0</x>
      <visible>true</visible>
      <trace_0_x_pv_value />
      <axis_1_visible>true</axis_1_visible>
      <height>209</height>
      <axis_1_maximum>100.0</axis_1_maximum>
      <axis_1_title_font>
        <opifont.name fontName="Sans" height="10" style="1">Default Bold</opifont.name>
      </axis_1_title_font>
      <border_width>1</border_width>
      <axis_2_left_bottom_side>false</axis_2_left_bottom_side>
      <axis_2_show_grid>false</axis_2_show_grid>
      <axis_0_axis_color>
        <color red="0" green="128" blue="0" />
      </axis_0_axis_color>
      <axis_1_scale_format></axis_1_scale_format>
      <name>Graph1</name>
      <axis_1_auto_scale_threshold>0.0</axis_1_auto_scale_threshold>
      <trace_0_line_width>1</trace_0_line_width>
      <show_toolbar>true</show_toolbar>
      <trace_1_update_delay>0</trace_1_update_delay>
      <axis_1_show_grid>true</axis_1_show_grid>
      <axis_0_grid_color>
        <color red="200" green="200" blue="200" />
      </axis_0_grid_color>
      <trace_1_line_width>1</trace_1_line_width>
      <axis_0_auto_scale_threshold>0.0</axis_0_auto_scale_threshold>
      <trace_0_name>Trace 0</trace_0_name>
      <trace_1_anti_alias>true</trace_1_anti_alias>
      <axis_2_maximum>100.0</axis_2_maximum>
      <trace_0_update_mode>0</trace_0_update_mode>
      <trace_1_buffer_size>100</trace_1_buffer_size>
      <axis_0_axis_title>X</axis_0_axis_title>
      <wuid>38d90a0d:1357c5ff43f:-7fd9</wuid>
      <axis_1_axis_color>
        <color red="255" green="0" blue="0" />
      </axis_1_axis_color>
      <foreground_color>
        <color red="0" green="128" blue="255" />
      </foreground_color>
      <trace_1_update_mode>0</trace_1_update_mode>
      <backcolor_alarm_sensitive>false</backcolor_alarm_sensitive>
      <axis_1_axis_title>Log Scale</axis_1_axis_title>
      <axis_2_y_axis>true</axis_2_y_axis>
      <axis_0_maximum>100.0</axis_0_maximum>
      <axis_0_scale_font>
        <opifont.name fontName="Sans" height="10" style="0">Default</opifont.name>
      </axis_0_scale_font>
      <trace_1_y_pv_value />
      <axis_0_time_format>0</axis_0_time_format>
      <trace_1_plot_mode>0</trace_1_plot_mode>
      <axis_1_log_scale>true</axis_1_log_scale>
      <trace_1_point_style>9</trace_1_point_style>
      <axis_2_auto_scale_threshold>0.0</axis_2_auto_scale_threshold>
      <title_font>
        <opifont.name fontName="Sans" height="10" style="1">Default Bold</opifont.name>
      </title_font>
      <axis_1_dash_grid_line>true</axis_1_dash_grid_line>
      <axis_2_dash_grid_line>true</axis_2_dash_grid_line>
      <axis_0_visible>true</axis_0_visible>
      <forecolor_alarm_sensitive>false</forecolor_alarm_sensitive>
      <trace_1_x_pv_value />
      <axis_0_scale_format></axis_0_scale_format>
      <trace_0_x_pv>sim://ramp(100,0,1,0.1)</trace_0_x_pv>
      <trace_0_y_pv>sim://sine(0.1,90,100,0.1)</trace_0_y_pv>
      <axis_0_title_font>
        <opifont.name fontName="Sans" height="10" style="1">Default Bold</opifont.name>
      </axis_0_title_font>
      <axis_1_auto_scale>false</axis_1_auto_scale>
      <trace_0_concatenate_data>true</trace_0_concatenate_data>
      <actions hook="false" hook_all="false" />
      <trigger_pv_value />
      <trace_1_x_pv>sim://sine(0.1,90,100,0.1)</trace_1_x_pv>
      <show_plot_area_border>false</show_plot_area_border>
      <axis_2_axis_title>Secondary Axis (2)</axis_2_axis_title>
      <widget_type>XY Graph</widget_type>
      <enabled>true</enabled>
      <width>396</width>
      <trace_0_buffer_size>120</trace_0_buffer_size>
      <trigger_pv></trigger_pv>
      <axis_count>3</axis_count>
      <transparent>false</transparent>
      <axis_0_dash_grid_line>true</axis_0_dash_grid_line>
      <trace_0_x_axis_index>0</trace_0_x_axis_index>
      <axis_2_time_format>0</axis_2_time_format>
      <trace_0_point_style>1</trace_0_point_style>
      <tooltip>$(pv_name)
$(pv_value)</tooltip>
      <border_alarm_sensitive>true</border_alarm_sensitive>
      <axis_2_title_font>
        <fontdata fontName="Arial" height="9" style="0" />
      </axis_2_title_font>
      <trace_1_x_axis_index>0</trace_1_x_axis_index>
      <trace_0_y_axis_index>1</trace_0_y_axis_index>
      <axis_1_scale_font>
        <opifont.name fontName="Sans" height="10" style="0">Default</opifont.name>
      </axis_1_scale_font>
      <border_style>0</border_style>
      <plot_area_background_color>
        <color red="255" green="255" blue="255" />
      </plot_area_background_color>
      <title>Multi-Axes Graph</title>
      <trace_1_y_pv>sim://ramp(100,0,1,0.1)</trace_1_y_pv>
      <axis_2_auto_scale>false</axis_2_auto_scale>
      <pv_name></pv_name>
      <axis_1_minimum>0.1</axis_1_minimum>
      <axis_2_axis_color>
        <color red="0" green="0" blue="128" />
      </axis_2_axis_color>
      <trace_0_visible>true</trace_0_visible>
      <axis_2_scale_font>
        <fontdata fontName="Segoe UI" height="9" style="0" />
      </axis_2_scale_font>
      <axis_2_scale_format></axis_2_scale_format>
      <axis_0_minimum>0.0</axis_0_minimum>
      <border_color>
        <color red="128" green="128" blue="128" />
      </border_color>
      <scripts />
      <trace_0_anti_alias>true</trace_0_anti_alias>
      <background_color>
        <color red="240" green="240" blue="240" />
      </background_color>
      <trace_1_trace_color>
        <color red="141" green="31" blue="170" />
      </trace_1_trace_color>
      <pv_value />
      <axis_2_visible>true</axis_2_visible>
      <trace_1_y_axis_index>2</trace_1_y_axis_index>
      <scale_options>
        <width_scalable>true</width_scalable>
        <height_scalable>true</height_scalable>
        <keep_wh_ratio>false</keep_wh_ratio>
      </scale_options>
      <trace_1_concatenate_data>true</trace_1_concatenate_data>
      <rules />
      <trace_0_y_pv_value />
      <trace_0_trace_type>2</trace_0_trace_type>
      <axis_1_grid_color>
        <color red="200" green="200" blue="200" />
      </axis_1_grid_color>
      <trace_0_update_delay>0</trace_0_update_delay>
    </widget>
    <widget typeId="org.csstudio.opibuilder.widgets.NativeButton" version="1.0">
      <border_alarm_sensitive>false</border_alarm_sensitive>
      <visible>true</visible>
      <wuid>1a15b2cb:138b4a02abf:-79e7</wuid>
      <scripts />
      <height>31</height>
      <name>Action Button_3</name>
      <forecolor_alarm_sensitive>false</forecolor_alarm_sensitive>
      <scale_options>
        <width_scalable>true</width_scalable>
        <height_scalable>true</height_scalable>
        <keep_wh_ratio>false</keep_wh_ratio>
      </scale_options>
      <pv_name></pv_name>
      <foreground_color>
        <color red="0" green="0" blue="0" />
      </foreground_color>
      <widget_type>Button</widget_type>
      <enabled>true</enabled>
      <text>Change Trace Color</text>
      <font>
        <opifont.name fontName="Sans" height="10" style="0">Default</opifont.name>
      </font>
      <width>149</width>
      <border_style>0</border_style>
      <push_action_index>0</push_action_index>
      <image></image>
      <rules />
      <pv_value />
      <toggle_button>false</toggle_button>
      <border_width>1</border_width>
      <border_color>
        <color red="0" green="128" blue="255" />
      </border_color>
      <y>194</y>
      <actions hook="false" hook_all="false">
        <action type="EXECUTE_JAVASCRIPT">
          <path>../scripts/ChangeTraceColor.js</path>
          <scriptText><![CDATA[importPackage(Packages.org.csstudio.opibuilder.scriptUtil);
<<<<<<< HEAD
]]></scriptText>
          <embedded>false</embedded>
          <description></description>
        </action>
      </actions>
      <tooltip>Change Trace 0 color</tooltip>
      <x>238</x>
    </widget>
  </widget>
  <widget typeId="org.csstudio.opibuilder.widgets.groupingContainer" version="1.0">
    <macros>
      <include_parent_macros>true</include_parent_macros>
    </macros>
    <visible>true</visible>
    <wuid>1a15b2cb:138b4a02abf:-7804</wuid>
    <scripts />
    <height>84</height>
    <name>Grouping Container_3</name>
    <scale_options>
      <width_scalable>true</width_scalable>
      <height_scalable>true</height_scalable>
      <keep_wh_ratio>false</keep_wh_ratio>
    </scale_options>
    <transparent>true</transparent>
    <show_scrollbar>false</show_scrollbar>
    <background_color>
      <color name="Header Background" red="94" green="151" blue="230" />
    </background_color>
    <foreground_color>
      <color red="192" green="192" blue="192" />
    </foreground_color>
    <widget_type>Grouping Container</widget_type>
    <enabled>true</enabled>
    <font>
      <opifont.name fontName="Sans" height="10" style="0">Default</opifont.name>
    </font>
    <width>765</width>
    <border_style>14</border_style>
    <rules />
    <lock_children>false</lock_children>
    <border_width>1</border_width>
    <border_color>
      <color red="191" green="191" blue="191" />
    </border_color>
    <actions hook="false" hook_all="false" />
    <y>11</y>
    <tooltip></tooltip>
    <x>17</x>
    <widget typeId="org.csstudio.opibuilder.widgets.NativeText" version="1.0">
      <border_alarm_sensitive>true</border_alarm_sensitive>
      <read_only>true</read_only>
      <visible>true</visible>
      <minimum>-1.7976931348623157E308</minimum>
      <next_focus>0</next_focus>
      <show_units>true</show_units>
      <multiline_input>false</multiline_input>
      <wuid>6d4582ac:1389581a6f9:-7ab4</wuid>
      <show_native_border>false</show_native_border>
      <auto_size>false</auto_size>
      <scripts />
      <height>33</height>
      <password_input>false</password_input>
      <name>Label_11</name>
      <forecolor_alarm_sensitive>false</forecolor_alarm_sensitive>
      <format_type>0</format_type>
      <scale_options>
        <width_scalable>true</width_scalable>
        <height_scalable>true</height_scalable>
        <keep_wh_ratio>false</keep_wh_ratio>
      </scale_options>
      <precision_from_pv>true</precision_from_pv>
      <pv_name></pv_name>
      <foreground_color>
        <color name="Header MainColor" red="255" green="255" blue="255" />
      </foreground_color>
      <background_color>
        <color name="Header Background" red="94" green="151" blue="230" />
      </background_color>
      <enabled>true</enabled>
      <widget_type>Text</widget_type>
      <text>Examples</text>
      <precision>0</precision>
      <backcolor_alarm_sensitive>false</backcolor_alarm_sensitive>
      <font>
        <opifont.name fontName="Sans" height="18" style="1">Header 1</opifont.name>
      </font>
      <width>396</width>
      <border_style>0</border_style>
      <confirm_message></confirm_message>
      <rules />
      <pv_value />
      <maximum>1.7976931348623157E308</maximum>
      <border_width>1</border_width>
      <limits_from_pv>false</limits_from_pv>
      <horizontal_alignment>1</horizontal_alignment>
      <border_color>
        <color red="0" green="128" blue="255" />
      </border_color>
      <y>42</y>
      <actions hook="false" hook_all="false" />
      <x>352</x>
      <tooltip></tooltip>
    </widget>
    <widget typeId="org.csstudio.opibuilder.widgets.NativeText" version="1.0">
      <border_alarm_sensitive>true</border_alarm_sensitive>
      <read_only>true</read_only>
      <visible>true</visible>
      <minimum>-1.7976931348623157E308</minimum>
      <next_focus>0</next_focus>
      <show_units>true</show_units>
      <multiline_input>false</multiline_input>
      <wuid>6d4582ac:1389581a6f9:-7ab3</wuid>
      <show_native_border>false</show_native_border>
      <auto_size>false</auto_size>
      <scripts />
      <height>33</height>
      <password_input>false</password_input>
      <name>Label_12</name>
      <forecolor_alarm_sensitive>false</forecolor_alarm_sensitive>
      <format_type>0</format_type>
      <scale_options>
        <width_scalable>true</width_scalable>
        <height_scalable>true</height_scalable>
        <keep_wh_ratio>false</keep_wh_ratio>
      </scale_options>
      <precision_from_pv>true</precision_from_pv>
      <pv_name></pv_name>
      <foreground_color>
        <color name="Header MainColor" red="255" green="255" blue="255" />
      </foreground_color>
      <background_color>
        <color name="Header Background" red="94" green="151" blue="230" />
      </background_color>
      <enabled>true</enabled>
      <widget_type>Text</widget_type>
      <text>Best OPI Yet (BOY)</text>
      <precision>0</precision>
      <backcolor_alarm_sensitive>false</backcolor_alarm_sensitive>
      <font>
        <opifont.name fontName="Sans" height="18" style="1">Header 1</opifont.name>
      </font>
      <width>396</width>
      <border_style>0</border_style>
      <confirm_message></confirm_message>
      <rules />
      <pv_value />
      <maximum>1.7976931348623157E308</maximum>
      <border_width>1</border_width>
      <limits_from_pv>false</limits_from_pv>
      <horizontal_alignment>1</horizontal_alignment>
      <border_color>
        <color red="0" green="128" blue="255" />
      </border_color>
      <y>7</y>
      <actions hook="false" hook_all="false" />
      <x>352</x>
      <tooltip></tooltip>
    </widget>
    <widget typeId="org.csstudio.opibuilder.widgets.NativeText" version="1.0">
      <border_alarm_sensitive>true</border_alarm_sensitive>
      <read_only>true</read_only>
      <visible>true</visible>
      <minimum>-1.7976931348623157E308</minimum>
      <next_focus>0</next_focus>
      <show_units>true</show_units>
      <multiline_input>false</multiline_input>
      <wuid>6d4582ac:1389581a6f9:-7ab1</wuid>
      <show_native_border>false</show_native_border>
      <auto_size>false</auto_size>
      <scripts />
      <height>38</height>
      <password_input>false</password_input>
      <name>Label_14</name>
      <forecolor_alarm_sensitive>false</forecolor_alarm_sensitive>
      <format_type>0</format_type>
      <scale_options>
        <width_scalable>true</width_scalable>
        <height_scalable>true</height_scalable>
        <keep_wh_ratio>false</keep_wh_ratio>
      </scale_options>
      <precision_from_pv>true</precision_from_pv>
      <pv_name></pv_name>
      <foreground_color>
        <color name="Header SubColor" red="255" green="255" blue="0" />
      </foreground_color>
      <background_color>
        <color name="Header Background" red="94" green="151" blue="230" />
      </background_color>
      <enabled>true</enabled>
      <widget_type>Text</widget_type>
      <text>XY Graph</text>
      <precision>0</precision>
      <backcolor_alarm_sensitive>false</backcolor_alarm_sensitive>
      <font>
        <opifont.name fontName="Sans" height="18" style="1">Header 1</opifont.name>
      </font>
      <width>202</width>
      <border_style>0</border_style>
      <confirm_message></confirm_message>
      <rules />
      <pv_value />
      <maximum>1.7976931348623157E308</maximum>
      <border_width>1</border_width>
      <limits_from_pv>false</limits_from_pv>
      <horizontal_alignment>1</horizontal_alignment>
      <border_color>
        <color red="0" green="128" blue="255" />
      </border_color>
      <y>25</y>
      <actions hook="false" hook_all="false" />
      <x>57</x>
      <tooltip></tooltip>
    </widget>
  </widget>
  <widget typeId="org.csstudio.opibuilder.widgets.NativeButton" version="1.0">
    <border_alarm_sensitive>false</border_alarm_sensitive>
    <visible>true</visible>
    <wuid>-2e1db4eb:13a70298f3d:-77f9</wuid>
    <scripts />
    <height>36</height>
    <name>Action Button_6</name>
    <forecolor_alarm_sensitive>false</forecolor_alarm_sensitive>
    <scale_options>
      <width_scalable>true</width_scalable>
      <height_scalable>true</height_scalable>
      <keep_wh_ratio>false</keep_wh_ratio>
    </scale_options>
    <pv_name></pv_name>
    <foreground_color>
      <color red="0" green="0" blue="128" />
    </foreground_color>
    <widget_type>Button</widget_type>
    <enabled>true</enabled>
    <text>Back</text>
    <font>
      <opifont.name fontName="Sans" height="10" style="0">Default</opifont.name>
    </font>
    <width>98</width>
    <border_style>0</border_style>
    <push_action_index>0</push_action_index>
    <image></image>
    <rules />
    <pv_value />
    <toggle_button>false</toggle_button>
    <border_width>1</border_width>
    <border_color>
      <color red="0" green="128" blue="255" />
    </border_color>
    <y>563</y>
    <actions hook="true" hook_all="false">
      <action type="OPEN_DISPLAY">
        <path>2_5_1_XY_Graph.opi</path>
        <macros>
          <include_parent_macros>true</include_parent_macros>
        </macros>
        <replace>1</replace>
        <description></description>
      </action>
    </actions>
    <tooltip></tooltip>
    <x>573</x>
  </widget>
=======
]]></scriptText>
          <embedded>false</embedded>
          <description></description>
        </action>
      </actions>
      <tooltip>Change Trace 0 color</tooltip>
      <x>238</x>
    </widget>
  </widget>
  <widget typeId="org.csstudio.opibuilder.widgets.groupingContainer" version="1.0">
    <macros>
      <include_parent_macros>true</include_parent_macros>
    </macros>
    <visible>true</visible>
    <wuid>1a15b2cb:138b4a02abf:-7804</wuid>
    <scripts />
    <height>84</height>
    <name>Grouping Container_3</name>
    <scale_options>
      <width_scalable>true</width_scalable>
      <height_scalable>true</height_scalable>
      <keep_wh_ratio>false</keep_wh_ratio>
    </scale_options>
    <transparent>true</transparent>
    <show_scrollbar>false</show_scrollbar>
    <background_color>
      <color name="Header Background" red="94" green="151" blue="230" />
    </background_color>
    <foreground_color>
      <color red="192" green="192" blue="192" />
    </foreground_color>
    <widget_type>Grouping Container</widget_type>
    <enabled>true</enabled>
    <font>
      <opifont.name fontName="Sans" height="10" style="0">Default</opifont.name>
    </font>
    <width>765</width>
    <border_style>14</border_style>
    <rules />
    <lock_children>false</lock_children>
    <border_width>1</border_width>
    <border_color>
      <color red="191" green="191" blue="191" />
    </border_color>
    <actions hook="false" hook_all="false" />
    <y>11</y>
    <tooltip></tooltip>
    <x>17</x>
    <widget typeId="org.csstudio.opibuilder.widgets.NativeText" version="1.0">
      <border_alarm_sensitive>true</border_alarm_sensitive>
      <read_only>true</read_only>
      <visible>true</visible>
      <minimum>-1.7976931348623157E308</minimum>
      <next_focus>0</next_focus>
      <show_units>true</show_units>
      <multiline_input>false</multiline_input>
      <wuid>6d4582ac:1389581a6f9:-7ab4</wuid>
      <show_native_border>false</show_native_border>
      <auto_size>false</auto_size>
      <scripts />
      <height>33</height>
      <password_input>false</password_input>
      <name>Label_11</name>
      <forecolor_alarm_sensitive>false</forecolor_alarm_sensitive>
      <format_type>0</format_type>
      <scale_options>
        <width_scalable>true</width_scalable>
        <height_scalable>true</height_scalable>
        <keep_wh_ratio>false</keep_wh_ratio>
      </scale_options>
      <precision_from_pv>true</precision_from_pv>
      <pv_name></pv_name>
      <foreground_color>
        <color name="Header MainColor" red="255" green="255" blue="255" />
      </foreground_color>
      <background_color>
        <color name="Header Background" red="94" green="151" blue="230" />
      </background_color>
      <enabled>true</enabled>
      <widget_type>Text</widget_type>
      <text>Examples</text>
      <precision>0</precision>
      <backcolor_alarm_sensitive>false</backcolor_alarm_sensitive>
      <font>
        <opifont.name fontName="Sans" height="18" style="1">Header 1</opifont.name>
      </font>
      <width>396</width>
      <border_style>0</border_style>
      <confirm_message></confirm_message>
      <rules />
      <pv_value />
      <maximum>1.7976931348623157E308</maximum>
      <border_width>1</border_width>
      <limits_from_pv>false</limits_from_pv>
      <horizontal_alignment>1</horizontal_alignment>
      <border_color>
        <color red="0" green="128" blue="255" />
      </border_color>
      <y>42</y>
      <actions hook="false" hook_all="false" />
      <x>352</x>
      <tooltip></tooltip>
    </widget>
    <widget typeId="org.csstudio.opibuilder.widgets.NativeText" version="1.0">
      <border_alarm_sensitive>true</border_alarm_sensitive>
      <read_only>true</read_only>
      <visible>true</visible>
      <minimum>-1.7976931348623157E308</minimum>
      <next_focus>0</next_focus>
      <show_units>true</show_units>
      <multiline_input>false</multiline_input>
      <wuid>6d4582ac:1389581a6f9:-7ab3</wuid>
      <show_native_border>false</show_native_border>
      <auto_size>false</auto_size>
      <scripts />
      <height>33</height>
      <password_input>false</password_input>
      <name>Label_12</name>
      <forecolor_alarm_sensitive>false</forecolor_alarm_sensitive>
      <format_type>0</format_type>
      <scale_options>
        <width_scalable>true</width_scalable>
        <height_scalable>true</height_scalable>
        <keep_wh_ratio>false</keep_wh_ratio>
      </scale_options>
      <precision_from_pv>true</precision_from_pv>
      <pv_name></pv_name>
      <foreground_color>
        <color name="Header MainColor" red="255" green="255" blue="255" />
      </foreground_color>
      <background_color>
        <color name="Header Background" red="94" green="151" blue="230" />
      </background_color>
      <enabled>true</enabled>
      <widget_type>Text</widget_type>
      <text>Best OPI Yet (BOY)</text>
      <precision>0</precision>
      <backcolor_alarm_sensitive>false</backcolor_alarm_sensitive>
      <font>
        <opifont.name fontName="Sans" height="18" style="1">Header 1</opifont.name>
      </font>
      <width>396</width>
      <border_style>0</border_style>
      <confirm_message></confirm_message>
      <rules />
      <pv_value />
      <maximum>1.7976931348623157E308</maximum>
      <border_width>1</border_width>
      <limits_from_pv>false</limits_from_pv>
      <horizontal_alignment>1</horizontal_alignment>
      <border_color>
        <color red="0" green="128" blue="255" />
      </border_color>
      <y>7</y>
      <actions hook="false" hook_all="false" />
      <x>352</x>
      <tooltip></tooltip>
    </widget>
    <widget typeId="org.csstudio.opibuilder.widgets.NativeText" version="1.0">
      <border_alarm_sensitive>true</border_alarm_sensitive>
      <read_only>true</read_only>
      <visible>true</visible>
      <minimum>-1.7976931348623157E308</minimum>
      <next_focus>0</next_focus>
      <show_units>true</show_units>
      <multiline_input>false</multiline_input>
      <wuid>6d4582ac:1389581a6f9:-7ab1</wuid>
      <show_native_border>false</show_native_border>
      <auto_size>false</auto_size>
      <scripts />
      <height>38</height>
      <password_input>false</password_input>
      <name>Label_14</name>
      <forecolor_alarm_sensitive>false</forecolor_alarm_sensitive>
      <format_type>0</format_type>
      <scale_options>
        <width_scalable>true</width_scalable>
        <height_scalable>true</height_scalable>
        <keep_wh_ratio>false</keep_wh_ratio>
      </scale_options>
      <precision_from_pv>true</precision_from_pv>
      <pv_name></pv_name>
      <foreground_color>
        <color name="Header SubColor" red="255" green="255" blue="0" />
      </foreground_color>
      <background_color>
        <color name="Header Background" red="94" green="151" blue="230" />
      </background_color>
      <enabled>true</enabled>
      <widget_type>Text</widget_type>
      <text>XY Graph</text>
      <precision>0</precision>
      <backcolor_alarm_sensitive>false</backcolor_alarm_sensitive>
      <font>
        <opifont.name fontName="Sans" height="18" style="1">Header 1</opifont.name>
      </font>
      <width>202</width>
      <border_style>0</border_style>
      <confirm_message></confirm_message>
      <rules />
      <pv_value />
      <maximum>1.7976931348623157E308</maximum>
      <border_width>1</border_width>
      <limits_from_pv>false</limits_from_pv>
      <horizontal_alignment>1</horizontal_alignment>
      <border_color>
        <color red="0" green="128" blue="255" />
      </border_color>
      <y>25</y>
      <actions hook="false" hook_all="false" />
      <x>57</x>
      <tooltip></tooltip>
    </widget>
  </widget>
>>>>>>> dbc08672
</display><|MERGE_RESOLUTION|>--- conflicted
+++ resolved
@@ -1,5 +1,4 @@
 <?xml version="1.0" encoding="UTF-8"?>
-<<<<<<< HEAD
 <display typeId="org.csstudio.opibuilder.Display" version="1.0">
   <auto_zoom_to_fit_all>false</auto_zoom_to_fit_all>
   <macros>
@@ -774,782 +773,6 @@
       <actions hook="false" hook_all="false">
         <action type="EXECUTE_JAVASCRIPT">
           <path>../scripts/ClearGraph.js</path>
-=======
-<display typeId="org.csstudio.opibuilder.Display" version="1.0">
-  <auto_zoom_to_fit_all>false</auto_zoom_to_fit_all>
-  <macros>
-    <include_parent_macros>true</include_parent_macros>
-  </macros>
-  <wuid>38d90a0d:1357c5ff43f:-7fda</wuid>
-  <boy_version>3.1.1.qualifier</boy_version>
-  <scripts />
-  <show_ruler>false</show_ruler>
-  <height>600</height>
-  <name>XY_Graph</name>
-  <snap_to_geometry>true</snap_to_geometry>
-  <show_grid>false</show_grid>
-  <background_color>
-    <color red="240" green="240" blue="240" />
-  </background_color>
-  <foreground_color>
-    <color red="192" green="192" blue="192" />
-  </foreground_color>
-  <widget_type>Display</widget_type>
-  <show_close_button>true</show_close_button>
-  <width>800</width>
-  <rules />
-  <show_edit_range>true</show_edit_range>
-  <grid_space>4</grid_space>
-  <auto_scale_widgets>
-    <auto_scale_widgets>true</auto_scale_widgets>
-    <min_width>600</min_width>
-    <min_height>400</min_height>
-  </auto_scale_widgets>
-  <actions hook="false" hook_all="false" />
-  <y>0</y>
-  <x>0</x>
-  <widget typeId="org.csstudio.opibuilder.widgets.NativeButton" version="1.0">
-    <border_alarm_sensitive>false</border_alarm_sensitive>
-    <visible>true</visible>
-    <wuid>66d1507f:138820a85e5:-7d70</wuid>
-    <scripts />
-    <height>28</height>
-    <name>Action Button_4</name>
-    <forecolor_alarm_sensitive>false</forecolor_alarm_sensitive>
-    <scale_options>
-      <width_scalable>true</width_scalable>
-      <height_scalable>true</height_scalable>
-      <keep_wh_ratio>false</keep_wh_ratio>
-    </scale_options>
-    <pv_name></pv_name>
-    <foreground_color>
-      <color red="0" green="0" blue="128" />
-    </foreground_color>
-    <widget_type>Button</widget_type>
-    <enabled>true</enabled>
-    <text>Go Home</text>
-    <font>
-      <opifont.name fontName="Sans" height="10" style="0">Default</opifont.name>
-    </font>
-    <width>129</width>
-    <border_style>0</border_style>
-    <push_action_index>0</push_action_index>
-    <image>../pictures/home-16x16.png</image>
-    <rules />
-    <pv_value />
-    <toggle_button>false</toggle_button>
-    <border_width>1</border_width>
-    <border_color>
-      <color red="0" green="128" blue="255" />
-    </border_color>
-    <y>567</y>
-    <actions hook="true" hook_all="false">
-      <action type="EXECUTE_JAVASCRIPT">
-        <path>../scripts/goHome.js</path>
-        <scriptText><![CDATA[importPackage(Packages.org.csstudio.opibuilder.scriptUtil);
-]]></scriptText>
-        <embedded>false</embedded>
-        <description></description>
-      </action>
-    </actions>
-    <tooltip>$(pv_name)
-$(pv_value)</tooltip>
-    <x>17</x>
-  </widget>
-  <widget typeId="org.csstudio.opibuilder.widgets.NativeButton" version="1.0">
-    <border_alarm_sensitive>false</border_alarm_sensitive>
-    <visible>true</visible>
-    <wuid>1a15b2cb:138b4a02abf:-7a1d</wuid>
-    <scripts />
-    <height>36</height>
-    <name>Action Button_5</name>
-    <forecolor_alarm_sensitive>false</forecolor_alarm_sensitive>
-    <scale_options>
-      <width_scalable>true</width_scalable>
-      <height_scalable>true</height_scalable>
-      <keep_wh_ratio>false</keep_wh_ratio>
-    </scale_options>
-    <pv_name></pv_name>
-    <foreground_color>
-      <color red="0" green="0" blue="128" />
-    </foreground_color>
-    <widget_type>Button</widget_type>
-    <enabled>true</enabled>
-    <text>Back</text>
-    <font>
-      <opifont.name fontName="Sans" height="10" style="0">Default</opifont.name>
-    </font>
-    <width>98</width>
-    <border_style>0</border_style>
-    <push_action_index>0</push_action_index>
-    <image></image>
-    <rules />
-    <pv_value />
-    <toggle_button>false</toggle_button>
-    <border_width>1</border_width>
-    <border_color>
-      <color red="0" green="128" blue="255" />
-    </border_color>
-    <y>561</y>
-    <actions hook="true" hook_all="false">
-      <action type="OPEN_DISPLAY">
-        <path>2_5_1_XY_Graph.opi</path>
-        <macros>
-          <include_parent_macros>true</include_parent_macros>
-        </macros>
-        <replace>1</replace>
-        <description></description>
-      </action>
-    </actions>
-    <tooltip></tooltip>
-    <x>686</x>
-  </widget>
-  <widget typeId="org.csstudio.opibuilder.widgets.groupingContainer" version="1.0">
-    <macros>
-      <include_parent_macros>true</include_parent_macros>
-    </macros>
-    <visible>true</visible>
-    <wuid>1a15b2cb:138b4a02abf:-79e5</wuid>
-    <scripts />
-    <height>195</height>
-    <name>Grouping Container</name>
-    <scale_options>
-      <width_scalable>true</width_scalable>
-      <height_scalable>true</height_scalable>
-      <keep_wh_ratio>false</keep_wh_ratio>
-    </scale_options>
-    <transparent>true</transparent>
-    <show_scrollbar>false</show_scrollbar>
-    <background_color>
-      <color red="240" green="240" blue="240" />
-    </background_color>
-    <foreground_color>
-      <color red="192" green="192" blue="192" />
-    </foreground_color>
-    <widget_type>Grouping Container</widget_type>
-    <enabled>true</enabled>
-    <font>
-      <opifont.name fontName="Sans" height="10" style="0">Default</opifont.name>
-    </font>
-    <width>765</width>
-    <border_style>14</border_style>
-    <rules />
-    <lock_children>false</lock_children>
-    <border_width>1</border_width>
-    <border_color>
-      <color name="Dark Gray Border" red="190" green="190" blue="190" />
-    </border_color>
-    <actions hook="false" hook_all="false" />
-    <y>362</y>
-    <tooltip></tooltip>
-    <x>17</x>
-    <widget typeId="org.csstudio.opibuilder.widgets.xyGraph" version="1.0">
-      <trace_1_visible>true</trace_1_visible>
-      <trace_1_trace_type>3</trace_1_trace_type>
-      <trace_0_trace_color>
-        <color red="21" green="21" blue="196" />
-      </trace_0_trace_color>
-      <axis_0_auto_scale>true</axis_0_auto_scale>
-      <axis_1_time_format>0</axis_1_time_format>
-      <trace_1_point_size>4</trace_1_point_size>
-      <trace_0_plot_mode>0</trace_0_plot_mode>
-      <trace_count>3</trace_count>
-      <trace_2_y_pv_value />
-      <axis_0_show_grid>true</axis_0_show_grid>
-      <axis_0_log_scale>false</axis_0_log_scale>
-      <trace_1_name>Bar</trace_1_name>
-      <trace_0_point_size>4</trace_0_point_size>
-      <show_legend>true</show_legend>
-      <y>0</y>
-      <x>0</x>
-      <visible>true</visible>
-      <trace_0_x_pv_value />
-      <axis_1_visible>true</axis_1_visible>
-      <height>188</height>
-      <axis_1_maximum>100.0</axis_1_maximum>
-      <trace_2_x_pv></trace_2_x_pv>
-      <axis_1_title_font>
-        <opifont.name fontName="Sans" height="10" style="1">Default Bold</opifont.name>
-      </axis_1_title_font>
-      <border_width>1</border_width>
-      <trace_2_x_axis_index>0</trace_2_x_axis_index>
-      <axis_0_axis_color>
-        <color red="0" green="0" blue="0" />
-      </axis_0_axis_color>
-      <axis_1_scale_format></axis_1_scale_format>
-      <name>XYGraph3</name>
-      <axis_1_auto_scale_threshold>0.0</axis_1_auto_scale_threshold>
-      <trace_0_line_width>1</trace_0_line_width>
-      <trace_2_x_pv_value />
-      <show_toolbar>false</show_toolbar>
-      <trace_1_update_delay>100</trace_1_update_delay>
-      <axis_1_show_grid>true</axis_1_show_grid>
-      <axis_0_grid_color>
-        <color red="200" green="200" blue="200" />
-      </axis_0_grid_color>
-      <trace_2_line_width>1</trace_2_line_width>
-      <trace_1_line_width>4</trace_1_line_width>
-      <trace_2_y_axis_index>1</trace_2_y_axis_index>
-      <axis_0_auto_scale_threshold>0.0</axis_0_auto_scale_threshold>
-      <trace_2_trace_type>4</trace_2_trace_type>
-      <trace_0_name>Line</trace_0_name>
-      <trace_1_anti_alias>true</trace_1_anti_alias>
-      <trace_0_update_mode>0</trace_0_update_mode>
-      <trace_1_buffer_size>100</trace_1_buffer_size>
-      <axis_0_axis_title>Time</axis_0_axis_title>
-      <wuid>38d90a0d:1357c5ff43f:-7fce</wuid>
-      <trace_2_buffer_size>100</trace_2_buffer_size>
-      <axis_1_axis_color>
-        <color red="0" green="0" blue="0" />
-      </axis_1_axis_color>
-      <trace_2_update_mode>0</trace_2_update_mode>
-      <foreground_color>
-        <color red="0" green="0" blue="255" />
-      </foreground_color>
-      <trace_1_update_mode>0</trace_1_update_mode>
-      <backcolor_alarm_sensitive>false</backcolor_alarm_sensitive>
-      <axis_1_axis_title>Value</axis_1_axis_title>
-      <axis_0_maximum>100.0</axis_0_maximum>
-      <axis_0_scale_font>
-        <opifont.name fontName="Sans" height="10" style="0">Default</opifont.name>
-      </axis_0_scale_font>
-      <trace_2_point_size>4</trace_2_point_size>
-      <trace_1_y_pv_value />
-      <axis_0_time_format>8</axis_0_time_format>
-      <trace_1_plot_mode>0</trace_1_plot_mode>
-      <axis_1_log_scale>false</axis_1_log_scale>
-      <trace_1_point_style>1</trace_1_point_style>
-      <trace_2_plot_mode>0</trace_2_plot_mode>
-      <title_font>
-        <opifont.name fontName="Sans" height="10" style="1">Default Bold</opifont.name>
-      </title_font>
-      <axis_1_dash_grid_line>true</axis_1_dash_grid_line>
-      <axis_0_visible>true</axis_0_visible>
-      <forecolor_alarm_sensitive>false</forecolor_alarm_sensitive>
-      <trace_1_x_pv_value />
-      <axis_0_scale_format></axis_0_scale_format>
-      <trace_0_x_pv></trace_0_x_pv>
-      <trace_0_y_pv>sim://sine(-100,100,50,0.1)</trace_0_y_pv>
-      <axis_0_title_font>
-        <opifont.name fontName="Sans" height="10" style="1">Default Bold</opifont.name>
-      </axis_0_title_font>
-      <axis_1_auto_scale>true</axis_1_auto_scale>
-      <trace_2_update_delay>100</trace_2_update_delay>
-      <trace_0_concatenate_data>true</trace_0_concatenate_data>
-      <actions hook="false" hook_all="false" />
-      <trigger_pv_value />
-      <trace_1_x_pv></trace_1_x_pv>
-      <show_plot_area_border>false</show_plot_area_border>
-      <widget_type>XY Graph</widget_type>
-      <enabled>true</enabled>
-      <width>607</width>
-      <trace_0_buffer_size>100</trace_0_buffer_size>
-      <trigger_pv></trigger_pv>
-      <axis_count>2</axis_count>
-      <trace_2_name>Area</trace_2_name>
-      <transparent>false</transparent>
-      <trace_2_anti_alias>true</trace_2_anti_alias>
-      <axis_0_dash_grid_line>true</axis_0_dash_grid_line>
-      <trace_2_visible>true</trace_2_visible>
-      <trace_0_x_axis_index>0</trace_0_x_axis_index>
-      <trace_0_point_style>1</trace_0_point_style>
-      <tooltip>$(trace_0_y_pv)
-$(trace_0_y_pv_value)</tooltip>
-      <border_alarm_sensitive>true</border_alarm_sensitive>
-      <trace_1_x_axis_index>0</trace_1_x_axis_index>
-      <trace_0_y_axis_index>1</trace_0_y_axis_index>
-      <axis_1_scale_font>
-        <opifont.name fontName="Sans" height="10" style="0">Default</opifont.name>
-      </axis_1_scale_font>
-      <border_style>0</border_style>
-      <plot_area_background_color>
-        <color red="255" green="255" blue="255" />
-      </plot_area_background_color>
-      <trace_2_concatenate_data>true</trace_2_concatenate_data>
-      <trace_2_point_style>0</trace_2_point_style>
-      <title>Trends</title>
-      <trace_1_y_pv>sim://sine(-50,50,20,0.1)</trace_1_y_pv>
-      <pv_name></pv_name>
-      <axis_1_minimum>0.0</axis_1_minimum>
-      <trace_0_visible>true</trace_0_visible>
-      <axis_0_minimum>0.0</axis_0_minimum>
-      <border_color>
-        <color red="128" green="128" blue="128" />
-      </border_color>
-      <scripts />
-      <trace_0_anti_alias>true</trace_0_anti_alias>
-      <background_color>
-        <color red="240" green="240" blue="240" />
-      </background_color>
-      <trace_1_trace_color>
-        <color red="242" green="26" blue="26" />
-      </trace_1_trace_color>
-      <trace_2_trace_color>
-        <color red="33" green="179" blue="33" />
-      </trace_2_trace_color>
-      <pv_value />
-      <trace_1_y_axis_index>1</trace_1_y_axis_index>
-      <scale_options>
-        <width_scalable>true</width_scalable>
-        <height_scalable>true</height_scalable>
-        <keep_wh_ratio>false</keep_wh_ratio>
-      </scale_options>
-      <trace_1_concatenate_data>true</trace_1_concatenate_data>
-      <rules>
-        <rule name="Trace 0 Visible Rule" prop_id="trace_0_visible" out_exp="true">
-          <exp bool_exp="true">
-            <value>pv0==1</value>
-          </exp>
-          <pv trig="true">loc://$(DID)_trace_0_visible(1)</pv>
-        </rule>
-        <rule name="Trace 1 Visible Rule" prop_id="trace_1_visible" out_exp="true">
-          <exp bool_exp="true">
-            <value>pv0==1</value>
-          </exp>
-          <pv trig="true">loc://$(DID)_trace_1_visible(1)</pv>
-        </rule>
-        <rule name="Trace 2 Visible Rule" prop_id="trace_2_visible" out_exp="true">
-          <exp bool_exp="true">
-            <value>pv0==1</value>
-          </exp>
-          <pv trig="true">loc://$(DID)_trace_2_visible(1)</pv>
-        </rule>
-      </rules>
-      <trace_2_y_pv>sim://sine(-100,100,30,0.1)</trace_2_y_pv>
-      <trace_0_y_pv_value />
-      <trace_0_trace_type>0</trace_0_trace_type>
-      <axis_1_grid_color>
-        <color red="200" green="200" blue="200" />
-      </axis_1_grid_color>
-      <trace_0_update_delay>100</trace_0_update_delay>
-    </widget>
-    <widget typeId="org.csstudio.opibuilder.widgets.checkbox" version="1.0">
-      <border_alarm_sensitive>true</border_alarm_sensitive>
-      <visible>true</visible>
-      <wuid>38d90a0d:1357c5ff43f:-7fc8</wuid>
-      <auto_size>false</auto_size>
-      <scripts />
-      <height>20</height>
-      <name>Check Box</name>
-      <forecolor_alarm_sensitive>false</forecolor_alarm_sensitive>
-      <scale_options>
-        <width_scalable>true</width_scalable>
-        <height_scalable>false</height_scalable>
-        <keep_wh_ratio>false</keep_wh_ratio>
-      </scale_options>
-      <pv_name>loc://$(DID)_trace_0_visible(1)</pv_name>
-      <background_color>
-        <color red="240" green="240" blue="240" />
-      </background_color>
-      <foreground_color>
-        <color red="0" green="0" blue="0" />
-      </foreground_color>
-      <widget_type>Check Box</widget_type>
-      <enabled>true</enabled>
-      <backcolor_alarm_sensitive>false</backcolor_alarm_sensitive>
-      <font>
-        <opifont.name fontName="Sans" height="10" style="0">Default</opifont.name>
-      </font>
-      <width>156</width>
-      <border_style>0</border_style>
-      <label>Trace 0 Visible</label>
-      <rules />
-      <pv_value />
-      <bit>0</bit>
-      <border_width>1</border_width>
-      <border_color>
-        <color red="0" green="128" blue="255" />
-      </border_color>
-      <actions hook="true" hook_all="false" />
-      <y>10</y>
-      <tooltip>$(pv_name)
-$(pv_value)</tooltip>
-      <x>598</x>
-    </widget>
-    <widget typeId="org.csstudio.opibuilder.widgets.checkbox" version="1.0">
-      <border_alarm_sensitive>true</border_alarm_sensitive>
-      <visible>true</visible>
-      <wuid>38d90a0d:1357c5ff43f:-7f80</wuid>
-      <auto_size>false</auto_size>
-      <scripts />
-      <height>20</height>
-      <name>Check Box_1</name>
-      <forecolor_alarm_sensitive>false</forecolor_alarm_sensitive>
-      <scale_options>
-        <width_scalable>true</width_scalable>
-        <height_scalable>false</height_scalable>
-        <keep_wh_ratio>false</keep_wh_ratio>
-      </scale_options>
-      <pv_name>loc://$(DID)_trace_1_visible(1)</pv_name>
-      <background_color>
-        <color red="240" green="240" blue="240" />
-      </background_color>
-      <foreground_color>
-        <color red="0" green="0" blue="0" />
-      </foreground_color>
-      <widget_type>Check Box</widget_type>
-      <enabled>true</enabled>
-      <backcolor_alarm_sensitive>false</backcolor_alarm_sensitive>
-      <font>
-        <opifont.name fontName="Sans" height="10" style="0">Default</opifont.name>
-      </font>
-      <width>156</width>
-      <border_style>0</border_style>
-      <label>Trace 1 Visible</label>
-      <rules />
-      <pv_value />
-      <bit>0</bit>
-      <border_width>1</border_width>
-      <border_color>
-        <color red="0" green="128" blue="255" />
-      </border_color>
-      <actions hook="true" hook_all="false" />
-      <y>33</y>
-      <tooltip>$(pv_name)
-$(pv_value)</tooltip>
-      <x>598</x>
-    </widget>
-    <widget typeId="org.csstudio.opibuilder.widgets.checkbox" version="1.0">
-      <border_alarm_sensitive>true</border_alarm_sensitive>
-      <visible>true</visible>
-      <wuid>38d90a0d:1357c5ff43f:-7f7c</wuid>
-      <auto_size>false</auto_size>
-      <scripts />
-      <height>20</height>
-      <name>Check Box_2</name>
-      <forecolor_alarm_sensitive>false</forecolor_alarm_sensitive>
-      <scale_options>
-        <width_scalable>true</width_scalable>
-        <height_scalable>false</height_scalable>
-        <keep_wh_ratio>false</keep_wh_ratio>
-      </scale_options>
-      <pv_name>loc://$(DID)_trace_2_visible(1)</pv_name>
-      <background_color>
-        <color red="240" green="240" blue="240" />
-      </background_color>
-      <foreground_color>
-        <color red="0" green="0" blue="0" />
-      </foreground_color>
-      <widget_type>Check Box</widget_type>
-      <enabled>true</enabled>
-      <backcolor_alarm_sensitive>false</backcolor_alarm_sensitive>
-      <font>
-        <opifont.name fontName="Sans" height="10" style="0">Default</opifont.name>
-      </font>
-      <width>156</width>
-      <border_style>0</border_style>
-      <label>Trace 2 Visible</label>
-      <rules />
-      <pv_value />
-      <bit>0</bit>
-      <border_width>1</border_width>
-      <border_color>
-        <color red="0" green="128" blue="255" />
-      </border_color>
-      <actions hook="true" hook_all="false" />
-      <y>57</y>
-      <tooltip>$(pv_name)
-$(pv_value)</tooltip>
-      <x>598</x>
-    </widget>
-  </widget>
-  <widget typeId="org.csstudio.opibuilder.widgets.groupingContainer" version="1.0">
-    <macros>
-      <include_parent_macros>true</include_parent_macros>
-    </macros>
-    <visible>true</visible>
-    <wuid>1a15b2cb:138b4a02abf:-79e3</wuid>
-    <scripts />
-    <height>236</height>
-    <name>Grouping Container</name>
-    <scale_options>
-      <width_scalable>true</width_scalable>
-      <height_scalable>true</height_scalable>
-      <keep_wh_ratio>false</keep_wh_ratio>
-    </scale_options>
-    <transparent>true</transparent>
-    <show_scrollbar>false</show_scrollbar>
-    <background_color>
-      <color red="240" green="240" blue="240" />
-    </background_color>
-    <foreground_color>
-      <color red="192" green="192" blue="192" />
-    </foreground_color>
-    <widget_type>Grouping Container</widget_type>
-    <enabled>true</enabled>
-    <font>
-      <opifont.name fontName="Sans" height="10" style="0">Default</opifont.name>
-    </font>
-    <width>354</width>
-    <border_style>14</border_style>
-    <rules />
-    <lock_children>false</lock_children>
-    <border_width>1</border_width>
-    <border_color>
-      <color name="Dark Gray Border" red="190" green="190" blue="190" />
-    </border_color>
-    <actions hook="false" hook_all="false" />
-    <y>101</y>
-    <tooltip></tooltip>
-    <x>428</x>
-    <widget typeId="org.csstudio.opibuilder.widgets.xyGraph" version="1.0">
-      <trace_0_trace_color>
-        <color red="255" green="0" blue="0" />
-      </trace_0_trace_color>
-      <axis_0_auto_scale>true</axis_0_auto_scale>
-      <axis_1_time_format>0</axis_1_time_format>
-      <trace_0_plot_mode>0</trace_0_plot_mode>
-      <trace_count>1</trace_count>
-      <axis_0_show_grid>false</axis_0_show_grid>
-      <axis_0_log_scale>false</axis_0_log_scale>
-      <trace_0_point_size>4</trace_0_point_size>
-      <show_legend>true</show_legend>
-      <y>28</y>
-      <x>0</x>
-      <visible>true</visible>
-      <trace_0_x_pv_value />
-      <axis_1_visible>true</axis_1_visible>
-      <height>198</height>
-      <axis_1_maximum>100.0</axis_1_maximum>
-      <axis_1_title_font>
-        <opifont.name fontName="Sans" height="10" style="1">Default Bold</opifont.name>
-      </axis_1_title_font>
-      <border_width>1</border_width>
-      <axis_0_axis_color>
-        <color red="0" green="0" blue="0" />
-      </axis_0_axis_color>
-      <axis_1_scale_format></axis_1_scale_format>
-      <name>Graph2</name>
-      <axis_1_auto_scale_threshold>0.0</axis_1_auto_scale_threshold>
-      <trace_0_line_width>1</trace_0_line_width>
-      <show_toolbar>false</show_toolbar>
-      <axis_1_show_grid>false</axis_1_show_grid>
-      <axis_0_grid_color>
-        <color red="200" green="200" blue="200" />
-      </axis_0_grid_color>
-      <axis_0_auto_scale_threshold>0.0</axis_0_auto_scale_threshold>
-      <trace_0_name></trace_0_name>
-      <trace_0_update_mode>0</trace_0_update_mode>
-      <axis_0_axis_title>Time</axis_0_axis_title>
-      <wuid>38d90a0d:1357c5ff43f:-7fd5</wuid>
-      <axis_1_axis_color>
-        <color red="0" green="0" blue="0" />
-      </axis_1_axis_color>
-      <foreground_color>
-        <color red="0" green="128" blue="0" />
-      </foreground_color>
-      <backcolor_alarm_sensitive>false</backcolor_alarm_sensitive>
-      <axis_1_axis_title>Value</axis_1_axis_title>
-      <axis_0_maximum>100.0</axis_0_maximum>
-      <axis_0_scale_font>
-        <opifont.name fontName="Sans" height="10" style="0">Default</opifont.name>
-      </axis_0_scale_font>
-      <axis_0_time_format>2</axis_0_time_format>
-      <axis_1_log_scale>false</axis_1_log_scale>
-      <title_font>
-        <opifont.name fontName="Sans" height="10" style="1">Default Bold</opifont.name>
-      </title_font>
-      <axis_1_dash_grid_line>true</axis_1_dash_grid_line>
-      <axis_0_visible>true</axis_0_visible>
-      <forecolor_alarm_sensitive>false</forecolor_alarm_sensitive>
-      <axis_0_scale_format></axis_0_scale_format>
-      <trace_0_x_pv></trace_0_x_pv>
-      <trace_0_y_pv></trace_0_y_pv>
-      <axis_0_title_font>
-        <opifont.name fontName="Sans" height="10" style="1">Default Bold</opifont.name>
-      </axis_0_title_font>
-      <axis_1_auto_scale>true</axis_1_auto_scale>
-      <trace_0_concatenate_data>true</trace_0_concatenate_data>
-      <actions hook="false" hook_all="false" />
-      <trigger_pv_value />
-      <show_plot_area_border>false</show_plot_area_border>
-      <widget_type>XY Graph</widget_type>
-      <enabled>true</enabled>
-      <width>354</width>
-      <trace_0_buffer_size>100</trace_0_buffer_size>
-      <trigger_pv></trigger_pv>
-      <axis_count>2</axis_count>
-      <transparent>false</transparent>
-      <axis_0_dash_grid_line>true</axis_0_dash_grid_line>
-      <trace_0_x_axis_index>0</trace_0_x_axis_index>
-      <trace_0_point_style>3</trace_0_point_style>
-      <tooltip>$(pv_name)
-$(pv_value)</tooltip>
-      <border_alarm_sensitive>true</border_alarm_sensitive>
-      <trace_0_y_axis_index>1</trace_0_y_axis_index>
-      <axis_1_scale_font>
-        <opifont.name fontName="Sans" height="10" style="0">Default</opifont.name>
-      </axis_1_scale_font>
-      <border_style>0</border_style>
-      <plot_area_background_color>
-        <color red="255" green="255" blue="255" />
-      </plot_area_background_color>
-      <title></title>
-      <pv_name></pv_name>
-      <axis_1_minimum>0.0</axis_1_minimum>
-      <trace_0_visible>true</trace_0_visible>
-      <axis_0_minimum>0.0</axis_0_minimum>
-      <border_color>
-        <color red="0" green="128" blue="255" />
-      </border_color>
-      <scripts />
-      <trace_0_anti_alias>true</trace_0_anti_alias>
-      <background_color>
-        <color red="240" green="240" blue="240" />
-      </background_color>
-      <pv_value />
-      <scale_options>
-        <width_scalable>true</width_scalable>
-        <height_scalable>true</height_scalable>
-        <keep_wh_ratio>false</keep_wh_ratio>
-      </scale_options>
-      <rules>
-        <rule name="Change Trace PV " prop_id="trace_0_y_pv" out_exp="true">
-          <exp bool_exp="true">
-            <value>pvStr0</value>
-          </exp>
-          <pv trig="true">loc://trace0PV</pv>
-        </rule>
-        <rule name="Update Legend " prop_id="trace_0_name" out_exp="true">
-          <exp bool_exp="true">
-            <value>pvStr0</value>
-          </exp>
-          <pv trig="true">loc://trace0PV</pv>
-        </rule>
-      </rules>
-      <trace_0_y_pv_value />
-      <trace_0_trace_type>0</trace_0_trace_type>
-      <axis_1_grid_color>
-        <color red="200" green="200" blue="200" />
-      </axis_1_grid_color>
-      <trace_0_update_delay>0</trace_0_update_delay>
-    </widget>
-    <widget typeId="org.csstudio.opibuilder.widgets.combo" version="1.0">
-      <border_alarm_sensitive>false</border_alarm_sensitive>
-      <visible>true</visible>
-      <wuid>38d90a0d:1357c5ff43f:-7fd2</wuid>
-      <scripts />
-      <height>27</height>
-      <name>Combo Box</name>
-      <forecolor_alarm_sensitive>false</forecolor_alarm_sensitive>
-      <scale_options>
-        <width_scalable>true</width_scalable>
-        <height_scalable>false</height_scalable>
-        <keep_wh_ratio>false</keep_wh_ratio>
-      </scale_options>
-      <pv_name>loc://trace0PV(sim://sine(0,100,100,1)</pv_name>
-      <background_color>
-        <color red="255" green="255" blue="255" />
-      </background_color>
-      <foreground_color>
-        <color red="0" green="0" blue="0" />
-      </foreground_color>
-      <widget_type>Combo Box</widget_type>
-      <enabled>true</enabled>
-      <backcolor_alarm_sensitive>false</backcolor_alarm_sensitive>
-      <font>
-        <fontdata fontName="Arial" height="9" style="0" />
-      </font>
-      <width>203</width>
-      <border_style>0</border_style>
-      <rules />
-      <pv_value />
-      <items>
-        <s>sim://sine(0,100,100,1)</s>
-        <s>sim://ramp(0,100,1,1)</s>
-        <s>sim://noise(20,80,1)</s>
-      </items>
-      <border_width>1</border_width>
-      <border_color>
-        <color red="0" green="128" blue="255" />
-      </border_color>
-      <items_from_pv>false</items_from_pv>
-      <actions hook="false" hook_all="false" />
-      <y>0</y>
-      <tooltip>$(pv_name)
-$(pv_value)</tooltip>
-      <x>140</x>
-    </widget>
-    <widget typeId="org.csstudio.opibuilder.widgets.Label" version="1.0">
-      <visible>true</visible>
-      <vertical_alignment>1</vertical_alignment>
-      <wuid>38d90a0d:1357c5ff43f:-7fd1</wuid>
-      <auto_size>false</auto_size>
-      <scripts />
-      <height>20</height>
-      <name>Label</name>
-      <scale_options>
-        <width_scalable>true</width_scalable>
-        <height_scalable>true</height_scalable>
-        <keep_wh_ratio>false</keep_wh_ratio>
-      </scale_options>
-      <transparent>true</transparent>
-      <show_scrollbar>false</show_scrollbar>
-      <background_color>
-        <color red="255" green="255" blue="255" />
-      </background_color>
-      <foreground_color>
-        <color red="0" green="0" blue="0" />
-      </foreground_color>
-      <widget_type>Label</widget_type>
-      <enabled>true</enabled>
-      <text>Select PV to draw:</text>
-      <font>
-        <opifont.name fontName="Sans" height="10" style="0">Default</opifont.name>
-      </font>
-      <width>131</width>
-      <border_style>0</border_style>
-      <rules />
-      <border_width>1</border_width>
-      <border_color>
-        <color red="0" green="128" blue="255" />
-      </border_color>
-      <horizontal_alignment>1</horizontal_alignment>
-      <actions hook="false" hook_all="false" />
-      <y>4</y>
-      <wrap_words>true</wrap_words>
-      <tooltip></tooltip>
-      <x>0</x>
-    </widget>
-    <widget typeId="org.csstudio.opibuilder.widgets.NativeButton" version="1.0">
-      <border_alarm_sensitive>false</border_alarm_sensitive>
-      <visible>true</visible>
-      <wuid>1a15b2cb:138b4a02abf:-79e8</wuid>
-      <scripts />
-      <height>31</height>
-      <name>Action Button_2</name>
-      <forecolor_alarm_sensitive>false</forecolor_alarm_sensitive>
-      <scale_options>
-        <width_scalable>true</width_scalable>
-        <height_scalable>true</height_scalable>
-        <keep_wh_ratio>false</keep_wh_ratio>
-      </scale_options>
-      <pv_name></pv_name>
-      <foreground_color>
-        <color red="0" green="0" blue="0" />
-      </foreground_color>
-      <widget_type>Button</widget_type>
-      <enabled>true</enabled>
-      <text>Clear Graph</text>
-      <font>
-        <opifont.name fontName="Sans" height="10" style="0">Default</opifont.name>
-      </font>
-      <width>136</width>
-      <border_style>0</border_style>
-      <push_action_index>0</push_action_index>
-      <image></image>
-      <rules />
-      <pv_value />
-      <toggle_button>false</toggle_button>
-      <border_width>1</border_width>
-      <border_color>
-        <color red="0" green="128" blue="255" />
-      </border_color>
-      <y>195</y>
-      <actions hook="false" hook_all="false">
-        <action type="EXECUTE_JAVASCRIPT">
-          <path>../scripts/ClearGraph.js</path>
->>>>>>> dbc08672
           <scriptText><![CDATA[importPackage(Packages.org.csstudio.opibuilder.scriptUtil);
 ]]></scriptText>
           <embedded>false</embedded>
@@ -1803,7 +1026,6 @@
         <action type="EXECUTE_JAVASCRIPT">
           <path>../scripts/ChangeTraceColor.js</path>
           <scriptText><![CDATA[importPackage(Packages.org.csstudio.opibuilder.scriptUtil);
-<<<<<<< HEAD
 ]]></scriptText>
           <embedded>false</embedded>
           <description></description>
@@ -2066,220 +1288,4 @@
     <tooltip></tooltip>
     <x>573</x>
   </widget>
-=======
-]]></scriptText>
-          <embedded>false</embedded>
-          <description></description>
-        </action>
-      </actions>
-      <tooltip>Change Trace 0 color</tooltip>
-      <x>238</x>
-    </widget>
-  </widget>
-  <widget typeId="org.csstudio.opibuilder.widgets.groupingContainer" version="1.0">
-    <macros>
-      <include_parent_macros>true</include_parent_macros>
-    </macros>
-    <visible>true</visible>
-    <wuid>1a15b2cb:138b4a02abf:-7804</wuid>
-    <scripts />
-    <height>84</height>
-    <name>Grouping Container_3</name>
-    <scale_options>
-      <width_scalable>true</width_scalable>
-      <height_scalable>true</height_scalable>
-      <keep_wh_ratio>false</keep_wh_ratio>
-    </scale_options>
-    <transparent>true</transparent>
-    <show_scrollbar>false</show_scrollbar>
-    <background_color>
-      <color name="Header Background" red="94" green="151" blue="230" />
-    </background_color>
-    <foreground_color>
-      <color red="192" green="192" blue="192" />
-    </foreground_color>
-    <widget_type>Grouping Container</widget_type>
-    <enabled>true</enabled>
-    <font>
-      <opifont.name fontName="Sans" height="10" style="0">Default</opifont.name>
-    </font>
-    <width>765</width>
-    <border_style>14</border_style>
-    <rules />
-    <lock_children>false</lock_children>
-    <border_width>1</border_width>
-    <border_color>
-      <color red="191" green="191" blue="191" />
-    </border_color>
-    <actions hook="false" hook_all="false" />
-    <y>11</y>
-    <tooltip></tooltip>
-    <x>17</x>
-    <widget typeId="org.csstudio.opibuilder.widgets.NativeText" version="1.0">
-      <border_alarm_sensitive>true</border_alarm_sensitive>
-      <read_only>true</read_only>
-      <visible>true</visible>
-      <minimum>-1.7976931348623157E308</minimum>
-      <next_focus>0</next_focus>
-      <show_units>true</show_units>
-      <multiline_input>false</multiline_input>
-      <wuid>6d4582ac:1389581a6f9:-7ab4</wuid>
-      <show_native_border>false</show_native_border>
-      <auto_size>false</auto_size>
-      <scripts />
-      <height>33</height>
-      <password_input>false</password_input>
-      <name>Label_11</name>
-      <forecolor_alarm_sensitive>false</forecolor_alarm_sensitive>
-      <format_type>0</format_type>
-      <scale_options>
-        <width_scalable>true</width_scalable>
-        <height_scalable>true</height_scalable>
-        <keep_wh_ratio>false</keep_wh_ratio>
-      </scale_options>
-      <precision_from_pv>true</precision_from_pv>
-      <pv_name></pv_name>
-      <foreground_color>
-        <color name="Header MainColor" red="255" green="255" blue="255" />
-      </foreground_color>
-      <background_color>
-        <color name="Header Background" red="94" green="151" blue="230" />
-      </background_color>
-      <enabled>true</enabled>
-      <widget_type>Text</widget_type>
-      <text>Examples</text>
-      <precision>0</precision>
-      <backcolor_alarm_sensitive>false</backcolor_alarm_sensitive>
-      <font>
-        <opifont.name fontName="Sans" height="18" style="1">Header 1</opifont.name>
-      </font>
-      <width>396</width>
-      <border_style>0</border_style>
-      <confirm_message></confirm_message>
-      <rules />
-      <pv_value />
-      <maximum>1.7976931348623157E308</maximum>
-      <border_width>1</border_width>
-      <limits_from_pv>false</limits_from_pv>
-      <horizontal_alignment>1</horizontal_alignment>
-      <border_color>
-        <color red="0" green="128" blue="255" />
-      </border_color>
-      <y>42</y>
-      <actions hook="false" hook_all="false" />
-      <x>352</x>
-      <tooltip></tooltip>
-    </widget>
-    <widget typeId="org.csstudio.opibuilder.widgets.NativeText" version="1.0">
-      <border_alarm_sensitive>true</border_alarm_sensitive>
-      <read_only>true</read_only>
-      <visible>true</visible>
-      <minimum>-1.7976931348623157E308</minimum>
-      <next_focus>0</next_focus>
-      <show_units>true</show_units>
-      <multiline_input>false</multiline_input>
-      <wuid>6d4582ac:1389581a6f9:-7ab3</wuid>
-      <show_native_border>false</show_native_border>
-      <auto_size>false</auto_size>
-      <scripts />
-      <height>33</height>
-      <password_input>false</password_input>
-      <name>Label_12</name>
-      <forecolor_alarm_sensitive>false</forecolor_alarm_sensitive>
-      <format_type>0</format_type>
-      <scale_options>
-        <width_scalable>true</width_scalable>
-        <height_scalable>true</height_scalable>
-        <keep_wh_ratio>false</keep_wh_ratio>
-      </scale_options>
-      <precision_from_pv>true</precision_from_pv>
-      <pv_name></pv_name>
-      <foreground_color>
-        <color name="Header MainColor" red="255" green="255" blue="255" />
-      </foreground_color>
-      <background_color>
-        <color name="Header Background" red="94" green="151" blue="230" />
-      </background_color>
-      <enabled>true</enabled>
-      <widget_type>Text</widget_type>
-      <text>Best OPI Yet (BOY)</text>
-      <precision>0</precision>
-      <backcolor_alarm_sensitive>false</backcolor_alarm_sensitive>
-      <font>
-        <opifont.name fontName="Sans" height="18" style="1">Header 1</opifont.name>
-      </font>
-      <width>396</width>
-      <border_style>0</border_style>
-      <confirm_message></confirm_message>
-      <rules />
-      <pv_value />
-      <maximum>1.7976931348623157E308</maximum>
-      <border_width>1</border_width>
-      <limits_from_pv>false</limits_from_pv>
-      <horizontal_alignment>1</horizontal_alignment>
-      <border_color>
-        <color red="0" green="128" blue="255" />
-      </border_color>
-      <y>7</y>
-      <actions hook="false" hook_all="false" />
-      <x>352</x>
-      <tooltip></tooltip>
-    </widget>
-    <widget typeId="org.csstudio.opibuilder.widgets.NativeText" version="1.0">
-      <border_alarm_sensitive>true</border_alarm_sensitive>
-      <read_only>true</read_only>
-      <visible>true</visible>
-      <minimum>-1.7976931348623157E308</minimum>
-      <next_focus>0</next_focus>
-      <show_units>true</show_units>
-      <multiline_input>false</multiline_input>
-      <wuid>6d4582ac:1389581a6f9:-7ab1</wuid>
-      <show_native_border>false</show_native_border>
-      <auto_size>false</auto_size>
-      <scripts />
-      <height>38</height>
-      <password_input>false</password_input>
-      <name>Label_14</name>
-      <forecolor_alarm_sensitive>false</forecolor_alarm_sensitive>
-      <format_type>0</format_type>
-      <scale_options>
-        <width_scalable>true</width_scalable>
-        <height_scalable>true</height_scalable>
-        <keep_wh_ratio>false</keep_wh_ratio>
-      </scale_options>
-      <precision_from_pv>true</precision_from_pv>
-      <pv_name></pv_name>
-      <foreground_color>
-        <color name="Header SubColor" red="255" green="255" blue="0" />
-      </foreground_color>
-      <background_color>
-        <color name="Header Background" red="94" green="151" blue="230" />
-      </background_color>
-      <enabled>true</enabled>
-      <widget_type>Text</widget_type>
-      <text>XY Graph</text>
-      <precision>0</precision>
-      <backcolor_alarm_sensitive>false</backcolor_alarm_sensitive>
-      <font>
-        <opifont.name fontName="Sans" height="18" style="1">Header 1</opifont.name>
-      </font>
-      <width>202</width>
-      <border_style>0</border_style>
-      <confirm_message></confirm_message>
-      <rules />
-      <pv_value />
-      <maximum>1.7976931348623157E308</maximum>
-      <border_width>1</border_width>
-      <limits_from_pv>false</limits_from_pv>
-      <horizontal_alignment>1</horizontal_alignment>
-      <border_color>
-        <color red="0" green="128" blue="255" />
-      </border_color>
-      <y>25</y>
-      <actions hook="false" hook_all="false" />
-      <x>57</x>
-      <tooltip></tooltip>
-    </widget>
-  </widget>
->>>>>>> dbc08672
 </display>