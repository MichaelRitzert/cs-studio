--- conflicted
+++ resolved
@@ -26,14 +26,11 @@
   <rules />
   <show_edit_range>true</show_edit_range>
   <grid_space>4</grid_space>
-<<<<<<< HEAD
-=======
   <auto_scale_widgets>
     <auto_scale_widgets>true</auto_scale_widgets>
     <min_width>-1</min_width>
     <min_height>-1</min_height>
   </auto_scale_widgets>
->>>>>>> 3e159466
   <actions hook="false" hook_all="false" />
   <y>0</y>
   <x>0</x>
@@ -431,14 +428,11 @@
       <color red="240" green="240" blue="240" />
     </background_color>
     <pv_value />
-<<<<<<< HEAD
-=======
     <scale_options>
       <width_scalable>true</width_scalable>
       <height_scalable>true</height_scalable>
       <keep_wh_ratio>false</keep_wh_ratio>
     </scale_options>
->>>>>>> 3e159466
     <rules>
       <rule name="Change Trace PV " prop_id="trace_0_y_pv" out_exp="true">
         <exp bool_exp="true">
@@ -467,15 +461,12 @@
     <scripts />
     <height>28</height>
     <name>Action Button_2</name>
-<<<<<<< HEAD
-=======
     <forecolor_alarm_sensitive>false</forecolor_alarm_sensitive>
     <scale_options>
       <width_scalable>true</width_scalable>
       <height_scalable>true</height_scalable>
       <keep_wh_ratio>false</keep_wh_ratio>
     </scale_options>
->>>>>>> 3e159466
     <pv_name></pv_name>
     <background_color>
       <color red="240" green="240" blue="240" />
@@ -522,15 +513,12 @@
     <scripts />
     <height>28</height>
     <name>Action Button</name>
-<<<<<<< HEAD
-=======
     <forecolor_alarm_sensitive>false</forecolor_alarm_sensitive>
     <scale_options>
       <width_scalable>true</width_scalable>
       <height_scalable>true</height_scalable>
       <keep_wh_ratio>false</keep_wh_ratio>
     </scale_options>
->>>>>>> 3e159466
     <pv_name></pv_name>
     <background_color>
       <color red="240" green="240" blue="240" />
@@ -664,15 +652,12 @@
     <scripts />
     <height>28</height>
     <name>Action Button_2</name>
-<<<<<<< HEAD
-=======
     <forecolor_alarm_sensitive>false</forecolor_alarm_sensitive>
     <scale_options>
       <width_scalable>true</width_scalable>
       <height_scalable>true</height_scalable>
       <keep_wh_ratio>false</keep_wh_ratio>
     </scale_options>
->>>>>>> 3e159466
     <pv_name></pv_name>
     <background_color>
       <color red="240" green="240" blue="240" />
@@ -718,15 +703,12 @@
     <scripts />
     <height>28</height>
     <name>Action Button_3</name>
-<<<<<<< HEAD
-=======
     <forecolor_alarm_sensitive>false</forecolor_alarm_sensitive>
     <scale_options>
       <width_scalable>true</width_scalable>
       <height_scalable>true</height_scalable>
       <keep_wh_ratio>false</keep_wh_ratio>
     </scale_options>
->>>>>>> 3e159466
     <pv_name></pv_name>
     <background_color>
       <color red="240" green="240" blue="240" />
@@ -952,10 +934,6 @@
     <auto_size>false</auto_size>
     <scripts />
     <height>20</height>
-<<<<<<< HEAD
-    <forecolor_alarm_sensitive>false</forecolor_alarm_sensitive>
-    <name>Check Box</name>
-=======
     <name>Check Box</name>
     <forecolor_alarm_sensitive>false</forecolor_alarm_sensitive>
     <scale_options>
@@ -963,7 +941,6 @@
       <height_scalable>false</height_scalable>
       <keep_wh_ratio>false</keep_wh_ratio>
     </scale_options>
->>>>>>> 3e159466
     <pv_name>loc://$(DID)_trace_0_visible(1)</pv_name>
     <background_color>
       <color red="240" green="240" blue="240" />
@@ -1000,10 +977,6 @@
     <auto_size>false</auto_size>
     <scripts />
     <height>20</height>
-<<<<<<< HEAD
-    <forecolor_alarm_sensitive>false</forecolor_alarm_sensitive>
-    <name>Check Box_1</name>
-=======
     <name>Check Box_1</name>
     <forecolor_alarm_sensitive>false</forecolor_alarm_sensitive>
     <scale_options>
@@ -1011,7 +984,6 @@
       <height_scalable>false</height_scalable>
       <keep_wh_ratio>false</keep_wh_ratio>
     </scale_options>
->>>>>>> 3e159466
     <pv_name>loc://$(DID)_trace_1_visible(1)</pv_name>
     <background_color>
       <color red="240" green="240" blue="240" />
@@ -1048,10 +1020,6 @@
     <auto_size>false</auto_size>
     <scripts />
     <height>20</height>
-<<<<<<< HEAD
-    <forecolor_alarm_sensitive>false</forecolor_alarm_sensitive>
-    <name>Check Box_2</name>
-=======
     <name>Check Box_2</name>
     <forecolor_alarm_sensitive>false</forecolor_alarm_sensitive>
     <scale_options>
@@ -1059,7 +1027,6 @@
       <height_scalable>false</height_scalable>
       <keep_wh_ratio>false</keep_wh_ratio>
     </scale_options>
->>>>>>> 3e159466
     <pv_name>loc://$(DID)_trace_2_visible(1)</pv_name>
     <background_color>
       <color red="240" green="240" blue="240" />
