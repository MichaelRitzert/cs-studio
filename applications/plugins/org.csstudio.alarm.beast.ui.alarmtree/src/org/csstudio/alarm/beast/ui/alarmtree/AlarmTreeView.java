--- conflicted
+++ resolved
@@ -85,8 +85,6 @@
     		toolbar.add(new SelectConfigurationAction(parent, model));
     		toolbar.add(new Separator());
     	}
-<<<<<<< HEAD
-=======
         if (model.isWriteAllowed())
         {
             toolbar.add(new MaintenanceModeAction(model));
@@ -96,7 +94,6 @@
         final Shell shell = parent.getShell();
 		toolbar.add(new InfoAction(shell, model));
 		
->>>>>>> 64024e51
         if (model.isWriteAllowed())
         {
             // TODO Toolbar layout problems on some OS/WS.
@@ -104,13 +101,6 @@
             // line when the view is too small.
             // On Linux/GTK, however, buttons vanish at the right edge of the view.
             // Tried SWT.Resize listener with toolbar.update(true), no improvement.
-<<<<<<< HEAD
-            final Shell shell = parent.getShell();
-            toolbar.add(new MaintenanceModeAction(model));
-            toolbar.add(new Separator());
-			toolbar.add(new InfoAction(shell, model));
-=======
->>>>>>> 64024e51
             toolbar.add(new DebugAction(shell, model));
             toolbar.add(new ConfigureItemAction(shell, model, gui.getTreeViewer()));
             toolbar.add(new AcknowledgeAction(true, gui.getTreeViewer()));
