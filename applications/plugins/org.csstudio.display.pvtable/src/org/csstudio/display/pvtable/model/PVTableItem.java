--- conflicted
+++ resolved
@@ -31,12 +31,8 @@
  *
  *  @author Kay Kasemir
  */
-<<<<<<< HEAD
+@SuppressWarnings("nls")
 public class PVTableItem
-=======
-@SuppressWarnings("nls")
-public class PVTableItem implements PVListener
->>>>>>> 9f5e5007
 {
     final private PVTableItemListener listener;
 
@@ -46,11 +42,8 @@
 
     private volatile VType value;
 
-<<<<<<< HEAD
     private volatile String desc_value = "";
 
-=======
->>>>>>> 9f5e5007
     private volatile Optional<SavedValue> saved = Optional.empty();
 
     private volatile boolean has_changed;
@@ -236,36 +229,6 @@
         createDESC_PV(new_name);
         return true;
     }
-<<<<<<< HEAD
-=======
-
-    /** PVListener
-     *  {@inheritDoc}
-     */
-    @Override
-    public void permissionsChanged(final PV pv, final boolean readonly)
-    {
-        listener.tableItemChanged(this);
-    }
-
-    /** PVListener
-     *  {@inheritDoc}
-     */
-    @Override
-    public void valueChanged(final PV pv, final VType value)
-    {
-        updateValue(value);
-    }
-
-    /** PVListener
-     *  {@inheritDoc}
-     */
-    @Override
-    public void disconnected(final PV pv)
-    {
-        updateValue(ValueFactory.newVString("Disconnected", ValueFactory.newAlarm(AlarmSeverity.UNDEFINED, "Disconnected"), ValueFactory.timeNow())); //$NON-NLS-1$
-    }
->>>>>>> 9f5e5007
 
     /** @param new_value New value of item */
     protected void updateValue(final VType new_value)
@@ -280,14 +243,12 @@
     {
         return value;
     }
-<<<<<<< HEAD
    
     /** @return  Description*/
-    public String getDescription() {
+    public String getDescription()
+    {
     	return this.desc_value;
     }
-=======
->>>>>>> 9f5e5007
 
     /** @return Options for current value, not <code>null</code> if not enumerated */
     public String[] getValueOptions()
@@ -380,21 +341,12 @@
     public void restore()
     {
         final PV the_pv = pv.get();
-<<<<<<< HEAD
-        SavedValue the_value = saved.orElse(null);
-        if (the_pv == null  ||  ! isSelected()  ||  ! isWritable()  || the_value == null)
-            return;
-        try
-        {
-        	the_value.restore(the_pv);
-=======
         final SavedValue the_value = saved.orElse(null);
         if (the_pv == null  ||  ! isWritable()  || the_value == null)
             return;
         try
         {
-            the_value.restore(the_pv);
->>>>>>> 9f5e5007
+        	the_value.restore(the_pv);
         }
         catch (Exception ex)
         {
@@ -402,15 +354,10 @@
         }
     }
 
-<<<<<<< HEAD
-    /** @return Returns the saved_value or null */ // TODO Return Optional
-    public SavedValue getSavedValue()
-=======
     /** @return Returns the saved_value */
     public Optional<SavedValue> getSavedValue()
->>>>>>> 9f5e5007
-    {
-        return saved.orElse(null);
+    {
+        return saved;
     }
 
     /** @return Tolerance for comparing saved and current value */
@@ -463,10 +410,6 @@
         }
     }
 
-<<<<<<< HEAD
-    @SuppressWarnings("nls")
-=======
->>>>>>> 9f5e5007
     @Override
     public String toString()
     {
@@ -475,22 +418,14 @@
         if (! isWritable())
             buf.append(" (read-only)");
         buf.append(" = ").append(VTypeHelper.toString(value));
-<<<<<<< HEAD
-        if (saved.isPresent())
-=======
         final Optional<SavedValue> saved_value = saved;
         if (saved_value.isPresent())
->>>>>>> 9f5e5007
         {
             if (has_changed)
                 buf.append(" ( != ");
             else
                 buf.append(" ( == ");
-<<<<<<< HEAD
-            buf.append(saved.get().toString()).append(" +- ").append(tolerance).append(")");
-=======
             buf.append(saved_value.get().toString()).append(" +- ").append(tolerance).append(")");
->>>>>>> 9f5e5007
         }
         return buf.toString();
     }
