--- conflicted
+++ resolved
@@ -1,10 +1,7 @@
 Alarm=Alarm
-<<<<<<< HEAD
 Description=Description
-=======
 CheckAll=Check All
 CheckAll_TT=Check all PVs in table
->>>>>>> 9f5e5007
 Delete=Delete
 Delete_TT=Delete PVs from table
 EnterPositiveTolerance=Please enter a value >= 0
