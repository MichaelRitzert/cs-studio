--- conflicted
+++ resolved
@@ -13,21 +13,12 @@
 
 import org.csstudio.alarm.beast.client.AlarmTreeItem;
 import org.csstudio.alarm.beast.client.GUIUpdateThrottle;
-import org.csstudio.alarm.beast.ui.ContextMenuHelper;
 import org.csstudio.alarm.beast.ui.Messages;
 import org.csstudio.alarm.beast.ui.SeverityColorProvider;
-<<<<<<< HEAD
-import org.csstudio.alarm.beast.ui.actions.AlarmPerspectiveAction;
-=======
->>>>>>> 64024e51
 import org.eclipse.jface.action.GroupMarker;
 import org.eclipse.jface.action.IMenuListener;
 import org.eclipse.jface.action.IMenuManager;
 import org.eclipse.jface.action.MenuManager;
-<<<<<<< HEAD
-import org.eclipse.jface.action.Separator;
-=======
->>>>>>> 64024e51
 import org.eclipse.jface.viewers.ISelection;
 import org.eclipse.jface.viewers.ISelectionChangedListener;
 import org.eclipse.jface.viewers.ISelectionProvider;
@@ -42,10 +33,6 @@
 import org.eclipse.swt.widgets.Composite;
 import org.eclipse.swt.widgets.Display;
 import org.eclipse.swt.widgets.Label;
-<<<<<<< HEAD
-import org.eclipse.swt.widgets.Menu;
-=======
->>>>>>> 64024e51
 import org.eclipse.ui.IWorkbenchActionConstants;
 import org.eclipse.ui.part.ViewPart;
 
@@ -159,18 +146,12 @@
 		fd.bottom = new FormAttachment(100);
 		panel_box.setLayoutData(fd);
 
-<<<<<<< HEAD
-		if (!model.isServerAlive()) {
-			setErrorMessage(Messages.WaitingForServer);
-		}
-=======
         if (model.isServerAlive()) {
             setErrorMessage(null);
         } else {
             setErrorMessage(Messages.WaitingForServer);
         }
         
->>>>>>> 64024e51
 		fillPanelBox();
 
 		final MenuManager manager = new MenuManager();
