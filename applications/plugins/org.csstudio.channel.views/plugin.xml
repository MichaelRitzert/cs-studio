--- conflicted
+++ resolved
@@ -1,4 +1,3 @@
-<<<<<<< HEAD
 <?xml version="1.0" encoding="UTF-8"?>
 <?eclipse version="3.4"?>
 <plugin>
@@ -43,7 +42,7 @@
       <view
             category="org.csstudio.channel.application.category"
             class="org.csstudio.channel.views.Line2DPlotView"
-            icon="platform:/plugin/org.csstudio.channel.widgets/icons/multi-channel-16.png"
+            icon="platform:/plugin/org.csstudio.channel.widgets/icons/line2d-16.png"
             id="org.csstudio.channel.views.Line2DPlotView"
             name="Line Plot"
             restorable="true">
@@ -51,6 +50,7 @@
       <view
             category="org.csstudio.channel.application.category"
             class="org.csstudio.channel.views.ChannelOrchestratorView"
+            icon="platform:/plugin/org.csstudio.channel.widgets/icons/channel-orchestrator-16.png"
             id="org.csstudio.channel.views.ChannelOrchestratorView"
             name="Channel Orchestrator"
             restorable="true">
@@ -103,7 +103,7 @@
          </command>
          <command
                commandId="org.eclipse.ui.views.showView"
-               icon="platform:/plugin/org.csstudio.channel.widgets/icons/multi-channel-16.png"
+               icon="platform:/plugin/org.csstudio.channel.widgets/icons/line2d-16.png"
                label="Line 2D Plot"
                style="push">
             <parameter
@@ -113,6 +113,7 @@
          </command>
          <command
                commandId="org.eclipse.ui.views.showView"
+               icon="platform:/plugin/org.csstudio.channel.widgets/icons/channel-orchestrator-16.png"
                label="Channel Orchestrator"
                style="push">
             <parameter
@@ -150,12 +151,13 @@
          </command>
          <command
                commandId="org.csstudio.channel.views.OpenLine2D"
-               icon="platform:/plugin/org.csstudio.channel.widgets/icons/multi-channel-16.png"
+               icon="platform:/plugin/org.csstudio.channel.widgets/icons/line2d-16.png"
                label="Line2DPlot"
                style="push">
          </command>
          <command
                commandId="org.csstudio.channel.views.OpenChannelOrchestrator"
+               icon="platform:/plugin/org.csstudio.channel.widgets/icons/channel-orchestrator-16.png"
                label="Channel Orchestrator"
                style="push">
          </command>
@@ -199,210 +201,4 @@
             name="Channel Orchestrator">
       </command>
    </extension>
-</plugin>
-=======
-<?xml version="1.0" encoding="UTF-8"?>
-<?eclipse version="3.4"?>
-<plugin>
-   <extension
-         point="org.eclipse.ui.views">
-      <category
-            id="org.csstudio.channel.application.category"
-            name="Channel Applications">
-      </category>
-      <view
-            category="org.csstudio.channel.application.category"
-            class="org.csstudio.channel.views.ChannelViewer"
-            icon="platform:/plugin/org.csstudio.channel.widgets/icons/channel-viewer-16.png"
-            id="org.csstudio.channel.views.ChannelViewer"
-            name="Channel Viewer"
-            restorable="true">
-      </view>
-      <view
-            category="org.csstudio.channel.application.category"
-            class="org.csstudio.channel.views.ChannelTreeByPropertyView"
-            icon="platform:/plugin/org.csstudio.channel.widgets/icons/tree-property-16.png"
-            id="org.csstudio.channel.views.ChannelTreeByPropertyView"
-            name="Channel Tree by Property"
-            restorable="true">
-      </view>
-      <view
-            category="org.csstudio.channel.application.category"
-            class="org.csstudio.channel.views.PVTableByPropertyView"
-            icon="platform:/plugin/org.csstudio.channel.widgets/icons/table-property-16.png"
-            id="org.csstudio.channel.views.PVTableByPropertyView"
-            name="PV Table by Property"
-            restorable="true">
-      </view>
-      <view
-            category="org.csstudio.channel.application.category"
-            class="org.csstudio.channel.views.WaterfallView"
-            icon="platform:/plugin/org.csstudio.channel.widgets/icons/waterfall-16.png"
-            id="org.csstudio.channel.views.WaterfallView"
-            name="Waterfall"
-            restorable="true">
-      </view>
-      <view
-            category="org.csstudio.channel.application.category"
-            class="org.csstudio.channel.views.Line2DPlotView"
-            icon="platform:/plugin/org.csstudio.channel.widgets/icons/line2d-16.png"
-            id="org.csstudio.channel.views.Line2DPlotView"
-            name="Line Plot"
-            restorable="true">
-      </view>
-      <view
-            category="org.csstudio.channel.application.category"
-            class="org.csstudio.channel.views.ChannelOrchestratorView"
-            icon="platform:/plugin/org.csstudio.channel.widgets/icons/channel-orchestrator-16.png"
-            id="org.csstudio.channel.views.ChannelOrchestratorView"
-            name="Channel Orchestrator"
-            restorable="true">
-      </view>
-   </extension>
-   <extension
-         point="org.eclipse.ui.menus">
-      <menuContribution
-            allPopups="false"
-            locationURI="menu:display">
-         <command
-               commandId="org.eclipse.ui.views.showView"
-               icon="platform:/plugin/org.csstudio.channel.widgets/icons/channel-viewer-16.png"
-               label="Channel Viewer"
-               style="push">
-            <parameter
-                  name="org.eclipse.ui.views.showView.viewId"
-                  value="org.csstudio.channel.views.ChannelViewer">
-            </parameter>
-         </command>
-         <command
-               commandId="org.eclipse.ui.views.showView"
-               icon="platform:/plugin/org.csstudio.channel.widgets/icons/tree-property-16.png"
-               label="Channel Tree by Property"
-               style="push">
-            <parameter
-                  name="org.eclipse.ui.views.showView.viewId"
-                  value="org.csstudio.channel.views.ChannelTreeByPropertyView">
-            </parameter>
-         </command>
-         <command
-               commandId="org.eclipse.ui.views.showView"
-               icon="platform:/plugin/org.csstudio.channel.widgets/icons/table-property-16.png"
-               label="PVTable by Property"
-               style="push">
-            <parameter
-                  name="org.eclipse.ui.views.showView.viewId"
-                  value="org.csstudio.channel.views.PVTableByPropertyView">
-            </parameter>
-         </command>
-         <command
-               commandId="org.eclipse.ui.views.showView"
-               icon="platform:/plugin/org.csstudio.channel.widgets/icons/waterfall-16.png"
-               label="Waterfall"
-               style="push">
-            <parameter
-                  name="org.eclipse.ui.views.showView.viewId"
-                  value="org.csstudio.channel.views.WaterfallView">
-            </parameter>
-         </command>
-         <command
-               commandId="org.eclipse.ui.views.showView"
-               icon="platform:/plugin/org.csstudio.channel.widgets/icons/line2d-16.png"
-               label="Line 2D Plot"
-               style="push">
-            <parameter
-                  name="org.eclipse.ui.views.showView.viewId"
-                  value="org.csstudio.channel.views.Line2DPlotView">
-            </parameter>
-         </command>
-         <command
-               commandId="org.eclipse.ui.views.showView"
-               icon="platform:/plugin/org.csstudio.channel.widgets/icons/channel-orchestrator-16.png"
-               label="Channel Orchestrator"
-               style="push">
-            <parameter
-                  name="org.eclipse.ui.views.showView.viewId"
-                  value="org.csstudio.channel.views.ChannelOrchestratorView">
-            </parameter>
-         </command>
-      </menuContribution>
-      <menuContribution
-            allPopups="false"
-            locationURI="popup:org.csstudio.ui.menu.popup.channelquery">
-         <command
-               commandId="org.csstudio.channel.views.OpenChannelViewer"
-               icon="platform:/plugin/org.csstudio.channel.widgets/icons/channel-viewer-16.png"
-               label="Channel Viewer"
-               style="push">
-         </command>
-         <command
-               commandId="org.csstudio.channel.views.OpenChannelTreeByProperty"
-               icon="platform:/plugin/org.csstudio.channel.widgets/icons/tree-property-16.png"
-               label="Channel Tree by Property"
-               style="push">
-         </command>
-         <command
-               commandId="org.csstudio.channel.views.OpenPVTableByProperty"
-               icon="platform:/plugin/org.csstudio.channel.widgets/icons/table-property-16.png"
-               label="PV Table by Property"
-               style="push">
-         </command>
-         <command
-               commandId="org.csstudio.channel.views.OpenWaterfallQuery"
-               icon="platform:/plugin/org.csstudio.channel.widgets/icons/waterfall-16.png"
-               label="Waterfall"
-               style="push">
-         </command>
-         <command
-               commandId="org.csstudio.channel.views.OpenLine2D"
-               icon="platform:/plugin/org.csstudio.channel.widgets/icons/line2d-16.png"
-               label="Line2DPlot"
-               style="push">
-         </command>
-         <command
-               commandId="org.csstudio.channel.views.OpenChannelOrchestrator"
-               icon="platform:/plugin/org.csstudio.channel.widgets/icons/channel-orchestrator-16.png"
-               label="Channel Orchestrator"
-               style="push">
-         </command>
-      </menuContribution>
-    </extension>
-   <extension
-         point="org.eclipse.ui.commands">
-      <command
-            defaultHandler="org.csstudio.channel.views.OpenWaterfall"
-            id="org.csstudio.channel.views.OpenWaterfall"
-            name="Waterfall">
-      </command>
-      <command
-            defaultHandler="org.csstudio.channel.views.OpenWaterfallQuery"
-            id="org.csstudio.channel.views.OpenWaterfallQuery"
-            name="Waterfall">
-      </command>
-      <command
-            defaultHandler="org.csstudio.channel.views.OpenChannelTreeByProperty"
-            id="org.csstudio.channel.views.OpenChannelTreeByProperty"
-            name="Channel Tree by Property">
-      </command>
-      <command
-            defaultHandler="org.csstudio.channel.views.OpenPVTableByProperty"
-            id="org.csstudio.channel.views.OpenPVTableByProperty"
-            name="PV Table by Property">
-      </command>
-      <command
-            defaultHandler="org.csstudio.channel.views.OpenChannelViewer"
-            id="org.csstudio.channel.views.OpenChannelViewer"
-            name="Channel Viewer">
-      </command>
-      <command
-            defaultHandler="org.csstudio.channel.views.OpenLine2DPlot"
-            id="org.csstudio.channel.views.OpenLine2D"
-            name="Line2DPlot">
-      </command>
-      <command
-            defaultHandler="org.csstudio.channel.views.OpenChannelOrchestrator"
-            id="org.csstudio.channel.views.OpenChannelOrchestrator"
-            name="Channel Orchestrator">
-      </command>
-   </extension>
-</plugin>
->>>>>>> 4b62225c
+</plugin>