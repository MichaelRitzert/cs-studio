--- conflicted
+++ resolved
@@ -447,7 +447,7 @@
      * {@inheritDoc}
      */
     @Override
-    public final void createPartControl(@Nonnull final Composite parent) {
+    public void createPartControl(@Nonnull final Composite parent) {
 
         final GridLayout layout = new GridLayout(1, false);
         layout.marginHeight = 0;
@@ -501,7 +501,7 @@
      * {@inheritDoc}
      */
     @Override
-    public final void dispose() {
+    public void dispose() {
         tryToDisconnect();
         super.dispose();
     }
@@ -759,6 +759,7 @@
 
         // add menu items to the context menu when it is about to show
         menuMgr.addMenuListener(new IMenuListener() {
+            @SuppressWarnings("synthetic-access")
             @Override
             public void menuAboutToShow(@Nullable final IMenuManager manager) {
                 AlarmTreeView.this.fillContextMenu(manager);
@@ -824,11 +825,7 @@
 
             @SuppressWarnings("synthetic-access")
             @Override
-<<<<<<< HEAD
-            public void done(final IJobChangeEvent event) {
-=======
             public void done(@Nullable final IJobChangeEvent event) {
->>>>>>> e057d43a
                 _connection = connectionJob.getConnection();
             }
         });
