--- conflicted
+++ resolved
@@ -9,30 +9,18 @@
 
 <p>Version numbers in here refer to the plugin org.csstudio.trends.databrowser2.</p>
 
-<<<<<<< HEAD
-<h2>Version 3.2.12 - 2013-11-14</h2>
+<h2>Version 3.2.12 - 2013-11-22</h2>
 <ul>
   <li>Add X and Y labels on the axis when the Show value labels option is activated. </li>
-</ul>
-
-
-=======
-<h2>Version 3.2.12 - 2013-11-22</h2>
-<ul>
   <li>Fix Archive Search: On error, the search pattern and button were disabled, requiring close/re-open of the search panel.</li>
 </ul>
 
->>>>>>> 4b7e3ad6
 <h2>Version 3.2.11 - 2013-11-06</h2>
 <ul>
   <li>Fix zoom bug:
       When scrolling, zooming into 'left' area of plot such that the
       scrolling gets disabled because 'end' is no longer close to 'now', the
-<<<<<<< HEAD
       start/end times were wrong, using start of the zoomed area as the end. </li>
-=======
-      start/end times were wrong, using start of the zoomed area as the end.
->>>>>>> 4b7e3ad6
   <li>'Trace Type' includes "direct" option for Area and Single line that uses a linear connection from sample to sample, no stair-step.</li>
 </ul>
 
