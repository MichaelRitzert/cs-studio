--- conflicted
+++ resolved
@@ -51,12 +51,9 @@
 #It is a path to the directory where the PLT files for WebDataBrowser are placed.
 plt_repository=/opt/codac/opi/databrowser/
 
-<<<<<<< HEAD
-=======
 #ture if it requires authentication to open data browser in RAP
 secure_data_browser=false
 
->>>>>>> 64024e51
 # Hide search view on webdatabrowser perspective
 rap.hide_search_view=true
 
