/*******************************************************************************
 * Copyright (c) 2010 Oak Ridge National Laboratory.
 * All rights reserved. This program and the accompanying materials
 * are made available under the terms of the Eclipse Public License v1.0
 * which accompanies this distribution, and is available at
 * http://www.eclipse.org/legal/epl-v10.html
 ******************************************************************************/
package org.csstudio.trends.databrowser2.exportview;

import java.io.File;

import org.csstudio.apputil.time.RelativeTime;
import org.csstudio.apputil.time.SecondsParser;
import org.csstudio.apputil.time.StartEndTimeParser;
import org.csstudio.apputil.ui.swt.ScrolledContainerHelper;
import org.csstudio.apputil.ui.time.StartEndDialog;
import org.csstudio.archive.vtype.Style;
import org.csstudio.archive.vtype.TimestampHelper;
import org.csstudio.trends.databrowser2.Messages;
import org.csstudio.trends.databrowser2.editor.DataBrowserAwareView;
import org.csstudio.trends.databrowser2.export.ExportErrorHandler;
import org.csstudio.trends.databrowser2.export.MatlabFileExportJob;
import org.csstudio.trends.databrowser2.export.MatlabScriptExportJob;
import org.csstudio.trends.databrowser2.export.PlainExportJob;
import org.csstudio.trends.databrowser2.export.Source;
import org.csstudio.trends.databrowser2.export.SpreadsheetExportJob;
import org.csstudio.trends.databrowser2.export.ValueFormatter;
import org.csstudio.trends.databrowser2.export.ValueWithInfoFormatter;
import org.csstudio.trends.databrowser2.model.Model;
import org.csstudio.trends.databrowser2.preferences.Preferences;
import org.csstudio.ui.util.dialogs.ExceptionDetailsErrorDialog;
import org.csstudio.utility.singlesource.SingleSourcePlugin;
<<<<<<< HEAD
import org.eclipse.core.runtime.IPath;
=======
>>>>>>> 81bdf95e
import org.eclipse.core.runtime.jobs.Job;
import org.eclipse.jface.dialogs.MessageDialog;
import org.eclipse.jface.window.Window;
import org.eclipse.osgi.util.NLS;
import org.eclipse.swt.SWT;
import org.eclipse.swt.events.KeyAdapter;
import org.eclipse.swt.events.KeyEvent;
import org.eclipse.swt.events.SelectionAdapter;
import org.eclipse.swt.events.SelectionEvent;
import org.eclipse.swt.layout.GridData;
import org.eclipse.swt.layout.GridLayout;
import org.eclipse.swt.layout.RowLayout;
import org.eclipse.swt.widgets.Button;
import org.eclipse.swt.widgets.Composite;
import org.eclipse.swt.widgets.Control;
import org.eclipse.swt.widgets.Group;
import org.eclipse.swt.widgets.Label;
import org.eclipse.swt.widgets.Text;
import org.epics.util.time.Timestamp;

/** View for exporting data from the current Data Browser plot
 *  to a file.
 *  @author Kay Kasemir
 */
public class ExportView extends DataBrowserAwareView implements ExportErrorHandler
{
    /** View ID (same ID as original Data Browser) registered in plugin.xml */
    final public static String ID = "org.csstudio.trends.databrowser.exportview.ExportView"; //$NON-NLS-1$

    /** Model of the currently selected Data Browser or <code>null</code> */
    private Model model;

    /** GUI Elements */
    private Text filename;
    private Text start;
    private Text end;
    private Button use_plot_times;
    private Button export;
    private Button source_raw;
    private Button source_opt;
    private Button source_lin;
    private Text optimize;
    private Text linear;
    private Button type_matlab;
    private Button tabular;
    private Button min_max_col;
    private Button sev_stat;
    private Button format_decimal;
    private Button format_expo;
    private Text format_digits;

    private Button sel_times;

    /** {@inheritDoc} */
    @Override
    protected void doCreatePartControl(final Composite real_parent)
    {
        final Composite parent =
            ScrolledContainerHelper.create(real_parent, 700, 320);
        parent.setLayout(new GridLayout());

        // * Samples To Export *
        // Start:  ___start_______________________________________________________________ [select]
        // End  :  ___end_________________________________________________________________ [x] Use start/end time of Plot
        // Source: ( ) Plot  (*) Raw Archived Data  ( ) Averaged Archived Data  __time__  ( ) Linear __linear__ {ghost}

        // * Format *
        // (*) Spreadsheet ( ) Matlab
        // [x] Tabular [x] ... with min/max column [x] ... with Severity/Status
        // (*) Default format  ( ) decimal notation  ( ) exponential notation _digits_ fractional digits

        // * Output *
        // Filename: ______________ [Browse] [EXPORT]

        // * Samples To Export *
        Group group = new Group(parent, 0);
        group.setText(Messages.ExportGroupSource);
        group.setLayoutData(new GridData(SWT.FILL, 0, true, false));
        GridLayout layout = new GridLayout(8, false);
        group.setLayout(layout);

        // Start:  ___start____________________________________________________ [select]
        Label l = new Label(group, 0);
        l.setText(Messages.StartTimeLbl);
        l.setLayoutData(new GridData());

        start = new Text(group, SWT.BORDER);
        start.setToolTipText(Messages.StartTimeTT);
        start.setLayoutData(new GridData(SWT.FILL, 0, true, false, layout.numColumns-2, 1));
        start.setText(new RelativeTime(- Preferences.getTimeSpan()).toString());
        start.setEnabled(false);

        sel_times = new Button(group, SWT.PUSH);
        sel_times.setText(Messages.StartEndDialogBtn);
        sel_times.setToolTipText(Messages.StartEndDialogTT);
        sel_times.setLayoutData(new GridData());
        sel_times.setEnabled(false);
        sel_times.addSelectionListener(new SelectionAdapter()
        {
            @Override
            public void widgetSelected(SelectionEvent e)
            {
                promptForTimerange();
            }
        });

        // End  :  ___end______________________________________________________ [x] Use start/end time of Plot
        l = new Label(group, 0);
        l.setText(Messages.EndTimeLbl);
        l.setLayoutData(new GridData());

        end = new Text(group, SWT.BORDER);
        end.setToolTipText(Messages.EndTimeTT);
        end.setLayoutData(new GridData(SWT.FILL, 0, true, false, layout.numColumns-2, 1));
        end.setText(RelativeTime.NOW);
        end.setEnabled(false);

        use_plot_times = new Button(group, SWT.CHECK);
        use_plot_times.setText(Messages.ExportPlotStartEnd);
        use_plot_times.setToolTipText(Messages.ExportPlotStartEndTT);
        use_plot_times.setLayoutData(new GridData());
        use_plot_times.setSelection(true);
        use_plot_times.addSelectionListener(new SelectionAdapter()
        {
            @Override
            public void widgetSelected(SelectionEvent e)
            {
                updateStartEnd();
            }
        });

        // Source: ( ) Plot  (*) Raw Archived Data  (*) Averaged Archived Data  __time__
        l = new Label(group, 0);
        l.setText(Messages.ExportSource);
        l.setLayoutData(new GridData());

        final Button source_plot = new Button(group, SWT.RADIO);
        source_plot.setText(Messages.ExportSource_Plot);
        source_plot.setToolTipText(Messages.ExportSource_PlotTT);
        source_plot.setLayoutData(new GridData());

        source_raw = new Button(group, SWT.RADIO);
        source_raw.setText(Messages.ExportSource_RawArchive);
        source_raw.setToolTipText(Messages.ExportSource_RawArchiveTT);
        source_raw.setLayoutData(new GridData());
        source_raw.setSelection(true);

        source_opt = new Button(group, SWT.RADIO);
        source_opt.setText(Messages.ExportSource_OptimizedArchive);
        source_opt.setToolTipText(Messages.ExportSource_OptimizedArchiveTT);
        source_opt.setLayoutData(new GridData());

        optimize = new Text(group, SWT.BORDER);
        optimize.setText(Messages.ExportDefaultOptimization);
        optimize.setToolTipText(Messages.ExportOptimizationTT);
        optimize.setLayoutData(new GridData());
        // Enable only when using optimized export
        optimize.setEnabled(source_opt.getSelection());

        source_lin = new Button(group, SWT.RADIO);
        source_lin.setText(Messages.ExportSource_Linear);
        source_lin.setToolTipText(Messages.ExportSource_LinearTT);
        source_lin.setLayoutData(new GridData());
        
        linear = new Text(group, SWT.BORDER);
        linear.setText(Messages.ExportDefaultLinearInterpolation);
        linear.setToolTipText(Messages.ExportDefaultLinearInterpolationTT);
        linear.setLayoutData(new GridData());
        // Enable only when using linear interpolation
        linear.setEnabled(source_lin.getSelection());
        
        source_plot.addSelectionListener(new SelectionAdapter()
        {
            @Override
            public void widgetSelected(SelectionEvent e)
            {
                min_max_col.setEnabled(minMaxAllowed());
            }
        });
        source_raw.addSelectionListener(new SelectionAdapter()
        {
            @Override
            public void widgetSelected(SelectionEvent e)
            {
                min_max_col.setEnabled(minMaxAllowed());
            }
        });
        source_opt.addSelectionListener(new SelectionAdapter()
        {
            @Override
            public void widgetSelected(SelectionEvent e)
            {
                final boolean use_optimized = source_opt.getSelection();
                optimize.setEnabled(use_optimized);
                linear.setEnabled(!use_optimized);
                min_max_col.setEnabled(minMaxAllowed());
                if (use_optimized)
                    optimize.setFocus();
            }
        });
        source_lin.addSelectionListener(new SelectionAdapter()
        {
            @Override
            public void widgetSelected(SelectionEvent e)
            {
                final boolean use_linear = source_lin.getSelection();
                optimize.setEnabled(!use_linear);
                linear.setEnabled(use_linear);
                min_max_col.setEnabled(minMaxAllowed());
                if (use_linear)
                    linear.setFocus();
            }
        });
        
        // Default traversal gets confused because text boxes interleave the radio buttons
        group.setTabList(new Control[] { start, sel_times, end, use_plot_times, source_plot, source_raw, source_opt, optimize, source_lin, linear });
        
        // Ghost label to fill the last column
        l = new Label(group, 0);
        l.setLayoutData(new GridData());

        // * Format *
        // Since there are actually 2 sets of radio buttons, use
        // one Composite per row.
        group = new Group(parent, 0);
        group.setText(Messages.ExportGroupFormat);
        group.setLayoutData(new GridData(SWT.FILL, 0, true, false));
        group.setLayout(new RowLayout(SWT.VERTICAL));

        // (*) Spreadsheet ( ) Matlab
        Composite box = new Composite(group, 0);
        box.setLayout(new RowLayout());
        final Button type_spreadsheet = new Button(box, SWT.RADIO);
        type_spreadsheet.setText(Messages.ExportTypeSpreadsheet);
        type_spreadsheet.setToolTipText(Messages.ExportTypeSpreadsheetTT);
        type_spreadsheet.setSelection(true);

        type_matlab = new Button(box, SWT.RADIO);
        type_matlab.setText(Messages.ExportTypeMatlab);
        type_matlab.setToolTipText(Messages.ExportTypeMatlabTT);

        box.setTabList(new Control[] { type_spreadsheet, type_matlab });

        // [x] Tabular [x] ... with min/max column [x] ... with Severity/Status
        box = new Composite(group, 0);
        box.setLayout(new RowLayout());
        tabular = new Button(box, SWT.CHECK);
        tabular.setText(Messages.ExportTabular);
        tabular.setToolTipText(Messages.ExportTabularTT);
        tabular.setSelection(true);

        min_max_col = new Button(box, SWT.CHECK);
        min_max_col.setText(Messages.ExportMinMaxCol);
        min_max_col.setToolTipText(Messages.ExportMinMaxColTT);
        min_max_col.setSelection(true);
        min_max_col.setEnabled(false);

        sev_stat = new Button(box, SWT.CHECK);
        sev_stat.setText(Messages.ExportValueInfo);
        sev_stat.setToolTipText(Messages.ExportValueInfoTT);
        sev_stat.setSelection(true);

        // ( ) Default format  (*) decimal notation  ( ) exponential notation _digits_ fractional digits
        box = new Composite(group, 0);
        box.setLayout(new RowLayout());
        final Button format_default = new Button(box, SWT.RADIO);
        format_default.setText(Messages.Format_Default);
        format_default.setToolTipText(Messages.ExportFormat_DefaultTT);

        format_decimal = new Button(box, SWT.RADIO);
        format_decimal.setText(Messages.Format_Decimal);
        format_decimal.setToolTipText(Messages.ExportFormat_DecimalTT);
        format_decimal.setSelection(true);

        format_expo = new Button(box, SWT.RADIO);
        format_expo.setText(Messages.Format_Exponential);
        format_expo.setToolTipText(Messages.ExportFormat_ExponentialTT);

        format_digits = new Text(box, SWT.BORDER);
        format_digits.setText(Messages.ExportDefaultDigits);
        format_digits.setToolTipText(Messages.ExportDigitsTT);
        format_digits.setEnabled(false);

        box.setTabList(new Control[] { format_default, format_decimal, format_expo, format_digits });

        l = new Label(box, 0);
        l.setText(Messages.ExportDigits);

        // Selection and enablement handling of the buttons
        type_spreadsheet.addSelectionListener(new SelectionAdapter()
        {
            @Override
            public void widgetSelected(SelectionEvent e)
            {
                tabular.setEnabled(true);
                sev_stat.setEnabled(true);
                format_default.setEnabled(true);
                format_decimal.setEnabled(true);
                format_expo.setEnabled(true);
                format_digits.setEnabled(!format_default.getSelection());
                min_max_col.setEnabled(!source_raw.getSelection());
            }
        });
        type_matlab.addSelectionListener(new SelectionAdapter()
        {
            @Override
            public void widgetSelected(SelectionEvent e)
            {
                tabular.setEnabled(false);
                sev_stat.setEnabled(false);
                format_default.setEnabled(false);
                format_decimal.setEnabled(false);
                format_expo.setEnabled(false);
                format_digits.setEnabled(false);
                min_max_col.setEnabled(minMaxAllowed());
            }
        });
        final SelectionAdapter digit_enabler = new SelectionAdapter()
        {
            @Override
            public void widgetSelected(SelectionEvent e)
            {
                final boolean use_digits = !format_default.getSelection();
                format_digits.setEnabled(use_digits);
                if (use_digits)
                    format_digits.setFocus();
            }
        };
        format_default.addSelectionListener(digit_enabler);
        format_decimal.addSelectionListener(digit_enabler);
        format_expo.addSelectionListener(digit_enabler);

        // * Output *
        group = new Group(parent, 0);
        group.setText(Messages.ExportGroupOutput);
        group.setLayoutData(new GridData(SWT.FILL, 0, true, false));
        layout = new GridLayout(4, false);
        group.setLayout(layout);

        // Filename: ______________ [Browse]
        l = new Label(group, 0);
        l.setText(Messages.ExportFilename);
        l.setLayoutData(new GridData());

        filename = new Text(group, SWT.BORDER);
        filename.setToolTipText(Messages.ExportFilenameTT);
        filename.setText(Messages.ExportDefaultFilename);
        filename.setLayoutData(new GridData(SWT.FILL, 0, true, false));
        filename.addKeyListener(new KeyAdapter()
        {
            @Override
            public void keyPressed(final KeyEvent e)
            {
                if (e.character == '\r')
                    startExportJob();
            }
        });

        final Button sel_filename = new Button(group, SWT.PUSH);
        sel_filename.setText(Messages.ExportBrowse);
        sel_filename.setToolTipText(Messages.ExportBrowseTT);
        sel_filename.setLayoutData(new GridData());
        sel_filename.addSelectionListener(new SelectionAdapter()
        {
            @Override
            public void widgetSelected(final SelectionEvent e)
            {
<<<<<<< HEAD
            	final IPath name = SingleSourcePlugin.getUIHelper()
        	        .openSaveDialog(parent.getShell(), null, null);
=======
            	final String name = SingleSourcePlugin.getUIHelper()
        	        .openSaveOutsideWorkspaceDialog(parent.getShell(), null, null);
>>>>>>> 81bdf95e
                if (name != null)
                    filename.setText(name.toString());
            }
        });

        export = new Button(group, SWT.PUSH);
        export.setText(Messages.ExportStartExport);
        export.setToolTipText(Messages.ExportStartExportTT);
        export.setLayoutData(new GridData(SWT.RIGHT, 0, true, true));
        export.addSelectionListener(new SelectionAdapter()
        {
            @Override
            public void widgetSelected(SelectionEvent e)
            {
                startExportJob();
            }
        });
    }

    /** @return <code>true</code> if the min/max (error) column option should be enabled */
    private boolean minMaxAllowed()
    {
        return !type_matlab.getSelection()  &&   !source_raw.getSelection();
    }

    /** {@inheritDoc} */
    @Override
    public void setFocus()
    {
        filename.setFocus();
    }

    /** {@inheritDoc} */
    @Override
    protected void updateModel(final Model oldModel, final Model model)
    {
        this.model = model;
        if (model == null)
        {
            start.setEnabled(false);
            end.setEnabled(false);
            use_plot_times.setEnabled(false);
            export.setEnabled(false);
        }
        else
        {
            use_plot_times.setEnabled(true);
            export.setEnabled(true);
            updateStartEnd();
        }
    }

    /** Run start/end time dialog */
    protected void promptForTimerange()
    {
        final String start_time = start.getText();
        final String end_time = end.getText();
        final StartEndDialog dlg = new StartEndDialog(start.getShell(),
                start_time, end_time);
        if (dlg.open() != Window.OK)
            return;
        start.setText(dlg.getStartSpecification());
        end.setText(dlg.getEndSpecification());
    }

    /** Update the start/end time texts */
    private void updateStartEnd()
    {
        if (use_plot_times.getSelection())
        {   // Disable start/end time when using info from plot
            start.setEnabled(false);
            end.setEnabled(false);
            sel_times.setEnabled(false);
            // Show plot's time range
            start.setText(model.getStartSpecification());
            end.setText(model.getEndSpecification());
        }
        else
        {   // Allow direct start/end entry
            start.setEnabled(true);
            end.setEnabled(true);
            sel_times.setEnabled(true);
        }
    }

    /** Start export job with parameters from GUI */
    private void startExportJob()
    {
        if (model == null)
            return;

        // Determine start/end time
        final Timestamp start_time, end_time;
        if (use_plot_times.getSelection())
        {
            start_time = model.getStartTime();
            end_time = model.getEndTime();
        }
        else
        {
            try
            {
                final StartEndTimeParser times =
                    new StartEndTimeParser(start.getText(), end.getText());
                start_time = TimestampHelper.fromCalendar(times.getStart());
                end_time = TimestampHelper.fromCalendar(times.getEnd());
            }
            catch (final Exception ex)
            {
                handleExportError(ex);
                return;
            }
        }

        // Determine source: Plot, archive, ...
        final Source source;
        int optimize_parameter = -1;
        if (source_raw.getSelection())
            source = Source.RAW_ARCHIVE;
        else if (source_opt.getSelection())
        {
            source = Source.OPTIMIZED_ARCHIVE;
            try
            {
                optimize_parameter = Integer.parseInt(optimize.getText());
            }
            catch (Exception ex)
            {
                MessageDialog.openError(optimize.getShell(), Messages.Error,
                      Messages.ExportOptimizeCountError);
                return;
            }
        }
        else if (source_lin.getSelection())
        {
            source = Source.LINEAR_INTERPOLATION;
            try
            {
                optimize_parameter = (int) (SecondsParser.parseSeconds(linear.getText()) + 0.5);
                if (optimize_parameter < 1)
                    optimize_parameter = 1;
            }
            catch (Exception ex)
            {
                MessageDialog.openError(linear.getShell(), Messages.Error,
                        Messages.ExportLinearIntervalError);
                  return;
            }
        }
        else
            source = Source.PLOT;

        // Get remaining export parameters
        final String filename = this.filename.getText().trim();
        if (filename.equalsIgnoreCase(Messages.ExportDefaultFilename))
        {
            MessageDialog.openConfirm(optimize.getShell(), Messages.Error, Messages.ExportEnterFilenameError);
            this.filename.setFocus();
            return;
        }
        if (new File(filename).exists())
        {
            if (!MessageDialog.openConfirm(optimize.getShell(), Messages.ExportFileExists,
                    NLS.bind(Messages.ExportFileExistsFmt, filename)))
                return;
        }

        // Construct appropriate export job
        final Job export;
        if (type_matlab.getSelection())
        {   // Matlab file export

            if (filename.endsWith(".m")) //$NON-NLS-1$
                export = new MatlabScriptExportJob(model, start_time, end_time, source,
                        optimize_parameter, filename, this);
            else if (filename.endsWith(".mat")) //$NON-NLS-1$
                export = new MatlabFileExportJob(model, start_time, end_time, source,
                        optimize_parameter, filename, this);
            else
            {
                MessageDialog.openError(type_matlab.getShell(), Messages.Error,
                        Messages.ExportMatlabFilenameError);
                return;
            }
        }
        else
        {   // Spreadsheet file export
            final Style style;
            if (format_decimal.getSelection())
                style = Style.Decimal;
            else if (format_expo.getSelection())
                style = Style.Exponential;
            else
                style = Style.Default;
            final int precision;
            if (style == Style.Default)
                precision = 0; // Not used
            else
            {
                try
                {
                    precision = Integer.parseInt(format_digits.getText().trim());
                }
                catch (Exception ex)
                {
                    MessageDialog.openError(optimize.getShell(), Messages.Error,
                    Messages.ExportDigitsError);
                    return;
                }
            }
            final ValueFormatter formatter;
            if (sev_stat.getSelection())
                formatter = new ValueWithInfoFormatter(style, precision);
            else
                formatter = new ValueFormatter(style, precision);
            formatter.useMinMaxColumn(minMaxAllowed() && min_max_col.getSelection());
            if (tabular.getSelection())
                export = new SpreadsheetExportJob(model, start_time, end_time, source,
                        optimize_parameter, formatter, filename, this);
            else
                export = new PlainExportJob(model, start_time, end_time, source,
                        optimize_parameter, formatter, filename, this);
        }
        export.schedule();
    }

    /** Display error. Can be called from non-GUI thread
     *  @see ExportErrorHandler
     */
    @Override
    public void handleExportError(final Exception ex)
    {
        if (start.isDisposed())
            return;
        start.getDisplay().asyncExec(new Runnable()
        {
            @Override
            public void run()
            {
                if (start.isDisposed())
                    return;
                ExceptionDetailsErrorDialog.openError(start.getShell(), Messages.Error, ex);
            }
        });
    }
}<|MERGE_RESOLUTION|>--- conflicted
+++ resolved
@@ -30,10 +30,6 @@
 import org.csstudio.trends.databrowser2.preferences.Preferences;
 import org.csstudio.ui.util.dialogs.ExceptionDetailsErrorDialog;
 import org.csstudio.utility.singlesource.SingleSourcePlugin;
-<<<<<<< HEAD
-import org.eclipse.core.runtime.IPath;
-=======
->>>>>>> 81bdf95e
 import org.eclipse.core.runtime.jobs.Job;
 import org.eclipse.jface.dialogs.MessageDialog;
 import org.eclipse.jface.window.Window;
@@ -401,13 +397,8 @@
             @Override
             public void widgetSelected(final SelectionEvent e)
             {
-<<<<<<< HEAD
-            	final IPath name = SingleSourcePlugin.getUIHelper()
-        	        .openSaveDialog(parent.getShell(), null, null);
-=======
             	final String name = SingleSourcePlugin.getUIHelper()
         	        .openSaveOutsideWorkspaceDialog(parent.getShell(), null, null);
->>>>>>> 81bdf95e
                 if (name != null)
                     filename.setText(name.toString());
             }
