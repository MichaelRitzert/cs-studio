package org.csstudio.utility.olog.ui;

import org.csstudio.auth.ui.security.PasswordFieldEditor;
import org.csstudio.utility.olog.PreferenceConstants;
import org.eclipse.core.runtime.preferences.InstanceScope;
import org.eclipse.jface.preference.BooleanFieldEditor;
import org.eclipse.jface.preference.FieldEditorPreferencePage;
import org.eclipse.jface.preference.StringFieldEditor;
import org.eclipse.jface.util.PropertyChangeEvent;
import org.eclipse.ui.IWorkbench;
import org.eclipse.ui.IWorkbenchPreferencePage;
import org.eclipse.ui.preferences.ScopedPreferenceStore;


public class PreferencePage extends FieldEditorPreferencePage implements
		IWorkbenchPreferencePage {

	private StringFieldEditor urlField;
<<<<<<< HEAD
	private StringFieldEditor jcrUrlField;
=======
>>>>>>> 292781f7
	private BooleanFieldEditor useAuthenticationField;
	private StringFieldEditor usernameField;
	private PasswordFieldEditor passwordField;

	public PreferencePage() {
		super(GRID);
		setPreferenceStore(new ScopedPreferenceStore(InstanceScope.INSTANCE,
				org.csstudio.utility.olog.Activator.PLUGIN_ID));
		setMessage("Olog Client Preferences");
		setDescription("Olog preference page");
	}

	@Override
	public void init(IWorkbench workbench) {

	}

	@Override
	protected void createFieldEditors() {
		urlField = new StringFieldEditor(PreferenceConstants.Olog_URL,
				"Olog Service URL:", getFieldEditorParent());
		// no need to override checkstate
		urlField.setEmptyStringAllowed(false);
		addField(urlField);
<<<<<<< HEAD
		jcrUrlField = new StringFieldEditor(PreferenceConstants.Olog_jcr_URL,
				"Olog JCR URL:", getFieldEditorParent());
		addField(jcrUrlField);
=======
>>>>>>> 292781f7
		useAuthenticationField = new BooleanFieldEditor(
				PreferenceConstants.Use_authentication, "use authentication",
				getFieldEditorParent());
		addField(useAuthenticationField);
		usernameField = new StringFieldEditor(PreferenceConstants.Username,
				"username:", getFieldEditorParent());
		addField(usernameField);
		passwordField = new PasswordFieldEditor(PreferenceConstants.Password,
				"user password:", getFieldEditorParent(), org.csstudio.utility.olog.Activator.PLUGIN_ID);
		addField(passwordField);
		enableAuthenticationFields();
	}
	
	public void enableAuthenticationFields() {
		boolean useAuthentication = useAuthenticationField.getBooleanValue();
		usernameField.setEnabled(useAuthentication, getFieldEditorParent());
		passwordField.setEnabled(useAuthentication, getFieldEditorParent());
	}
	
	@Override
	protected void initialize() {
		super.initialize();
	}
	
	// TODO (shroffk) better checking for enabling the username and password fields.
	@Override
	public void propertyChange(PropertyChangeEvent event) {
		super.propertyChange(event);
		enableAuthenticationFields();
	}
	

}<|MERGE_RESOLUTION|>--- conflicted
+++ resolved
@@ -16,10 +16,6 @@
 		IWorkbenchPreferencePage {
 
 	private StringFieldEditor urlField;
-<<<<<<< HEAD
-	private StringFieldEditor jcrUrlField;
-=======
->>>>>>> 292781f7
 	private BooleanFieldEditor useAuthenticationField;
 	private StringFieldEditor usernameField;
 	private PasswordFieldEditor passwordField;
@@ -44,12 +40,6 @@
 		// no need to override checkstate
 		urlField.setEmptyStringAllowed(false);
 		addField(urlField);
-<<<<<<< HEAD
-		jcrUrlField = new StringFieldEditor(PreferenceConstants.Olog_jcr_URL,
-				"Olog JCR URL:", getFieldEditorParent());
-		addField(jcrUrlField);
-=======
->>>>>>> 292781f7
 		useAuthenticationField = new BooleanFieldEditor(
 				PreferenceConstants.Use_authentication, "use authentication",
 				getFieldEditorParent());
