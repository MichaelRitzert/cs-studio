--- conflicted
+++ resolved
@@ -37,25 +37,6 @@
 
 	@Override
 	protected void createFieldEditors() {
-<<<<<<< HEAD
-		urlField = new StringFieldEditor(PreferenceConstants.Olog_URL,
-				"Olog Service URL:", getFieldEditorParent());
-		// no need to override checkstate
-		urlField.setEmptyStringAllowed(false);
-		addField(urlField);
-		useAuthenticationField = new BooleanFieldEditor(
-				PreferenceConstants.Use_authentication, "use authentication",
-				getFieldEditorParent());
-		addField(useAuthenticationField);
-		usernameField = new StringFieldEditor(PreferenceConstants.Username,
-				"username:", getFieldEditorParent());
-		addField(usernameField);
-		passwordField = new PasswordFieldEditor(PreferenceConstants.Password,
-				"user password:", getFieldEditorParent(),
-				org.csstudio.utility.olog.Activator.PLUGIN_ID);
-		addField(passwordField);
-		enableAuthenticationFields();
-=======
 		try
 		{
 			urlField = new StringFieldEditor(PreferenceConstants.Olog_URL,
@@ -80,7 +61,6 @@
 		{
 			Logger.getLogger(getClass().getName()).log(Level.WARNING, "Cannot access secure preferences", ex);
 		}
->>>>>>> 5a0e2199
 	}
 
 	public void enableAuthenticationFields() {
@@ -93,7 +73,8 @@
 	protected void initialize() {
 		super.initialize();
 	}
-
+	
+	// TODO (shroffk) better checking for enabling the username and password fields.
 	@Override
 	public void propertyChange(PropertyChangeEvent event) {
 		super.propertyChange(event);
