/*******************************************************************************
 * Copyright (c) 2010 Oak Ridge National Laboratory.
 * All rights reserved. This program and the accompanying materials
 * are made available under the terms of the Eclipse Public License v1.0
 * which accompanies this distribution, and is available at
 * http://www.eclipse.org/legal/epl-v10.html
 ******************************************************************************/
package org.csstudio.diag.probe;

import java.text.NumberFormat;
import java.util.logging.Level;
import java.util.logging.Logger;

import org.csstudio.auth.security.SecurityFacade;
<<<<<<< HEAD
=======
import org.csstudio.autocomplete.ui.AutoCompleteTypes;
>>>>>>> 64024e51
import org.csstudio.autocomplete.ui.AutoCompleteWidget;
import org.csstudio.csdata.ProcessVariable;
import org.csstudio.data.values.IMetaData;
import org.csstudio.data.values.INumericMetaData;
import org.csstudio.data.values.IValue;
import org.csstudio.util.swt.meter.MeterWidget;
import org.csstudio.utility.pv.PV;
import org.csstudio.utility.pv.PVFactory;
import org.csstudio.utility.pv.PVListener;
import org.eclipse.core.commands.Command;
import org.eclipse.core.commands.CommandEvent;
import org.eclipse.core.commands.ExecutionException;
import org.eclipse.core.commands.ICommandListener;
import org.eclipse.core.commands.IParameter;
import org.eclipse.core.commands.NotEnabledException;
import org.eclipse.core.commands.NotHandledException;
import org.eclipse.core.commands.Parameterization;
import org.eclipse.core.commands.ParameterizedCommand;
import org.eclipse.core.commands.common.NotDefinedException;
import org.eclipse.jface.action.IMenuListener;
import org.eclipse.jface.action.IMenuManager;
import org.eclipse.jface.action.MenuManager;
import org.eclipse.jface.action.Separator;
import org.eclipse.jface.dialogs.MessageDialog;
import org.eclipse.jface.viewers.ISelection;
import org.eclipse.jface.viewers.ISelectionChangedListener;
import org.eclipse.jface.viewers.ISelectionProvider;
import org.eclipse.jface.viewers.StructuredSelection;
import org.eclipse.swt.SWT;
import org.eclipse.swt.events.DisposeEvent;
import org.eclipse.swt.events.DisposeListener;
import org.eclipse.swt.events.SelectionAdapter;
import org.eclipse.swt.events.SelectionEvent;
import org.eclipse.swt.layout.FormAttachment;
import org.eclipse.swt.layout.FormData;
import org.eclipse.swt.layout.FormLayout;
import org.eclipse.swt.layout.GridData;
import org.eclipse.swt.layout.GridLayout;
import org.eclipse.swt.widgets.Button;
import org.eclipse.swt.widgets.Composite;
import org.eclipse.swt.widgets.Display;
import org.eclipse.swt.widgets.Event;
import org.eclipse.swt.widgets.Label;
import org.eclipse.swt.widgets.Listener;
import org.eclipse.swt.widgets.Menu;
import org.eclipse.swt.widgets.MessageBox;
import org.eclipse.swt.widgets.Text;
import org.eclipse.ui.IMemento;
import org.eclipse.ui.IViewSite;
import org.eclipse.ui.IWorkbench;
import org.eclipse.ui.IWorkbenchActionConstants;
import org.eclipse.ui.IWorkbenchPage;
import org.eclipse.ui.IWorkbenchWindow;
import org.eclipse.ui.PartInitException;
import org.eclipse.ui.PlatformUI;
import org.eclipse.ui.commands.ICommandService;
import org.eclipse.ui.handlers.IHandlerService;
import org.eclipse.ui.part.ViewPart;

/**
 * Main Eclipse ViewPart of the Probe plug-in.
 *
 * @author Original by Ken Evans (APS)
 * @author Kay Kasemir
 * @author Jan Hatje
 * @author Helge Rickens
 * @author Joerg Rathlev
 */
public class Probe extends ViewPart implements PVListener, ISelectionProvider
{
    final private static Logger logger = Logger.getLogger(Activator.ID);

    /** Multiple Probe views are allowed.
     *  Their ID has to be ID + ":<instance>"
     */
    public static final String ID = "org.csstudio.diag.probe.Probe"; //$NON-NLS-1$

    /** Memento tag */
    // private static final String PV_LIST_TAG = "pv_list"; //$NON-NLS-1$
    /** Memento tag */
    private static final String PV_TAG = "PVName"; //$NON-NLS-1$
    /** Memento tag */
    private static final String METER_TAG = "meter"; //$NON-NLS-1$

	/**
	 * Id of the save value command.
	 */
	private static final String SAVE_VALUE_COMMAND_ID =
		"org.csstudio.platform.ui.commands.saveValue"; //$NON-NLS-1$
	/**
	 * Id of the PV parameter to the save value command.
	 */
	private static final String PV_PARAMETER_ID =
		"org.csstudio.platform.ui.commands.saveValue.pv"; //$NON-NLS-1$
	/**
	 * Id of the value parameter to the save value command.
	 */
	private static final String VALUE_PARAMETER_ID =
		"org.csstudio.platform.ui.commands.saveValue.value"; //$NON-NLS-1$

    private static final String SECURITY_ID = "operating"; //$NON-NLS-1$

	/** Instance number, used to create a unique ID
     *  @see #createNewInstance()
     */
    private static int instance = 0;

    /** Memento used to preserve the PV name. */
    private IMemento memento = null;

    // GUI
	private Text cbo_name;
	// private ComboHistoryHelper name_helper;
	private Label lbl_value;
    private Label lbl_time;
    private Label lbl_status;
    private MeterWidget meter;

    /** The process variable that we monitor. */
    private PV pv = null;

    /** Most recent value of the pv */
    private final ValueInfo value = new ValueInfo();

    private final NumberFormat period_format;

    /** Is this a new channel where we never received a value? */
    private boolean new_channel = true;

    final Runnable update_value = new Runnable()
    {
        @Override
        public void run()
        {   // Might run after the view is already disposed...
            if (lbl_value.isDisposed()) {
                return;
            }
            lbl_value.setText(value.getValueDisplayText());
            lbl_time.setText(value.getTimeText());
            new_value.setText(value.getValueDisplayText());

            final INumericMetaData meta = value.getNumericMetaData();
            if (meta == null) {
                meter.setEnabled(false);
            } else
            {   // Configure on first value from new channel
                if (new_channel)
                {
                    if (meta.getDisplayLow() < meta.getDisplayHigh())
                    {
                        meter.configure(meta.getDisplayLow(),
                                        meta.getAlarmLow(),
                                        meta.getWarnLow(),
                                        meta.getWarnHigh(),
                                        meta.getAlarmHigh(),
                                        meta.getDisplayHigh(),
                                        meta.getPrecision());
                        meter.setEnabled(true);
                    } else {
                        meter.setEnabled(false);
                    }
                }
                meter.setValue(value.getDouble());
            }
            logger.log(Level.FINE, "Probe displays {0} {1}", //$NON-NLS-1$
                    new Object[] { lbl_time.getText(),  lbl_value.getText() });

            final double period = value.getUpdatePeriod();
            if (period > 0) {
                lbl_status.setText(Messages.S_Period
                            + period_format.format(period)
                            + Messages.S_Seconds);
            } else {
                lbl_status.setText(Messages.S_OK);
            }
            new_channel = false;
        }
    };
    private Composite top_box;
    private Composite bottom_box;
    private Button show_meter;
    private Button btn_save_to_ioc;
    private ICommandListener saveToIocCmdListener;

    private Text new_value;


    /** Create or re-display a probe view with the given PV name.
     *  <p>
     *  Invoked by the PVpopupAction.
     *
     *  @param pv_name The PV to 'probe'
     *  @return Returns <code>true</code> when successful.
     */
    public static boolean activateWithPV(final ProcessVariable pv_name)
    {
        try
        {
            final IWorkbench workbench = PlatformUI.getWorkbench();
            final IWorkbenchWindow window = workbench.getActiveWorkbenchWindow();
            final IWorkbenchPage page = window.getActivePage();
            final Probe probe = (Probe) page.showView(ID, createNewInstance(),
                                                IWorkbenchPage.VIEW_ACTIVATE);
            if (pv_name != null)
                probe.setPVName(pv_name.getName());
            return true;
        }
        catch (final Exception e)
        {
            logger.log(Level.SEVERE, "Cannot activate probe", e); //$NON-NLS-1$
        }
        return false;
    }

    /** @return a new view instance */
    public static String createNewInstance()
    {
        ++instance;
        return Integer.toString(instance);
    }

    public Probe()
    {
        period_format = NumberFormat.getNumberInstance();
        period_format.setMinimumFractionDigits(2);
        period_format.setMaximumFractionDigits(2);
    }

    /** ViewPart interface, keep the memento. */
    @Override
    public void init(final IViewSite site, final IMemento memento) throws PartInitException
    {
        super.init(site, memento);
        this.memento = memento;
    }

    /** ViewPart interface, persist state */
    @Override
    public void saveState(final IMemento memento)
    {
        super.saveState(memento);
        memento.putString(PV_TAG, cbo_name.getText());
        memento.putString(METER_TAG,
                        Boolean.toString(show_meter.getSelection()));
    }

    /** ViewPart interface, create UI. */
    @Override
    public void createPartControl(final Composite parent)
    {
        createGUI(parent);

        // TODO Enable 'Drop'
//        new ProcessVariableDropTarget(cbo_name)
//        {
//            @Override
//            public void handleDrop(final IProcessVariable name,
//                                   final DropTargetEvent event)
//            {
//                setPVName(name.getName());
//            }
//        };

        // In principle, this could allow 'dragging' of PV names.
        // In practice, however, any mouse click & drag only selects
        // portions of the text and moves the cursor. It won't
        // initiate a 'drag'.
        // Maybe it works on some OS? Maybe there's another magic
        // modifier key to force a 'drag'?
//        new ProcessVariableDragSource(cbo_name, this);

        makeContextMenu();
    }

    // ViewPart interface
    @Override
    public void setFocus()
    {
        cbo_name.setFocus();
    }

    /** Construct GUI. */
    private void createGUI(final Composite parent)
    {
        final boolean canExecute = SecurityFacade.getInstance().canExecute(SECURITY_ID, true);
        final FormLayout layout = new FormLayout();
        parent.setLayout(layout);

        // 3 Boxes, connected via form layout: Top, meter, bottom
        //
        // PV Name: ____ name ____________________ [Info]
        // +---------------------------------------------------+
        // |                    Meter                          |
        // +---------------------------------------------------+
        // Value     : ____ value ________________ [x] meter
        // Timestamp : ____ time _________________ [Save to IOC]
        //                                         [x] Adjust
        // ---------------
        // Status: ...
        //
        // Inside top & bottom, it's a grid layout
        top_box = new Composite(parent, 0);
        GridLayout grid = new GridLayout();
        grid.numColumns = 3;
        top_box.setLayout(grid);

        Label label = new Label(top_box, SWT.READ_ONLY);
		label.setText(Messages.S_PVName);
		label.setLayoutData(new GridData());

        cbo_name = new Text(top_box, SWT.SINGLE | SWT.BORDER);
        cbo_name.setToolTipText(Messages.S_EnterPVName);
        GridData gd = new GridData();
        gd.grabExcessHorizontalSpace = true;
        gd.horizontalAlignment = SWT.FILL;
        cbo_name.setLayoutData(gd);
		cbo_name.addListener(SWT.DefaultSelection, new Listener() {
			public void handleEvent(Event e) {
				setPVName(cbo_name.getText());
			}
		});
<<<<<<< HEAD
		new AutoCompleteWidget(cbo_name, "PV");
=======
		new AutoCompleteWidget(cbo_name, AutoCompleteTypes.PV);
>>>>>>> 64024e51

        final Button btn_info = new Button(top_box, SWT.PUSH);
        btn_info.setText(Messages.S_Info);
        btn_info.setToolTipText(Messages.S_ObtainInfo);
        btn_info.setLayoutData(new GridData());

        // New Box with only the meter
        meter = new MeterWidget(parent, 0);
        meter.setEnabled(false);

        // Button Box
        bottom_box = new Composite(parent, 0);
        grid = new GridLayout();
        grid.numColumns = 3;
        bottom_box.setLayout(grid);

        label = new Label(bottom_box, 0);
        label.setText(Messages.S_Value);
        label.setLayoutData(new GridData());

        lbl_value = new Label(bottom_box, SWT.BORDER);
        gd = new GridData();
        gd.grabExcessHorizontalSpace = true;
        gd.horizontalAlignment = SWT.FILL;
        lbl_value.setLayoutData(gd);

        show_meter = new Button(bottom_box, SWT.CHECK);
        show_meter.setText(Messages.S_Meter);
        show_meter.setToolTipText(Messages.S_Meter_TT);
        show_meter.setSelection(true);
        show_meter.setLayoutData(new GridData());

        // New Row
        label = new Label(bottom_box, 0);
        label.setText(Messages.S_Timestamp);
        label.setLayoutData(new GridData());

        lbl_time = new Label(bottom_box, SWT.BORDER);
        gd = new GridData();
        gd.grabExcessHorizontalSpace = true;
        gd.horizontalAlignment = SWT.FILL;
        lbl_time.setLayoutData(gd);

        btn_save_to_ioc = new Button(bottom_box, SWT.PUSH);
        btn_save_to_ioc.setText(Messages.S_SaveToIoc);
        btn_save_to_ioc.setToolTipText(Messages.S_SaveToIocTooltip);
        gd = new GridData();
        gd.horizontalAlignment = SWT.FILL;
        btn_save_to_ioc.setLayoutData(gd);
        btn_save_to_ioc.setEnabled(canExecute);

        // New Row
        final Label new_value_label = new Label(bottom_box, 0);
        new_value_label.setText(Messages.S_NewValueLabel);
        new_value_label.setLayoutData(new GridData());
        new_value_label.setVisible(false);

        new_value = new Text(bottom_box, SWT.BORDER);
        new_value.setToolTipText(Messages.S_NewValueTT);
        new_value.setLayoutData(new GridData(SWT.FILL, 0, true, false));
        new_value.setVisible(false);
        new_value.setText(value.getValueDisplayText());

        final Button btn_adjust = new Button(bottom_box, SWT.CHECK);
        btn_adjust.setText(Messages.S_Adjust);
        btn_adjust.setToolTipText(Messages.S_ModValue);
        btn_adjust.setLayoutData(new GridData());
        btn_adjust.setEnabled(canExecute);

        // Status bar
        label = new Label(bottom_box, SWT.SEPARATOR | SWT.HORIZONTAL);
        gd = new GridData();
        gd.grabExcessHorizontalSpace = true;
        gd.horizontalAlignment = SWT.FILL;
        gd.horizontalSpan = grid.numColumns;
        label.setLayoutData(gd);

        label = new Label(bottom_box, 0);
        label.setText(Messages.S_Status);
        label.setLayoutData(new GridData());

        lbl_status = new Label(bottom_box, SWT.BORDER);
        lbl_status.setText(Messages.S_Waiting);
        gd = new GridData();
        gd.grabExcessHorizontalSpace = true;
        gd.horizontalAlignment = SWT.FILL;
        gd.horizontalSpan = grid.numColumns - 1;
        lbl_status.setLayoutData(gd);

        // Connect the 3 boxes in form layout
        FormData fd = new FormData();
        fd.left = new FormAttachment(0, 0);
        fd.top = new FormAttachment(0, 0);
        fd.right = new FormAttachment(100, 0);
        top_box.setLayoutData(fd);

        fd = new FormData();
        fd.left = new FormAttachment(0, 0);
        fd.top = new FormAttachment(top_box);
        fd.right = new FormAttachment(100, 0);
        fd.bottom = new FormAttachment(bottom_box);
        meter.setLayoutData(fd);

        fd = new FormData();
        fd.left = new FormAttachment(0, 0);
        fd.right = new FormAttachment(100, 0);
        fd.bottom = new FormAttachment(100, 0);
        bottom_box.setLayoutData(fd);

		// Connect actions
		// name_helper = new ComboHistoryHelper(
		// Activator.getDefault().getDialogSettings(),
		// PV_LIST_TAG, cbo_name)
		// {
		// @Override
		// public void newSelection(final String pv_name)
		// {
		// setPVName(pv_name);
		// }
		// };

        cbo_name.addDisposeListener(new DisposeListener()
        {
            @Override
            public void widgetDisposed(final DisposeEvent e)
            {
				setPV(null);
				// name_helper.saveSettings();
            }
        });

        btn_info.addSelectionListener(new SelectionAdapter()
        {
            @Override
            public void widgetSelected(final SelectionEvent ev)
            {
                showInfo();
            }
        });

        btn_adjust.addSelectionListener(new SelectionAdapter()
        {
            @Override
            public void widgetSelected(final SelectionEvent ev)
            {
                final boolean enable = btn_adjust.getSelection();
                new_value_label.setVisible(enable);
                new_value.setVisible(enable);
            }
        });

        new_value.addSelectionListener(new SelectionAdapter()
        {
            @Override
            public void widgetDefaultSelected(final SelectionEvent e)
            {
                adjustValue(new_value.getText().trim());
            }
        });

        btn_save_to_ioc.addSelectionListener(new SelectionAdapter()
        {
        	@Override
        	public void widgetSelected(final SelectionEvent e)
        	{
        		saveToIoc();
        	}
        });
        // Create a listener to enable/disable the Save to IOC button based on
        // the availability of a command handler.
        saveToIocCmdListener = new ICommandListener()
        {
			@Override
            public void commandChanged(final CommandEvent commandEvent)
			{
				if (commandEvent.isEnabledChanged())
				{
					btn_save_to_ioc.setVisible(
							commandEvent.getCommand().isEnabled());
				}
			}
        };
        // Set the initial vilibility of the button
        updateSaveToIocButtonVisibility();

        show_meter.addSelectionListener(new SelectionAdapter()
        {
            @Override
            public void widgetSelected(final SelectionEvent ev)
            {   showMeter(show_meter.getSelection());   }
        });

        // name_helper.loadSettings();

        if (memento != null)
        {
        	setPVName(memento.getString(PV_TAG));
        	// Per default, the meter is shown.
        	// Hide according to memento.
        	final String show = memento.getString(METER_TAG);
        	if ((show != null)  &&  show.equals("false")) //$NON-NLS-1$
        	{
        	    show_meter.setSelection(false);
        	    showMeter(false);
        	}
        }
    }

    /**
     * {@inheritDoc}
     */
    @Override
    public void dispose() {
	   	if (saveToIocCmdListener != null) {
    		final Command svc = getSaveValueCommand();
    		svc.removeCommandListener(saveToIocCmdListener);
    	}
    }

    /**
     * Saves the current value to the IOC.
     */
    private void saveToIoc()
    {
		final IHandlerService handlerService =
			(IHandlerService) getSite().getService(IHandlerService.class);
		try {
			final ParameterizedCommand cmd = createParameterizedSaveValueCommand();
			handlerService.executeCommand(cmd, null);
		} catch (final ExecutionException e) {
			// Execution of the command handler failed.
		    logger.log(Level.SEVERE, "Error executing save value command.", e); //$NON-NLS-1$
			MessageDialog.openError(getSite().getShell(),
					Messages.S_ErrorDialogTitle,
					Messages.S_SaveToIocExecutionError);
		} catch (final NotDefinedException e) {
			// Thrown if the command or one of the parameters is undefined.
			// This should never happen (the command id is defined in the
			// platform). Log an error, disable the button, and return.
            logger.log(Level.SEVERE, "Save value command is not defined.", e); //$NON-NLS-1$
			MessageDialog.openError(getSite().getShell(),
					Messages.S_ErrorDialogTitle,
					Messages.S_SaveToIocNotDefinedError);
			btn_save_to_ioc.setEnabled(false);
		} catch (final NotEnabledException e) {
			MessageDialog.openWarning(getSite().getShell(),
					Messages.S_ErrorDialogTitle,
					Messages.S_SaveToIocNotEnabled);
			updateSaveToIocButtonVisibility();
		} catch (final NotHandledException e) {
			MessageDialog.openWarning(getSite().getShell(),
					Messages.S_ErrorDialogTitle,
					Messages.S_SaveToIocNotEnabled);
			updateSaveToIocButtonVisibility();
		}
	}

	/**
	 * Updates the visibility state of the Save to IOC button.
	 */
	private void updateSaveToIocButtonVisibility()
	{
		btn_save_to_ioc.setVisible(getSaveValueCommand().isEnabled());
	}

	/**
	 * Creates a save value command parameterized for saving the currently
	 * displayed value.
	 *
	 * @return the parameterized command.
	 * @throws NotDefinedException
	 *             if one of the parameter ids is undefined (this should never
	 *             happen).
	 */
	private ParameterizedCommand createParameterizedSaveValueCommand()
			throws NotDefinedException
	{
		final Command saveValueCommand = getSaveValueCommand();
		final IParameter pvParamter = saveValueCommand.getParameter(PV_PARAMETER_ID);
		final Parameterization pvParameterization = new Parameterization(
				pvParamter, pv.getName());
		final IParameter valueParameter = saveValueCommand.getParameter(VALUE_PARAMETER_ID);
		final Parameterization valueParameterization = new Parameterization(
				valueParameter, value.getValueString());
		final ParameterizedCommand cmd =
			new ParameterizedCommand(saveValueCommand,
					new Parameterization[] { pvParameterization, valueParameterization });
		return cmd;
	}

	/**
	 * Returns the save value command.
	 *
	 * @return the save value command.
	 */
	private Command getSaveValueCommand()
	{
		final ICommandService commandService =
			(ICommandService) getSite().getService(ICommandService.class);
		return commandService.getCommand(SAVE_VALUE_COMMAND_ID);
	}

	/** Show or hide the meter */
    protected void showMeter(final boolean show)
    {
        if (show)
        {   // Meter about to become visible
            // Attach bottom box to bottom of screen,
            // and meter stretches between top and bottom box.
            final FormData fd = new FormData();
            fd.left = new FormAttachment(0, 0);
            fd.right = new FormAttachment(100, 0);
            fd.bottom = new FormAttachment(100, 0);
            bottom_box.setLayoutData(fd);
        }
        else
        {   // Meter about to be hidden.
            // Attach bottom box to top box.
            final FormData fd = new FormData();
            fd.left = new FormAttachment(0, 0);
            fd.top = new FormAttachment(top_box);
            fd.right = new FormAttachment(100, 0);
            bottom_box.setLayoutData(fd);
        }
        meter.setVisible(show);
        meter.getShell().layout(true, true);
    }

    /** Add context menu.
     *  Basically empty, only contains MB_ADDITIONS to allow object contribs.
     *  <p>
     *  TODO: This doesn't work on all platforms.
     *  On Windows, the combo box already comes with a default context menu
     *  for cut/copy/paste/select all/...
     *  Sometimes you see the CSS context menu on right-click,
     *  and sometimes you don't.
     */
    private void makeContextMenu()
    {
        final MenuManager manager = new MenuManager("#PopupMenu"); //$NON-NLS-1$
        manager.addMenuListener(new IMenuListener()
        {
            @Override
            public void menuAboutToShow(final IMenuManager manager)
            {
                manager.add(new Separator(
                                IWorkbenchActionConstants.MB_ADDITIONS));
            }
        });
        //Control control = pv_label;
        final Menu menu = manager.createContextMenu(cbo_name);
        cbo_name.setMenu(menu);
        getSite().registerContextMenu(manager, this);
    }

    /** Update the PV name that is probed.
     *  <p>
     *  Opens a new channel, closing any old one first
     *  @param name
     */
    @SuppressWarnings("nls")
    public boolean setPVName(final String pv_name)
    {
        logger.log(Level.FINE, "setPVName {0}", pv_name); //$NON-NLS-1$

        // Reset GUI
        lbl_value.setText("");
        lbl_time.setText("");
        value.reset();
        new_value.setText("");
        meter.setEnabled(false);
        new_channel = true;

        // Check the name
        if ((pv_name == null) || pv_name.equals(""))
        {
            cbo_name.setText("");
            updateStatus(Messages.S_Waiting);
            setPV(null);
            return false;
        }

        // name_helper.addEntry(pv_name);
        // Update displayed name, unless it's already current
        if (! (cbo_name.getText().equals(pv_name)))
            cbo_name.setText(pv_name);

        // Create a new channel
        try
        {
            updateStatus(Messages.S_Searching);

            final PV new_pv = PVFactory.createPV(pv_name);
            setPV(new_pv);
            new_pv.addListener(this);
            new_pv.start();
        }
        catch (final Exception ex)
        {
            updateStatus(Messages.S_CreateError + ex.getMessage());
            return false;
        }
        return true;
    }

    // PVListener
    @Override
    public void pvDisconnected(final PV pv)
    {
        updateStatus(Messages.S_Disconnected);
    }

    // PVListener
    @Override
    public void pvValueUpdate(final PV pv)
    {
        logger.log(Level.FINE, "Probe pvValueUpdate: {0}", pv.getName()); //$NON-NLS-1$

        // We might receive events after the view is already disposed or we're already looking at a different PV ....
        if (pv != this.pv  ||  lbl_value.isDisposed())
            return;
        try
        {
            final IValue newVal = pv.getValue();
            value.update(newVal);
            // Perform update in GUI thread.
            Display.getDefault().asyncExec(update_value);
        }
        catch (final Exception e)
        {
            updateStatus(e.getMessage());
        }
    }

    /** Update the PV, closing the previously used PV
     *  @param new_pv New PV, may be <code>null</code>
     */
    private synchronized void setPV(final PV new_pv)
    {
    	if (pv != null)
    	{
            logger.log(Level.FINE, "Probe: disposeChannel {0}", pv.getName()); //$NON-NLS-1$
            pv.removeListener(this);
	        pv.stop();
    	}
    	pv = new_pv;
    }

    /** Updates the status bar with given string.
     *  <p>
     *  Thread safe.
     */
    private void updateStatus(final String text)
    {
        if (text != null)
        {   // Make it run in the SWT UI thread
            Display.getDefault().asyncExec(new Runnable()
            {
                @Override
                public void run()
                {
                    if (! lbl_status.isDisposed()) {
                        lbl_status.setText(text);
                    }
                }
            });
        }
    }

    /**
     * Info button selection handler
     * @param ev
     */
    private void showInfo()
    {
        final String nl = "\n"; //$NON-NLS-1$

        final StringBuffer info = new StringBuffer();
        if (pv == null)
        {
            info.append(Messages.S_NotConnected + nl);
        }
        else
        {
            info.append(nl + Messages.S_ChannelInfo + "  " + pv.getName() + nl); //$NON-NLS-1$
            if (pv.isConnected()) {
                info.append(Messages.S_STATEConn + nl);
            } else {
                info.append(Messages.S_STATEDisconn + nl);
            }
            final IValue value = pv.getValue();
            if (value != null)
            {
                final IMetaData meta = value.getMetaData();
                if (meta != null) {
                    info.append(meta.toString());
                }
            }
        }
        if (info.length() == 0) {
            info.append(Messages.S_NoInfo);
        }
        final MessageBox box =
            new MessageBox(lbl_value.getShell(), SWT.ICON_INFORMATION);
        box.setText(Messages.S_Info);
        box.setMessage(info.toString());
        box.open();
    }

    /** Interactively adjust the PV's value. */
    private void adjustValue(final String new_value)
    {
        try
        {
            if (pv == null)
            {
                updateStatus(Messages.S_NoChannel);
                return;
            }
            if (!pv.isConnected())
            {
                updateStatus(Messages.S_NotConnected);
                return;
            }
            pv.setValue(new_value);
        }
        catch (final Throwable ex)
        {
            updateStatus(Messages.S_AdjustFailed + ex.getMessage());
        }
    }

    /** Minimal ISelectionProvider */
	@Override
    public void addSelectionChangedListener(ISelectionChangedListener listener)
    {
	    // Not implemented
    }

    /** Minimal ISelectionProvider */
	@Override
    public void removeSelectionChangedListener(
            ISelectionChangedListener listener)
    {
	    // Not implemented
    }

    /** Provide PV name for context menu object contributions
     *  ISelectionProvider
     */
	@Override
    public ISelection getSelection()
    {
		return new StructuredSelection(new ProcessVariable(cbo_name.getText()));
    }

    /** ISelectionProvider */
	@Override
    public void setSelection(ISelection selection)
    {
	    // Not implemented
    }
}<|MERGE_RESOLUTION|>--- conflicted
+++ resolved
@@ -12,10 +12,7 @@
 import java.util.logging.Logger;
 
 import org.csstudio.auth.security.SecurityFacade;
-<<<<<<< HEAD
-=======
 import org.csstudio.autocomplete.ui.AutoCompleteTypes;
->>>>>>> 64024e51
 import org.csstudio.autocomplete.ui.AutoCompleteWidget;
 import org.csstudio.csdata.ProcessVariable;
 import org.csstudio.data.values.IMetaData;
@@ -337,11 +334,7 @@
 				setPVName(cbo_name.getText());
 			}
 		});
-<<<<<<< HEAD
-		new AutoCompleteWidget(cbo_name, "PV");
-=======
 		new AutoCompleteWidget(cbo_name, AutoCompleteTypes.PV);
->>>>>>> 64024e51
 
         final Button btn_info = new Button(top_box, SWT.PUSH);
         btn_info.setText(Messages.S_Info);
