--- conflicted
+++ resolved
@@ -89,12 +89,8 @@
 	 */
 	public Collection<Attachment> listAttachments(Long logId) throws OlogException;
 
-<<<<<<< HEAD
-	public InputStream getAttachment(Long logId, String attachmentFileName);
-=======
 
 	public InputStream getAttachment(Long logId, Attachment attachment);
->>>>>>> 4b62225c
 	
 	/**
 	 * return the complete property <tt>property</tt>
