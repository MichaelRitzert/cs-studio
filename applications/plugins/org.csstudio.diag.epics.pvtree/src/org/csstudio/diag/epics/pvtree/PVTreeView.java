--- conflicted
+++ resolved
@@ -9,10 +9,7 @@
 
 import java.util.concurrent.atomic.AtomicInteger;
 
-<<<<<<< HEAD
-=======
 import org.csstudio.autocomplete.ui.AutoCompleteTypes;
->>>>>>> 64024e51
 import org.csstudio.autocomplete.ui.AutoCompleteWidget;
 import org.csstudio.csdata.ProcessVariable;
 import org.csstudio.ui.util.dnd.ControlSystemDropTarget;
@@ -127,14 +124,6 @@
 		gd.grabExcessHorizontalSpace = true;
 		gd.horizontalAlignment = SWT.FILL;
 		pv_name.setLayoutData(gd);
-<<<<<<< HEAD
-		pv_name.addListener(SWT.DefaultSelection, new Listener() {
-			public void handleEvent(Event e) {
-				setPVName(pv_name.getText());
-			}
-		});
-		new AutoCompleteWidget(pv_name, "PV");
-=======
 		pv_name.addListener(SWT.DefaultSelection, new Listener()
 		{
 			@Override
@@ -143,7 +132,6 @@
 			}
 		});
 		new AutoCompleteWidget(pv_name, AutoCompleteTypes.PV);
->>>>>>> 64024e51
 		// pv_name_helper =
 		// new ComboHistoryHelper(Plugin.getDefault().getDialogSettings(),
 		// PV_LIST_TAG, pv_name)
