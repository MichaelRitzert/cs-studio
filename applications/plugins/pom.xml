<?xml version="1.0" encoding="UTF-8"?>
<project xsi:schemaLocation="http://maven.apache.org/POM/4.0.0 http://maven.apache.org/xsd/maven-4.0.0.xsd" xmlns="http://maven.apache.org/POM/4.0.0"
    xmlns:xsi="http://www.w3.org/2001/XMLSchema-instance">
  <modelVersion>4.0.0</modelVersion>
  <parent>
    <groupId>org.csstudio</groupId>
    <artifactId>applications</artifactId>
    <version>4.1.0-SNAPSHOT</version>
  </parent>
  <groupId>org.csstudio</groupId>
  <artifactId>applications-plugins</artifactId>
  <version>0.0.1-SNAPSHOT</version>
  <packaging>pom</packaging>
  <modules>
    
    <module>org.csstudio.apputil</module>
    <module>org.csstudio.apputil.test</module>
    <module>org.csstudio.apputil.ui</module>
    
    <module>org.csstudio.csdata.clipboard</module>
    <!--<module>org.csstudio.dct</module>-->
    <!--<module>org.csstudio.dct.intro</module>-->
    <!--<module>org.csstudio.dct.ui</module>-->
    <module>org.csstudio.debugging.jmsmonitor</module>
    <module>org.csstudio.debugging.rdbshell</module>
    <module>org.csstudio.desy.logging.ui</module>
    
    
    
    
    
    
    <module>org.csstudio.display.pace</module>
    <module>org.csstudio.display.pvtable</module>
    <module>org.csstudio.display.pvtable.test</module>
    <module>org.csstudio.display.rdbtable</module>
    <module>org.csstudio.domain.common</module>
    <module>org.csstudio.domain.common.test</module>
    <module>org.csstudio.dummyauthorization</module>
    <module>org.csstudio.email</module>
    <module>org.csstudio.email.test</module>
    <module>org.csstudio.email.ui</module>
    <module>org.csstudio.examples</module>
    <module>org.csstudio.graphene</module>
    <module>org.csstudio.graphene.opiwidgets</module>
    
    
    
    
    
    
    <module>org.csstudio.logging.jms2rdb</module>
    <module>org.csstudio.navigator.applaunch</module>
    <module>org.csstudio.pvmanager.formula.channelfinder</module>
    <module>org.csstudio.remote</module>
<!--     <module>org.csstudio.remote.test</module> -->
    <!--<module>org.csstudio.sds</module>-->
    <!--<module>org.csstudio.sds.components</module>
    <module>org.csstudio.sds.components.epics</module>
    <module>org.csstudio.sds.components.ui</module>
    <module>org.csstudio.sds.importer</module>
    <module>org.csstudio.sds.importer.ui</module>
    <module>org.csstudio.sds.intro</module>
    <module>org.csstudio.sds.language.script</module>
    <module>org.csstudio.sds.language.script.ui</module>
    <module>org.csstudio.sds.samples</module>
    <module>org.csstudio.sds.service.pvvalidation.mkk</module>
    <module>org.csstudio.sds.settings.desy</module>
    <module>org.csstudio.sds.simpledal.validation.mock</module>
    <module>org.csstudio.sds.ui</module>-->
    <module>org.csstudio.service.channelfinder</module>
    <module>org.csstudio.service.jdbcsample</module>
    <module>org.csstudio.service.math</module>
    <module>org.csstudio.service.unitconversion</module>
    <module>org.csstudio.servicelocator</module>
<!--     <module>org.csstudio.servicelocator.test</module> -->
<!--<module>org.csstudio.simplepv.utilitypv</module>
    <module>org.csstudio.simplepv.utilitypv.test</module> -->
    <module>org.csstudio.simplepv.vtypepv</module>
    <module>org.csstudio.snl.intro</module>
    <module>org.csstudio.swt.chart</module>
    <module>org.csstudio.swt.rtplot</module>
    <module>org.csstudio.rap.rtplot</module>
    <!-- <module>org.csstudio.swt.rtplot.test</module> -->
    <module>org.csstudio.swt.xygraph</module>
    <module>org.csstudio.swt.xygraph.rap</module>
    <module>org.csstudio.swt.xygraph.rcp</module>
    <module>org.csstudio.swt.xygraph.test</module>
    <module>org.csstudio.systemopen</module>
    <module>org.csstudio.systemopen.linux</module>
    <module>org.csstudio.systemopen.mac</module>
    <module>org.csstudio.systemopen.win</module>
    <module>org.csstudio.testsuite</module>
    <module>org.csstudio.ui.menu.pvscript</module>
    <module>org.csstudio.ui.menu.web</module>
    <module>org.csstudio.unitconversion.ui</module>
    <!--<module>org.csstudio.utility.adlConverter</module>--><!-- depends on org.csstudio.sds.ui -->
	<!--module>org.csstudio.utility.adlConverter.test</module--><!-- depends on org.csstudio.utility.adlConverter -->
    
    
    
    
    
    
    
    
    
    
    
    
    
    
    
    <!--module>org.csstudio.utility.ldap.service.impl.test</module--><!--Tests do not execute.-->
<!--     <module>org.csstudio.utility.ldap.service.test</module> -->
    
    
    
    
    
    
    
    <!-- <module>org.csstudio.utility.pv.ui</module> -->
    <!--<module>org.csstudio.utility.quickstart</module>--><!-- depends on org.csstudio.sds.ui -->
    
    
    
    <!--<module>org.csstudio.utility.tine</module>--><!-- depends on org.csstudio.platform.simpledal -->
    <!--<module>org.csstudio.utility.tine.ui</module>--><!-- depends on org.csstudio.utility.tine -->
<<<<<<< HEAD
    <module>org.csstudio.utility.treemodel</module>
    <module>org.csstudio.utility.treemodel.test</module>
=======
    
    
    <!--module>org.csstudio.alarm.beast.test</module--><!-- Error in threading. Test failes to end. -->
>>>>>>> 3b08906b
    
    
        
    
    <!--module>org.csstudio.diag.pvfields.test</module--> <!--Tests do not end.-->
    
    <module>org.csstudio.display.pace.test</module>
    
    <!--module>org.csstudio.apputil.ui.test</module--> <!--UI tests - wrong naming.-->
    
    
    
    
    <module>org.csstudio.utility.shift</module>
    <module>org.csstudio.utility.shift.ui</module>
    
  </modules>
</project><|MERGE_RESOLUTION|>--- conflicted
+++ resolved
@@ -127,14 +127,8 @@
     
     <!--<module>org.csstudio.utility.tine</module>--><!-- depends on org.csstudio.platform.simpledal -->
     <!--<module>org.csstudio.utility.tine.ui</module>--><!-- depends on org.csstudio.utility.tine -->
-<<<<<<< HEAD
-    <module>org.csstudio.utility.treemodel</module>
-    <module>org.csstudio.utility.treemodel.test</module>
-=======
     
     
-    <!--module>org.csstudio.alarm.beast.test</module--><!-- Error in threading. Test failes to end. -->
->>>>>>> 3b08906b
     
     
         
