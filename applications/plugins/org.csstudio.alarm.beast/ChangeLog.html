<!DOCTYPE html PUBLIC "-//W3C//DTD XHTML 1.0 Transitional//EN" "http://www.w3.org/TR/xhtml1/DTD/xhtml1-transitional.dtd">
<html xmlns="http://www.w3.org/1999/xhtml">
<head>
	<title>Alarm System Changelog</title>
    <link rel="stylesheet" href="PLUGINS_ROOT/PRODUCT_PLUGIN/book.css" type="text/css"></link>
</head>
<body>
<h1>Alarm System Changelog</h1>

<p>Version numbers in here should refer to the version of the plugin
org.csstudio.alarm.beast, i.e. the 'base' plugin included
by all other alarm system tools.
Revisions before 3.1.0 refer to the associated SNS CSS update.
</p>

<<<<<<< HEAD
=======
<h2>3.2.2 - 2013-11-30</h2>
<ul>
  <li> Auto-refresh of the Message History view (period = 0 second by default - i.e. no auto-refresh)</li>
  <li> Updated management of automated actions :
		<ul> 
			<li>after acknowledgement, alarm update does not trigger any automated action </li>
			<li>the automated action delay applies only the first time, the other state changes trigger actions without delay </li>
  		</ul>
  </li>
</ul>

<h2>3.2.1 - 2013-10-25</h2>
<ul>
  <li>Alarm table sort order persists when closing/re-opening table.</li>
</ul>
>>>>>>> d7d1e4d2

<h2>3.2.0 - 2013-04-22</h2>
<ul>
  <li>Prevent renaming item to existing item (Must not have entries with same name within one configuration).</li>
  <li>RDB state updates are batched (faster).</li>
</ul>

<h2>3.1.4 - 2012-10-02</h2>
<ul>
  <li>AlarmClientModel: After reading new PV config, only sends new alarm state to listeners (GUI, ..) if it actually changed.</li>
  <li>alarm_config_tool: "Parent item is null" error.</li>
  <li>AlarmServer: "-root" name from commandline was ignored in some places, instead using the preference value.</li>
</ul>

<h2>3.1.3 - 2012-08-01</h2>
<ul>
  <li>Repeated annunciations: A nag "There are 3 active alarms" can be issued, by default every 15 minutes.</li>
  <li>Annunciator View: 'Silence' and 'Clear' buttons.</li>
</ul>

<h2>3.1.2 - 2012-07-20</h2>
<ul>
  <li>Double-click on alarm tree item, if permitted, opens configuration.</li>
  <li>Alarm notifier can send automated emails or execute commands.</li>
  <li>Fix: GUI didn't always show items just added.</li>
</ul>

<h2>3.1.0 - 2012-01-30</h2>
<ul>
  <li>Synchronous release with core 3.1.0 and SNS CSS 3.1.0</li>
  <li>Adjustments to online help</li>
</ul>

<h2>SNS CSS 3.0.1 - 2011-08-16</h2>
<ul>
  <li>Support more PVs (demo setup ran with 50000 alarm trigger PVs)</li>
  <li>New alarm "Area Panel" display</li>
  <li>User-format allows annunciations to contain value of trigger PV</li>
</ul>

<h2>SNS CSS 2.5.1 - 2011-02-18</h2>
<ul>
  <li>Fix for missed annunciations when audio briefly unavailable</li>
  <li>Table lists 'current' severity/status before alarm severity/status</li>
</ul>

<h2>SNS CSS 2.5.0 - 2011-01-31</h2>
<ul>
  <li>Related displays can be BOY displays</li>
  <li>Initial support for 'global' alarms</li>
</ul>

</body>
</html><|MERGE_RESOLUTION|>--- conflicted
+++ resolved
@@ -13,8 +13,6 @@
 Revisions before 3.1.0 refer to the associated SNS CSS update.
 </p>
 
-<<<<<<< HEAD
-=======
 <h2>3.2.2 - 2013-11-30</h2>
 <ul>
   <li> Auto-refresh of the Message History view (period = 0 second by default - i.e. no auto-refresh)</li>
@@ -30,7 +28,6 @@
 <ul>
   <li>Alarm table sort order persists when closing/re-opening table.</li>
 </ul>
->>>>>>> d7d1e4d2
 
 <h2>3.2.0 - 2013-04-22</h2>
 <ul>
