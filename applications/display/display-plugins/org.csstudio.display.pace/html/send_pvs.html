--- conflicted
+++ resolved
@@ -2,25 +2,6 @@
 <head>
 <title>Sending PVs to Other CSS Applications</title>
 <link rel="stylesheet" href="../../PRODUCT_PLUGIN/book.css"
-<<<<<<< HEAD
-	type="text/css"></link>
-</head>
-<body>
-
-	<h1>Sending PVs to Other CSS Applications</h1>
-	<ul>
-		<li>Click the right mouse button over the cell containing the
-			Process Variable that e you would like to distribute.</li>
-		<li>A context menu will be displayed with the <b>CSS</b> option.
-			Slide your mouse down to the <b>CSS</b> option. The available
-			applications will be displayed. Slide your mouse over the name of the
-			CSS application that you want to send the pv to and press the left
-			mouse button.
-		</li>
-		<li>The selected application will be displayed with the PV you
-			sent to it.</li>
-	</ul>
-=======
     type="text/css"></link>
 </head>
 <body>
@@ -38,7 +19,6 @@
         <li>The selected application will be displayed with the PV you
             sent to it.</li>
     </ul>
->>>>>>> 8e6b6646
 
 </body>
 </html>