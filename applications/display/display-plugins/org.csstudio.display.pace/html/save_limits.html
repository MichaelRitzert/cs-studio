<html>
<head>
<title>Saving Limit Changes</title>
<link rel="stylesheet" href="../../PRODUCT_PLUGIN/book.css"
<<<<<<< HEAD
	type="text/css"></link>
</head>
<body>

	<h1>Saving Changes</h1>
	After
	<a href="edit_limits.html">editing some values</a>, the changes can be
	written to the underlying process variables by selecting
	<b>File/Save</b> from the menu bar. Alternatively, the toolbar icon
	<img src="save.png" width="15" height="15"/> or a keyboard shortcut
	like
	<b>Ctrl-S</b> may be available.
	<p>When closing a PACE table with modified values, you will also be
		asked if you want to save the changes or close without saving.</p>
	<p>Before actually writing the changes to the PVs, a dialog as</p>
		shown below will prompt for information to be entered into the ELog.
	<p>
		<img src="EnterLogData.png" width="523" height="507" />
		</p>
	<ul>
		<li>Enter your ELog user name and password.</li>
		<li>You can edit the title and text, which starts out as a list
			of modified PVs and their values</li>
		<li>Press <b>OK</b> to perform the ELog entry and PV update.</li>
		<li>.. or press <b>Cancel</b>.</li>
	</ul>
	<h2>Save not available</h2>
	The option to save changes is only available when there are any
	modified values. This is also indicated via an asterix in the PACE
	table title. If no values where modified from the PVs' original values,
	there is nothing to save and the option to do so is not available.
=======
    type="text/css"></link>
</head>
<body>

    <h1>Saving Changes</h1>
    After
    <a href="edit_limits.html">editing some values</a>, the changes can be
    written to the underlying process variables by selecting
    <b>File/Save</b> from the menu bar. Alternatively, the toolbar icon
    <img src="save.png" width="15" height="15"/> or a keyboard shortcut
    like
    <b>Ctrl-S</b> may be available.
    <p>When closing a PACE table with modified values, you will also be
        asked if you want to save the changes or close without saving.</p>
    <p>Before actually writing the changes to the PVs, a dialog as</p>
        shown below will prompt for information to be entered into the ELog.
    <p>
        <img src="EnterLogData.png" width="523" height="507" />
        </p>
    <ul>
        <li>Enter your ELog user name and password.</li>
        <li>You can edit the title and text, which starts out as a list
            of modified PVs and their values</li>
        <li>Press <b>OK</b> to perform the ELog entry and PV update.</li>
        <li>.. or press <b>Cancel</b>.</li>
    </ul>
    <h2>Save not available</h2>
    The option to save changes is only available when there are any
    modified values. This is also indicated via an asterix in the PACE
    table title. If no values where modified from the PVs' original values,
    there is nothing to save and the option to do so is not available.
>>>>>>> 8e6b6646

</body>
</html><|MERGE_RESOLUTION|>--- conflicted
+++ resolved
@@ -2,39 +2,6 @@
 <head>
 <title>Saving Limit Changes</title>
 <link rel="stylesheet" href="../../PRODUCT_PLUGIN/book.css"
-<<<<<<< HEAD
-	type="text/css"></link>
-</head>
-<body>
-
-	<h1>Saving Changes</h1>
-	After
-	<a href="edit_limits.html">editing some values</a>, the changes can be
-	written to the underlying process variables by selecting
-	<b>File/Save</b> from the menu bar. Alternatively, the toolbar icon
-	<img src="save.png" width="15" height="15"/> or a keyboard shortcut
-	like
-	<b>Ctrl-S</b> may be available.
-	<p>When closing a PACE table with modified values, you will also be
-		asked if you want to save the changes or close without saving.</p>
-	<p>Before actually writing the changes to the PVs, a dialog as</p>
-		shown below will prompt for information to be entered into the ELog.
-	<p>
-		<img src="EnterLogData.png" width="523" height="507" />
-		</p>
-	<ul>
-		<li>Enter your ELog user name and password.</li>
-		<li>You can edit the title and text, which starts out as a list
-			of modified PVs and their values</li>
-		<li>Press <b>OK</b> to perform the ELog entry and PV update.</li>
-		<li>.. or press <b>Cancel</b>.</li>
-	</ul>
-	<h2>Save not available</h2>
-	The option to save changes is only available when there are any
-	modified values. This is also indicated via an asterix in the PACE
-	table title. If no values where modified from the PVs' original values,
-	there is nothing to save and the option to do so is not available.
-=======
     type="text/css"></link>
 </head>
 <body>
@@ -66,7 +33,6 @@
     modified values. This is also indicated via an asterix in the PACE
     table title. If no values where modified from the PVs' original values,
     there is nothing to save and the option to do so is not available.
->>>>>>> 8e6b6646
 
 </body>
 </html>