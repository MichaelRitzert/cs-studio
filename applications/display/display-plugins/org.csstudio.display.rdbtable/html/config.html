--- conflicted
+++ resolved
@@ -2,27 +2,6 @@
 <head>
 <title>RDB Table Editor Configuration</title>
 <link rel="stylesheet" href="../../PRODUCT_PLUGIN/book.css"
-<<<<<<< HEAD
-	type="text/css"></link>
-</head>
-
-<body>
-	<h1>RDB Table Editor Configuration</h1>
-	Configuration files can be created within the Navigator. Either
-	copy/paste an existing file, or create a new one (New, Other, General,
-	File) with a name that ends in
-	<code>.rdb</code>
-	. To edit the file, open it via
-	<code>Open with, Text Editor</code>
-	. Finally, open it once via
-	<code>Open with, RDB Table Editor</code>
-	to restore the default file type association that will open the file in
-	the RDB Table Editor.
-	<p>Configuration files must have the following format:</p>
-	<hr>
-
-	<pre>
-=======
     type="text/css"></link>
 </head>
 
@@ -42,7 +21,6 @@
     <hr>
 
     <pre>
->>>>>>> 8e6b6646
 &lt;!-- Example configuration file for the CSS RDB Table Editor --&gt;
 &lt;rdbtable&gt;
     &lt;!-- Title that will appear in editor window --&gt;
@@ -90,11 +68,7 @@
     &lt;/sql&gt;
 &lt;/rdbtable&gt;
 </pre>
-<<<<<<< HEAD
-	<hr>
-=======
     <hr>
->>>>>>> 8e6b6646
 
 </body>
 </html>