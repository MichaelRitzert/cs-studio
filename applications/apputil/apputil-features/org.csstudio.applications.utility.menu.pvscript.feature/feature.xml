--- conflicted
+++ resolved
@@ -12,13 +12,11 @@
       [Enter Copyright Description here.]
    </copyright>
 
-<<<<<<< HEAD
-=======
+
    <license url="http://www.example.com/license">
       [Enter License Description here.]
    </license>
 
->>>>>>> a02729b2
    <plugin
          id="org.csstudio.ui.menu.pvscript"
          download-size="0"
