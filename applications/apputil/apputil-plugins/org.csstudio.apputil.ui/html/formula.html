--- conflicted
+++ resolved
@@ -90,11 +90,7 @@
 
 <h2><a name="func">Functions</a></h2>
 <p>
-<<<<<<< HEAD
-Random number [0 ... x[: 
-=======
 Random number [0 ... x[:
->>>>>>> 8e6b6646
 </p>
 <ul>
 <li>rnd(x)</li>
