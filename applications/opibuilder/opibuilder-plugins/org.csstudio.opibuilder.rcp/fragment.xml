--- conflicted
+++ resolved
@@ -2,8 +2,6 @@
 <?eclipse version="3.4"?>
 <fragment>
    <extension
-<<<<<<< HEAD
-=======
          point="org.eclipse.ui.editors">
       <!-- Note regarding name:
            In Navigator, the "Open With.." context menu lists *.opi 'editors'
@@ -39,11 +37,20 @@
       </view>
    </extension>
    <extension
->>>>>>> ba8e1877
          point="org.eclipse.ui.intro.configExtension">
       <configExtension
             content="intro/firststeps.xml"
             configId="org.eclipse.ui.intro.universalConfig">
       </configExtension>
    </extension>
+   <extension
+      point="org.eclipse.ui.commands">
+      <command
+            categoryId="org.eclipse.ui.category.views"
+            description="OPI Shell opened"
+            defaultHandler="org.csstudio.opibuilder.runmode.OPIShellsChangedHandler"
+            id="org.csstudio.opibuilder.opiShellsChanged"
+            name="OPI Shell opened">
+      </command>
+   </extension>
 </fragment>