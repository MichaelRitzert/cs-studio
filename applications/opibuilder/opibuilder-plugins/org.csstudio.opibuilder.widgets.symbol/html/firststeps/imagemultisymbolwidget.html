--- conflicted
+++ resolved
@@ -26,17 +26,10 @@
     The File Path Browser automatically filters the filename with a regular expression which is based on the PV name.
     This option can be unchecked in the browser. The regular expression is defined in the preferences.ini file (<code>filter_regex</code>).
     </p>
-<<<<<<< HEAD
-    
-    <img src="img/ImageMultiSymbolExample1.png" alt=""/>
-	<img src="img/ImageMultiSymbolExample2.png" alt=""/>
-    
-=======
 
     <img src="img/ImageMultiSymbolExample1.png" alt=""/>
     <img src="img/ImageMultiSymbolExample2.png" alt=""/>
 
->>>>>>> 8e6b6646
     <h3>Special Properties</h3>
     <ul>
 
