/*
 * Copyright (c) 2008 Stiftung Deutsches Elektronen-Synchrotron,
 * Member of the Helmholtz Association, (DESY), HAMBURG, GERMANY.
 *
 * THIS SOFTWARE IS PROVIDED UNDER THIS LICENSE ON AN "../AS IS" BASIS.
 * WITHOUT WARRANTY OF ANY KIND, EXPRESSED OR IMPLIED, INCLUDING BUT NOT LIMITED
 * TO THE WARRANTIES OF MERCHANTABILITY, FITNESS FOR PARTICULAR PURPOSE AND
 * NON-INFRINGEMENT. IN NO EVENT SHALL THE AUTHORS OR COPYRIGHT HOLDERS BE LIABLE
 * FOR ANY CLAIM, DAMAGES OR OTHER LIABILITY, WHETHER IN AN ACTION OF CONTRACT,
 * TORT OR OTHERWISE, ARISING FROM, OUT OF OR IN CONNECTION WITH THE SOFTWARE OR
 * THE USE OR OTHER DEALINGS IN THE SOFTWARE. SHOULD THE SOFTWARE PROVE DEFECTIVE
 * IN ANY RESPECT, THE USER ASSUMES THE COST OF ANY NECESSARY SERVICING, REPAIR OR
 * CORRECTION. THIS DISCLAIMER OF WARRANTY CONSTITUTES AN ESSENTIAL PART OF THIS LICENSE.
 * NO USE OF ANY SOFTWARE IS AUTHORIZED HEREUNDER EXCEPT UNDER THIS DISCLAIMER.
 * DESY HAS NO OBLIGATION TO PROVIDE MAINTENANCE, SUPPORT, UPDATES, ENHANCEMENTS,
 * OR MODIFICATIONS.
 * THE FULL LICENSE SPECIFYING FOR THE SOFTWARE THE REDISTRIBUTION, MODIFICATION,
 * USAGE AND OTHER RIGHTS AND OBLIGATIONS IS INCLUDED WITH THE DISTRIBUTION OF THIS
 * PROJECT IN THE FILE LICENSE.HTML. IF THE LICENSE IS NOT INCLUDED YOU MAY FIND A COPY
 * AT HTTP://WWW.DESY.DE/LEGAL/LICENSE.HTM
 */
package org.csstudio.swt.widgets.figures;

import java.beans.BeanInfo;
import java.beans.IntrospectionException;
import java.util.concurrent.atomic.AtomicInteger;

import org.csstudio.swt.widgets.introspection.DefaultWidgetIntrospector;
import org.csstudio.swt.widgets.introspection.Introspectable;
import org.csstudio.swt.widgets.symbol.SymbolImage;
import org.csstudio.swt.widgets.symbol.SymbolImageFactory;
import org.csstudio.swt.widgets.symbol.SymbolImageListener;
import org.csstudio.swt.widgets.symbol.SymbolImageProperties;
import org.csstudio.swt.widgets.symbol.util.IImageListener;
import org.csstudio.swt.widgets.symbol.util.ImageUtils;
import org.csstudio.swt.widgets.symbol.util.PermutationMatrix;
import org.csstudio.swt.widgets.util.TextPainter;
import org.eclipse.core.runtime.IPath;
import org.eclipse.core.runtime.Path;
import org.eclipse.draw2d.Figure;
import org.eclipse.draw2d.Graphics;
import org.eclipse.draw2d.geometry.Dimension;
import org.eclipse.draw2d.geometry.Rectangle;

/**
 * An image figure.
 * 
 * @author Fred Arnaud (Sopra Steria Group) - ITER
 */
public final class ImageFigure extends Figure implements Introspectable, SymbolImageListener {

    /**
     * The {@link IPath} to the image.
     */
    private IPath filePath = new Path("");
    /**
     * The image itself.
     */
    private SymbolImage image;

    private SymbolImageProperties symbolProperties;

    private AtomicInteger remainingImagesToLoad = new AtomicInteger(0);

    private boolean animationDisabled = false;

    private IImageListener imageListener;

    /**
     * dispose the resources used by this figure
     */
    public void dispose() {
        if (image != null && !image.isDisposed()) {
            image.dispose();
            image = null;
        }
<<<<<<< HEAD
    }

    public void setSymbolProperties(SymbolImageProperties symbolProperties) {
        this.symbolProperties = symbolProperties;
    }

=======
    }

    public void setSymbolProperties(SymbolImageProperties symbolProperties) {
        this.symbolProperties = symbolProperties;
    }

>>>>>>> f3123910
    /**
     * Sets the path to the image.
     * 
     * @param newval The path to the image
     */
    public void setFilePath(final IPath newval) {
        if (newval == null) {
            return;
        }
        this.filePath = newval;
        if (image != null) {
            image.dispose();
            image = null;
        }
        if (filePath != null && !filePath.isEmpty()) {
            incrementLoadingCounter();
        }
        image = SymbolImageFactory.asynCreateSymbolImage(filePath, true, symbolProperties, this);
    }

    public boolean isLoadingImage() {
        return remainingImagesToLoad.get() > 0;
    }

    public void decrementLoadingCounter() {
        remainingImagesToLoad.decrementAndGet();
    }

    public void incrementLoadingCounter() {
        remainingImagesToLoad.incrementAndGet();
    }

    @Override
    protected void paintClientArea(Graphics gfx) {
        if (isLoadingImage()) {
            return;
        }
        ImageUtils.crop(bounds, this.getInsets());
        if (bounds.width <= 0 || bounds.height <= 0) {
            return;
        }
        if (image == null || image.isEmpty()) {
            if (!filePath.isEmpty()) {
                gfx.setBackgroundColor(getBackgroundColor());
                gfx.setForegroundColor(getForegroundColor());
                gfx.fillRectangle(bounds);
                gfx.translate(bounds.getLocation());
                TextPainter.drawText(gfx, "ERROR in loading image\n" + filePath, bounds.width / 2, bounds.height / 2,
                        TextPainter.CENTER);
            }
            return;
        }
        image.setBounds(bounds);
        image.setAbsoluteScale(gfx.getAbsoluteScale());
        image.setBackgroundColor(getBackgroundColor());
        image.paintFigure(gfx);
        super.paintClientArea(gfx);
    }

    // ************************************************************
    // Image size calculation delegation
    // ************************************************************

    public void resizeImage() {
        Rectangle bounds = getBounds().getCopy();
        if (image != null) {
            image.setBounds(bounds);
        }
        repaint();
    }

    public void setAutoSize(final boolean autoSize) {
        if (symbolProperties != null) {
            symbolProperties.setAutoSize(autoSize);
        }
        if (image != null) {
            image.setAutoSize(autoSize);
        }
        repaint();
    }

    /**
     * @return the auto sized widget dimension according to the static imageSize
     */
    public Dimension getAutoSizedDimension() {
        // Widget dimension = Symbol Image + insets
        if (image == null) {
            return null;
        }
        Dimension dim = image.getAutoSizedDimension();
        if (dim == null) {
            return null;
        }
        return new Dimension(dim.width + getInsets().getWidth(), dim.height + getInsets().getHeight());
    }

    // ************************************************************
    // Image crop calculation delegation
    // ************************************************************

    public void setLeftCrop(final int newval) {
        if (symbolProperties != null) {
            symbolProperties.setLeftCrop(newval);
        }
        if (image != null) {
            image.setLeftCrop(newval);
        }
        repaint();
    }

    public void setRightCrop(final int newval) {
        if (symbolProperties != null) {
            symbolProperties.setRightCrop(newval);
        }
        if (image != null) {
            image.setRightCrop(newval);
        }
        repaint();
    }

    public void setBottomCrop(final int newval) {
        if (symbolProperties != null) {
            symbolProperties.setBottomCrop(newval);
        }
        if (image != null) {
            image.setBottomCrop(newval);
        }
        repaint();
    }

    public void setTopCrop(final int newval) {
        if (symbolProperties != null) {
            symbolProperties.setTopCrop(newval);
        }
        if (image != null) {
            image.setTopCrop(newval);
        }
        repaint();
    }

    // ************************************************************
    // Image flip & degree & stretch calculation delegation
    // ************************************************************

    public void setStretch(final boolean newval) {
        if (symbolProperties != null) {
            symbolProperties.setStretch(newval);
        }
        if (image != null) {
            image.setStretch(newval);
        }
        repaint();
    }

    public void setPermutationMatrix(PermutationMatrix permutationMatrix) {
        if (symbolProperties != null) {
            symbolProperties.setMatrix(permutationMatrix);
<<<<<<< HEAD
        }
        if (image != null) {
            image.setPermutationMatrix(permutationMatrix);
        }
=======
        }
        if (image != null) {
            image.setPermutationMatrix(permutationMatrix);
        }
>>>>>>> f3123910
        repaint();
    }

    public PermutationMatrix getPermutationMatrix() {
        if (image == null) {
            return PermutationMatrix.generateIdentityMatrix();
        }
        return image.getPermutationMatrix();
    }

    @Override
    public void setVisible(boolean visible) {
        super.setVisible(visible);
        if (image != null) {
            image.setVisible(visible);
        }
    }

    /**
     * We want to have local coordinates here.
     * 
     * @return True if here should used local coordinates
     */
    @Override
    protected boolean useLocalCoordinates() {
        return true;
    }

    public BeanInfo getBeanInfo() throws IntrospectionException {
        return new DefaultWidgetIntrospector().getBeanInfo(this.getClass());
    }

    // ************************************************************
    // Animated images
    // ************************************************************

    /**
     * @return the animationDisabled
     */
    public boolean isAnimationDisabled() {
        return animationDisabled;
    }

    public void setAnimationDisabled(final boolean stop) {
        if (animationDisabled == stop) {
            return;
        }
        animationDisabled = stop;
        if (symbolProperties != null) {
            symbolProperties.setAnimationDisabled(stop);
        }
        if (image != null) {
            image.setAnimationDisabled(stop);
        }
        repaint();
    }

    public void setAlignedToNearestSecond(final boolean aligned) {
        if (symbolProperties != null) {
            symbolProperties.setAlignedToNearestSecond(aligned);
        }
        if (image != null) {
            image.setAlignedToNearestSecond(aligned);
        }
        repaint();
    }

    // ************************************************************
    // Symbol Image Listener
    // ************************************************************

    public void setImageLoadedListener(IImageListener listener) {
        this.imageListener = listener;
    }

    public void symbolImageLoaded() {
        decrementLoadingCounter();
        sizeChanged();
        revalidate();
        repaint();
<<<<<<< HEAD
    }

    public void repaintRequested() {
        repaint();
=======
    }

    public void repaintRequested() {
        repaint();
    }

    public void sizeChanged() {
        if (imageListener != null)
            imageListener.imageResized(this);
>>>>>>> f3123910
    }

    public void sizeChanged() {
        if (imageListener != null)
            imageListener.imageResized(this);
    }
}<|MERGE_RESOLUTION|>--- conflicted
+++ resolved
@@ -74,21 +74,12 @@
             image.dispose();
             image = null;
         }
-<<<<<<< HEAD
     }
 
     public void setSymbolProperties(SymbolImageProperties symbolProperties) {
         this.symbolProperties = symbolProperties;
     }
 
-=======
-    }
-
-    public void setSymbolProperties(SymbolImageProperties symbolProperties) {
-        this.symbolProperties = symbolProperties;
-    }
-
->>>>>>> f3123910
     /**
      * Sets the path to the image.
      * 
@@ -246,17 +237,10 @@
     public void setPermutationMatrix(PermutationMatrix permutationMatrix) {
         if (symbolProperties != null) {
             symbolProperties.setMatrix(permutationMatrix);
-<<<<<<< HEAD
         }
         if (image != null) {
             image.setPermutationMatrix(permutationMatrix);
         }
-=======
-        }
-        if (image != null) {
-            image.setPermutationMatrix(permutationMatrix);
-        }
->>>>>>> f3123910
         repaint();
     }
 
@@ -337,12 +321,6 @@
         sizeChanged();
         revalidate();
         repaint();
-<<<<<<< HEAD
-    }
-
-    public void repaintRequested() {
-        repaint();
-=======
     }
 
     public void repaintRequested() {
@@ -352,11 +330,6 @@
     public void sizeChanged() {
         if (imageListener != null)
             imageListener.imageResized(this);
->>>>>>> f3123910
-    }
-
-    public void sizeChanged() {
-        if (imageListener != null)
-            imageListener.imageResized(this);
-    }
+    }
+
 }