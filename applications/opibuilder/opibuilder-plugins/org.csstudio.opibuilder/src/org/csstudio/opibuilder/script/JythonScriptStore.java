--- conflicted
+++ resolved
@@ -8,13 +8,7 @@
 package org.csstudio.opibuilder.script;
 
 import java.io.InputStream;
-<<<<<<< HEAD
-import java.util.HashMap;
-import java.util.Map;
-import java.util.concurrent.atomic.AtomicInteger;
-=======
 import java.io.InputStreamReader;
->>>>>>> bf0af46c
 
 import org.csstudio.opibuilder.editparts.AbstractBaseEditPart;
 import org.csstudio.opibuilder.util.ResourceUtil;
@@ -35,23 +29,8 @@
  */
 public class JythonScriptStore extends AbstractScriptStore{
 
-<<<<<<< HEAD
-    private static class InterpreterHolder {
-        final PythonInterpreter intepreter;
-        AtomicInteger counter = new AtomicInteger(0);
-        InterpreterHolder(PythonInterpreter interpreter) {
-            this.intepreter = interpreter;
-        }
-    }
-
-    private static final Map<String, InterpreterHolder> interpreters = new HashMap<>();
-    private PythonInterpreter interpreter;
-    private String interpreterKey;
-    private static final String EMPTY_KEY = "emptyKey";
-=======
     private PythonInterpreter interp;
     private PySystemState state;
->>>>>>> bf0af46c
 
     private PyCode code;
 
@@ -65,44 +44,20 @@
     protected void initScriptEngine() {
         IPath scriptPath = getAbsoluteScriptPath();
         //Add the path of script to python module search path
-<<<<<<< HEAD
-        InterpreterHolder holder = null;
-=======
         state = Py.getSystemState();
->>>>>>> bf0af46c
         if(scriptPath != null && !scriptPath.isEmpty()){
-            interpreterKey = scriptPath.toString();
-            holder = interpreters.get(interpreterKey);
-            if (holder == null) {
-                PySystemState state = new PySystemState();
-                //If it is a workspace file.
-                if(ResourceUtil.isExistingWorkspaceFile(scriptPath)){
-                    IPath folderPath = scriptPath.removeLastSegments(1);
-                    String sysLocation = ResourceUtil.workspacePathToSysPath(folderPath).toOSString();
-                    state.path.append(new PyString(sysLocation));
-                }else if(ResourceUtil.isExistingLocalFile(scriptPath)){
-                    IPath folderPath = scriptPath.removeLastSegments(1);
-                    state.path.append(new PyString(folderPath.toOSString()));
-                }
-                interpreter = new PythonInterpreter(null, state);
-                holder = new InterpreterHolder(interpreter);
-                interpreters.put(interpreterKey, holder);
-            }
-        } else {
-            interpreterKey = EMPTY_KEY;
-            holder = interpreters.get(interpreterKey);
-            if (holder == null) {
-                interpreter = new PythonInterpreter(null, new PySystemState());
-                holder = new InterpreterHolder(interpreter);
-                interpreters.put(interpreterKey, holder);
+
+            //If it is a workspace file.
+            if(ResourceUtil.isExistingWorkspaceFile(scriptPath)){
+                IPath folderPath = scriptPath.removeLastSegments(1);
+                String sysLocation = ResourceUtil.workspacePathToSysPath(folderPath).toOSString();
+                state.path.append(new PyString(sysLocation));
+            }else if(ResourceUtil.isExistingLocalFile(scriptPath)){
+                IPath folderPath = scriptPath.removeLastSegments(1);
+                state.path.append(new PyString(folderPath.toOSString()));
             }
         }
-<<<<<<< HEAD
-        holder.counter.incrementAndGet();
-        interpreter = holder.intepreter;
-=======
         interp = PythonInterpreter.threadLocalStateInterpreter(state.getDict());
->>>>>>> bf0af46c
     }
 
     @Override
@@ -128,30 +83,6 @@
 
     @Override
     protected void dispose() {
-<<<<<<< HEAD
-        if (interpreter != null) {
-            InterpreterHolder holder = interpreters.get(interpreterKey);
-            if (holder.counter.decrementAndGet() == 0) {
-                PyObject o = interpreter.getLocals();
-                if (o != null && o instanceof PyStringMap)
-                {
-                    ((PyStringMap) o).clear();
-                }
-                PySystemState state = interpreter.getSystemState();
-                o = state.getDict();
-                if (o != null && o instanceof PyStringMap)
-                {
-                    ((PyStringMap) o).clear();
-                }
-                state.close();
-                state.cleanup();
-                interpreter.close();
-                interpreter.cleanup();
-                interpreter = null;
-                state = null;
-                interpreters.remove(interpreterKey);
-            }
-=======
         if (interp != null) {
             PyObject o = interp.getLocals();
             if (o != null && o instanceof PyStringMap) {
@@ -171,7 +102,6 @@
             interp.cleanup();
             interp = null;
             state = null;
->>>>>>> bf0af46c
         }
         code = null;
         super.dispose();
