--- conflicted
+++ resolved
@@ -46,7 +46,7 @@
     private PySystemState state;
     private DisplayEditpart displayEditpart;
     private AbstractBaseEditPart widgetEditPart;
-
+    
     @Override
     public ActionType getActionType() {
         return ActionType.EXECUTE_PYTHONSCRIPT;
@@ -64,11 +64,7 @@
             }
             //read file
             IPath absolutePath = getAbsolutePath();
-<<<<<<< HEAD
-            state = new PySystemState();
-=======
             PySystemState state = Py.getSystemState();
->>>>>>> bf0af46c
 
             //Add the path of script to python module search path
             if(!isEmbedded() && absolutePath != null && !absolutePath.isEmpty()){
