/*******************************************************************************
 * Copyright (c) 2010 Oak Ridge National Laboratory.
 * All rights reserved. This program and the accompanying materials
 * are made available under the terms of the Eclipse Public License v1.0
 * which accompanies this distribution, and is available at
 * http://www.eclipse.org/legal/epl-v10.html
 ******************************************************************************/
package org.csstudio.opibuilder.scriptUtil;

import org.csstudio.opibuilder.OPIBuilderPlugin;
import org.csstudio.opibuilder.editparts.AbstractBaseEditPart;
import org.csstudio.opibuilder.runmode.RunModeService.DisplayMode;
import org.csstudio.opibuilder.util.ErrorHandlerUtil;
import org.csstudio.opibuilder.util.MacrosInput;
import org.csstudio.opibuilder.widgetActions.ExecuteCommandAction;
import org.csstudio.opibuilder.widgetActions.OpenDisplayAction;
import org.eclipse.swt.widgets.Display;
import org.eclipse.swt.widgets.Shell;
import org.eclipse.ui.IEditorPart;
import org.eclipse.ui.IViewPart;
import org.eclipse.ui.IWorkbenchPage;
import org.eclipse.ui.IWorkbenchPart;
import org.eclipse.ui.PlatformUI;
import org.eclipse.ui.handlers.IHandlerService;
import org.osgi.framework.Version;

/**
 * The utility class to facilitate BOY script programming.
 *
 * @author Xihui Chen
 *
 */
public class ScriptUtil {

    /**
     * Open an OPI.
<<<<<<< HEAD
     * 
=======
     *
>>>>>>> a15962a0
     * @param widget
     *            the widget to which the script is attached.
     * @param opiPath
     *            the path of the OPI. It can be either an absolute path or a
     *            relative path to the Display file of the widget.
     * @param target
     *            target place of the new OPI. 0: new tab; 1: replace current
     *            one; 2: new window; 3: view on left; 4: view on right; 5: view
<<<<<<< HEAD
     *            on top; 6: view on bottom; 7: detached view; 8: new shell
=======
     *            on top; 6: view on bottom; 7: detached view
>>>>>>> a15962a0
     * @param macrosInput
     *            the macrosInput. null if no macros needed.
     */
    public final static void openOPI(AbstractBaseEditPart widget,
            String opiPath, int target, MacrosInput macrosInput) {
<<<<<<< HEAD
        final OpenDisplayAction action = new OpenDisplayAction();
        
        // Map target IDs of this API to DisplayMode
        final DisplayMode mode;
        switch (target)
        {
        case 0:
            mode = DisplayMode.NEW_TAB;
            break;
        case 2:
            mode = DisplayMode.NEW_WINDOW;
            break;
        case 3:
            mode = DisplayMode.NEW_TAB_LEFT;
            break;
        case 4:
            mode = DisplayMode.NEW_TAB_RIGHT;
            break;
        case 5:
            mode = DisplayMode.NEW_TAB_TOP;
            break;
        case 6:
            mode = DisplayMode.NEW_TAB_BOTTOM;
            break;
        case 7:
            mode = DisplayMode.NEW_TAB_DETACHED;
            break;
        case 8:
            mode = DisplayMode.NEW_SHELL;
            break;
        default:
            mode = DisplayMode.REPLACE;
=======
        AbstractOpenOPIAction action;
        if (target < 3) {
            action = new OpenDisplayAction();
            action.setPropertyValue(OpenDisplayAction.PROP_REPLACE, target);
        } else {
            action = new OpenOPIInViewAction();
            action.setPropertyValue(OpenOPIInViewAction.PROP_POSITION,
                    target - 3);
>>>>>>> a15962a0
        }
        action.setWidgetModel(widget.getWidgetModel());
        action.setPropertyValue(OpenDisplayAction.PROP_PATH, opiPath);
        action.setPropertyValue(OpenDisplayAction.PROP_MACROS, macrosInput);
<<<<<<< HEAD
        action.setPropertyValue(OpenDisplayAction.PROP_MODE, mode.ordinal());
        action.run();
    }
    
=======
        action.run();
    }

>>>>>>> a15962a0
    /**
     * Close current active OPI.
     */
    public static void closeCurrentOPI(){
        try {
<<<<<<< HEAD
            IWorkbenchPage activePage = 
                    PlatformUI.getWorkbench().getActiveWorkbenchWindow().getActivePage();
            IWorkbenchPart activePart = activePage.getActivePart();
            
=======
            IWorkbenchPage activePage =
                    PlatformUI.getWorkbench().getActiveWorkbenchWindow().getActivePage();
            IWorkbenchPart activePart = activePage.getActivePart();

>>>>>>> a15962a0
            if(activePart instanceof IEditorPart){
                activePage.closeEditor((IEditorPart) activePart, false);
            }else if(activePart instanceof IViewPart){
                activePage.hideView((IViewPart) activePart);
            }
        } catch (NullPointerException e) {

        }
    }
<<<<<<< HEAD
    
    
    /**
     * Close OPI associated with the provided widget.
     */
    public static void closeAssociatedOPI(AbstractBaseEditPart widget) {
        Shell widgetShell = widget.getWidgetModel().getRootDisplayModel().getViewer().getControl().getShell();
        // Is the shell part of a workbench window, or its own OPIShell?
        if(PlatformUI.getWorkbench().getActiveWorkbenchWindow().getShell() != widgetShell) {
            widgetShell.close();
        } else {
            closeCurrentOPI();
        }
    }
    
=======



>>>>>>> a15962a0
    /**{@link Deprecated} see {@link #makeLogbookEntry(String, String)}
     * @param filePath
     */
    public final static void makeElogEntry(final String filePath) {
        makeLogbookEntry("", filePath);
    }
<<<<<<< HEAD
    /**     
     * Pop up a logbook dialog to make a logbook entry.
     * 
=======
    /**
     * Pop up a logbook dialog to make a logbook entry.
     *
>>>>>>> a15962a0
     * @param text text of the log entry.
     * @param filePath
     *            path of a file to attach or null. It could be either a local
     *            file system file path or a workspace file path. File types
     *            that the logbook support depend on implementation but should
     *            include *.gif, *.jpg: File will be attached as image.
     */
    public final static void makeLogbookEntry(final String text, final String filePath) {
        if (ScriptUtilSSHelper.getIMPL() != null)
            ScriptUtilSSHelper.getIMPL().makeElogEntry(text, filePath);
        else
            throw new RuntimeException("This method is not implemented!");
    }

    /**
     * Execute an Eclipse command.
<<<<<<< HEAD
     * 
=======
     *
>>>>>>> a15962a0
     * @param commandId
     *            the command id.
     */
    public final static void executeEclipseCommand(String commandId) {
        IHandlerService handlerService = (IHandlerService) PlatformUI
                .getWorkbench().getActiveWorkbenchWindow()
                .getService(IHandlerService.class);

        try {
            handlerService.executeCommand(commandId, null);
        } catch (Exception e) {
            ErrorHandlerUtil.handleError("Failed to execute eclipse command: "
                    + commandId, e);
        }

    }
<<<<<<< HEAD
    
=======

>>>>>>> a15962a0
    /** Executing a system or shell command.
     *  On Unix, that could be anything in the PATH.
     *  <p>
     *  Several things can happen:
     *  <ul>
     *  <li>Command finishes OK right away
     *  <li>Command gives error right away
     *  <li>Command runs for a long time, eventually giving error or OK.
     *  </ul>
     *  The command executor waits a little time to see if the command
     *  finishes, and calls back in case of an error.
     *  When the command finishes right away OK or runs longer,
     *  we leave it be. Command output will be printed on BOY console.
<<<<<<< HEAD
     *  
=======
     *
>>>>>>> a15962a0
     *  @param command Command to run. Format depends on OS.
     *  @param wait Time to wait for completion in seconds
     */
    public final static void executeSystemCommand(String command, int wait){
        ExecuteCommandAction action = new ExecuteCommandAction();
        action.setPropertyValue(ExecuteCommandAction.PROP_COMMAND, command);
        action.setPropertyValue(ExecuteCommandAction.PROP_WAIT_TIME, wait);
        action.run();
    }
<<<<<<< HEAD
    
=======

>>>>>>> a15962a0
    /**Execute a runnable in UI thread.
     * @param runnable the runnable to be executed.
     * @param widget any widget. It is referred to get the UI thread.
     */
<<<<<<< HEAD
    public final static void execInUI(Runnable runnable, 
            AbstractBaseEditPart widget){
        widget.getViewer().getControl().getDisplay().asyncExec(runnable);
    }
    
=======
    public final static void execInUI(Runnable runnable,
            AbstractBaseEditPart widget){
        widget.getViewer().getControl().getDisplay().asyncExec(runnable);
    }

>>>>>>> a15962a0
    /**
     * @return true if it the OPI is running in WebOPI.
     */
    public final static boolean isWebOPI(){
        return OPIBuilderPlugin.isRAP();
    }
<<<<<<< HEAD
    
=======

>>>>>>> a15962a0
    /**If the current OPI is running on Mobile device. This method can only be called in UI thread.
     * @return true if it the OPI is running in mobile device such as Android, iphone, iPad, iPod and blackberry.
     */
    public final static boolean isMobile(){
        return OPIBuilderPlugin.isMobile(Display.getCurrent());
    }

    /**If the current OPI is running on Mobile device. This method can be called in non-UI thread.
<<<<<<< HEAD
     * @param widget the widget on which the script is attached to. 
=======
     * @param widget the widget on which the script is attached to.
>>>>>>> a15962a0
     * @return true if it the OPI is running in mobile device such as Android, iphone, iPad, iPod and blackberry.
     */
    public final static boolean isMobile(AbstractBaseEditPart widget){
        return OPIBuilderPlugin.isMobile(widget.getViewer().getControl().getDisplay());
    }
<<<<<<< HEAD
    
    public final static Version getBOYVersion(){
        return OPIBuilderPlugin.getDefault().getBundle().getVersion();
    }
    
    
=======

    public final static Version getBOYVersion(){
        return OPIBuilderPlugin.getDefault().getBundle().getVersion();
    }


>>>>>>> a15962a0
}<|MERGE_RESOLUTION|>--- conflicted
+++ resolved
@@ -34,11 +34,7 @@
 
     /**
      * Open an OPI.
-<<<<<<< HEAD
      * 
-=======
-     *
->>>>>>> a15962a0
      * @param widget
      *            the widget to which the script is attached.
      * @param opiPath
@@ -47,17 +43,12 @@
      * @param target
      *            target place of the new OPI. 0: new tab; 1: replace current
      *            one; 2: new window; 3: view on left; 4: view on right; 5: view
-<<<<<<< HEAD
      *            on top; 6: view on bottom; 7: detached view; 8: new shell
-=======
-     *            on top; 6: view on bottom; 7: detached view
->>>>>>> a15962a0
      * @param macrosInput
      *            the macrosInput. null if no macros needed.
      */
     public final static void openOPI(AbstractBaseEditPart widget,
             String opiPath, int target, MacrosInput macrosInput) {
-<<<<<<< HEAD
         final OpenDisplayAction action = new OpenDisplayAction();
         
         // Map target IDs of this API to DisplayMode
@@ -90,46 +81,23 @@
             break;
         default:
             mode = DisplayMode.REPLACE;
-=======
-        AbstractOpenOPIAction action;
-        if (target < 3) {
-            action = new OpenDisplayAction();
-            action.setPropertyValue(OpenDisplayAction.PROP_REPLACE, target);
-        } else {
-            action = new OpenOPIInViewAction();
-            action.setPropertyValue(OpenOPIInViewAction.PROP_POSITION,
-                    target - 3);
->>>>>>> a15962a0
         }
         action.setWidgetModel(widget.getWidgetModel());
         action.setPropertyValue(OpenDisplayAction.PROP_PATH, opiPath);
         action.setPropertyValue(OpenDisplayAction.PROP_MACROS, macrosInput);
-<<<<<<< HEAD
         action.setPropertyValue(OpenDisplayAction.PROP_MODE, mode.ordinal());
         action.run();
     }
     
-=======
-        action.run();
-    }
-
->>>>>>> a15962a0
     /**
      * Close current active OPI.
      */
     public static void closeCurrentOPI(){
         try {
-<<<<<<< HEAD
             IWorkbenchPage activePage = 
                     PlatformUI.getWorkbench().getActiveWorkbenchWindow().getActivePage();
             IWorkbenchPart activePart = activePage.getActivePart();
             
-=======
-            IWorkbenchPage activePage =
-                    PlatformUI.getWorkbench().getActiveWorkbenchWindow().getActivePage();
-            IWorkbenchPart activePart = activePage.getActivePart();
-
->>>>>>> a15962a0
             if(activePart instanceof IEditorPart){
                 activePage.closeEditor((IEditorPart) activePart, false);
             }else if(activePart instanceof IViewPart){
@@ -139,7 +107,6 @@
 
         }
     }
-<<<<<<< HEAD
     
     
     /**
@@ -155,26 +122,15 @@
         }
     }
     
-=======
-
-
-
->>>>>>> a15962a0
     /**{@link Deprecated} see {@link #makeLogbookEntry(String, String)}
      * @param filePath
      */
     public final static void makeElogEntry(final String filePath) {
         makeLogbookEntry("", filePath);
     }
-<<<<<<< HEAD
     /**     
      * Pop up a logbook dialog to make a logbook entry.
      * 
-=======
-    /**
-     * Pop up a logbook dialog to make a logbook entry.
-     *
->>>>>>> a15962a0
      * @param text text of the log entry.
      * @param filePath
      *            path of a file to attach or null. It could be either a local
@@ -191,11 +147,7 @@
 
     /**
      * Execute an Eclipse command.
-<<<<<<< HEAD
      * 
-=======
-     *
->>>>>>> a15962a0
      * @param commandId
      *            the command id.
      */
@@ -212,11 +164,7 @@
         }
 
     }
-<<<<<<< HEAD
-    
-=======
-
->>>>>>> a15962a0
+    
     /** Executing a system or shell command.
      *  On Unix, that could be anything in the PATH.
      *  <p>
@@ -230,11 +178,7 @@
      *  finishes, and calls back in case of an error.
      *  When the command finishes right away OK or runs longer,
      *  we leave it be. Command output will be printed on BOY console.
-<<<<<<< HEAD
      *  
-=======
-     *
->>>>>>> a15962a0
      *  @param command Command to run. Format depends on OS.
      *  @param wait Time to wait for completion in seconds
      */
@@ -244,39 +188,23 @@
         action.setPropertyValue(ExecuteCommandAction.PROP_WAIT_TIME, wait);
         action.run();
     }
-<<<<<<< HEAD
-    
-=======
-
->>>>>>> a15962a0
+    
     /**Execute a runnable in UI thread.
      * @param runnable the runnable to be executed.
      * @param widget any widget. It is referred to get the UI thread.
      */
-<<<<<<< HEAD
     public final static void execInUI(Runnable runnable, 
             AbstractBaseEditPart widget){
         widget.getViewer().getControl().getDisplay().asyncExec(runnable);
     }
     
-=======
-    public final static void execInUI(Runnable runnable,
-            AbstractBaseEditPart widget){
-        widget.getViewer().getControl().getDisplay().asyncExec(runnable);
-    }
-
->>>>>>> a15962a0
     /**
      * @return true if it the OPI is running in WebOPI.
      */
     public final static boolean isWebOPI(){
         return OPIBuilderPlugin.isRAP();
     }
-<<<<<<< HEAD
-    
-=======
-
->>>>>>> a15962a0
+    
     /**If the current OPI is running on Mobile device. This method can only be called in UI thread.
      * @return true if it the OPI is running in mobile device such as Android, iphone, iPad, iPod and blackberry.
      */
@@ -285,29 +213,16 @@
     }
 
     /**If the current OPI is running on Mobile device. This method can be called in non-UI thread.
-<<<<<<< HEAD
      * @param widget the widget on which the script is attached to. 
-=======
-     * @param widget the widget on which the script is attached to.
->>>>>>> a15962a0
      * @return true if it the OPI is running in mobile device such as Android, iphone, iPad, iPod and blackberry.
      */
     public final static boolean isMobile(AbstractBaseEditPart widget){
         return OPIBuilderPlugin.isMobile(widget.getViewer().getControl().getDisplay());
     }
-<<<<<<< HEAD
     
     public final static Version getBOYVersion(){
         return OPIBuilderPlugin.getDefault().getBundle().getVersion();
     }
     
     
-=======
-
-    public final static Version getBOYVersion(){
-        return OPIBuilderPlugin.getDefault().getBundle().getVersion();
-    }
-
-
->>>>>>> a15962a0
 }