/*******************************************************************************
 * Copyright (c) 2010 Oak Ridge National Laboratory.
 * All rights reserved. This program and the accompanying materials
 * are made available under the terms of the Eclipse Public License v1.0
 * which accompanies this distribution, and is available at
 * http://www.eclipse.org/legal/epl-v10.html
 ******************************************************************************/
package org.csstudio.opibuilder.widgetActions;

import org.csstudio.opibuilder.OPIBuilderPlugin;
import org.csstudio.opibuilder.script.ScriptStoreFactory;
import org.csstudio.opibuilder.script.ScriptStoreFactory.JavaScriptEngine;
import org.csstudio.ui.util.CustomMediaFactory;
import org.eclipse.core.runtime.Assert;
import org.eclipse.jface.resource.ImageDescriptor;

/**The factory creating all the widget actions.
 * @author Xihui Chen
 *
 */
public class WidgetActionFactory {
<<<<<<< HEAD
	public enum ActionType{
		OPEN_DISPLAY("Open OPI", createImage("icons/OPIRunner.png")), //$NON-NLS-2$
		WRITE_PV("Write PV", createImage("icons/writePV.png")), //$NON-NLS-2$
		EXECUTE_CMD("Execute Command", createImage("icons/command.gif")), //$NON-NLS-2$
		EXECUTE_JAVASCRIPT("Execute Javascript", createImage("icons/exeJS.png")),//$NON-NLS-2$
		EXECUTE_PYTHONSCRIPT("Execute Python Script", createImage("icons/exePy.gif")),//$NON-NLS-2$
		PLAY_SOUND("Play WAV File", createImage("icons/sound.gif")),//$NON-NLS-2$
		OPEN_FILE("Open File", createImage("icons/openFile.png")),//$NON-NLS-2$		
		OPEN_WEBPAGE("Open Webpage", createImage("icons/hyperlink.gif"));//$NON-NLS-2$
		
		private ImageDescriptor iconImage;
		private String description;
		private ActionType(String description, 
				ImageDescriptor iconImage) {
			this.description = description;
			this.iconImage = iconImage;
		}
		
		/**Parse a string to an ActionType. The string should be equal to the results
		 * of element.toString().
		 * @param actionString.
		 * @return the ActionType. null if parse failed.
		 */
		public static ActionType parseAction(String actionString){
		    // Map legacy actions
		    if ("OPEN_OPI_IN_VIEW".equals(actionString))
		        return OPEN_DISPLAY;
			for(ActionType type : values()){
				if(actionString.equals(type.toString()))
					return type;
			}
			return null;		
		}
=======
    public enum ActionType{
        OPEN_DISPLAY("Open OPI", createImage("icons/OPIRunner.png")), //$NON-NLS-2$
        OPEN_OPI_IN_VIEW("Open OPI in View", createImage("icons/OPIRunner.png")), //$NON-NLS-2$
        WRITE_PV("Write PV", createImage("icons/writePV.png")), //$NON-NLS-2$
        EXECUTE_CMD("Execute Command", createImage("icons/command.gif")), //$NON-NLS-2$
        EXECUTE_JAVASCRIPT("Execute Javascript", createImage("icons/exeJS.png")),//$NON-NLS-2$
        EXECUTE_PYTHONSCRIPT("Execute Python Script", createImage("icons/exePy.gif")),//$NON-NLS-2$
        PLAY_SOUND("Play WAV File", createImage("icons/sound.gif")),//$NON-NLS-2$
        OPEN_FILE("Open File", createImage("icons/openFile.png")),//$NON-NLS-2$
        OPEN_WEBPAGE("Open Webpage", createImage("icons/hyperlink.gif"));//$NON-NLS-2$
>>>>>>> a15962a0

        private ImageDescriptor iconImage;
        private String description;
        private ActionType(String description,
                ImageDescriptor iconImage) {
            this.description = description;
            this.iconImage = iconImage;
        }

<<<<<<< HEAD
		
		private static ImageDescriptor createImage(String path) {			
			ImageDescriptor image = CustomMediaFactory.getInstance().getImageDescriptorFromPlugin(
					OPIBuilderPlugin.PLUGIN_ID, path);				
			return image;
		}
		
	}
	
	public static AbstractWidgetAction createWidgetAction(ActionType actionType){
		Assert.isNotNull(actionType);
		switch (actionType) {
		case OPEN_DISPLAY:
			return new OpenDisplayAction();		
		case WRITE_PV:
			return new WritePVAction();
		case OPEN_FILE:
			return new OpenFileAction();
		case EXECUTE_CMD:
			return new ExecuteCommandAction();
		case EXECUTE_JAVASCRIPT:
			if (ScriptStoreFactory.getDefaultJavaScriptEngine() == JavaScriptEngine.RHINO) {
				return new ExecuteJavaScriptRhinoAction();
			}
			else {
				return new ExecuteJavaScriptJdkAction();
			}
		case EXECUTE_PYTHONSCRIPT:
			return new ExecutePythonScriptAction();
		case OPEN_WEBPAGE:
			return new OpenWebpageAction();
		case PLAY_SOUND:
			return new PlayWavFileAction();
		default:
			break;
		}
		return null;
	}
=======
        /**Parse a string to an ActionType. The string should be equal to the results
         * of element.toString().
         * @param actionString.
         * @return the ActionType. null if parse failed.
         */
        public static ActionType parseAction(String actionString){
            for(ActionType type : values()){
                if(actionString.equals(type.toString()))
                    return type;
            }
            return null;
        }

        /**
         * @return the iconImageData
         */
        public ImageDescriptor getIconImage() {
            return iconImage;
        }

        /**
         * @return the description
         */
        public String getDescription() {
            return description;
        }


        private static ImageDescriptor createImage(String path) {
            ImageDescriptor image = CustomMediaFactory.getInstance().getImageDescriptorFromPlugin(
                    OPIBuilderPlugin.PLUGIN_ID, path);
            return image;
        }

    }

    public static AbstractWidgetAction createWidgetAction(ActionType actionType){
        Assert.isNotNull(actionType);
        switch (actionType) {
        case OPEN_DISPLAY:
            return new OpenDisplayAction();
        case OPEN_OPI_IN_VIEW:
            return new OpenOPIInViewAction();
        case WRITE_PV:
            return new WritePVAction();
        case OPEN_FILE:
            return new OpenFileAction();
        case EXECUTE_CMD:
            return new ExecuteCommandAction();
        case EXECUTE_JAVASCRIPT:
            if (ScriptStoreFactory.getDefaultJavaScriptEngine() == JavaScriptEngine.RHINO) {
                return new ExecuteJavaScriptRhinoAction();
            }
            else {
                return new ExecuteJavaScriptJdkAction();
            }
        case EXECUTE_PYTHONSCRIPT:
            return new ExecutePythonScriptAction();
        case OPEN_WEBPAGE:
            return new OpenWebpageAction();
        case PLAY_SOUND:
            return new PlayWavFileAction();
        default:
            break;
        }
        return null;
    }
>>>>>>> a15962a0
}<|MERGE_RESOLUTION|>--- conflicted
+++ resolved
@@ -19,7 +19,6 @@
  *
  */
 public class WidgetActionFactory {
-<<<<<<< HEAD
 	public enum ActionType{
 		OPEN_DISPLAY("Open OPI", createImage("icons/OPIRunner.png")), //$NON-NLS-2$
 		WRITE_PV("Write PV", createImage("icons/writePV.png")), //$NON-NLS-2$
@@ -53,18 +52,6 @@
 			}
 			return null;		
 		}
-=======
-    public enum ActionType{
-        OPEN_DISPLAY("Open OPI", createImage("icons/OPIRunner.png")), //$NON-NLS-2$
-        OPEN_OPI_IN_VIEW("Open OPI in View", createImage("icons/OPIRunner.png")), //$NON-NLS-2$
-        WRITE_PV("Write PV", createImage("icons/writePV.png")), //$NON-NLS-2$
-        EXECUTE_CMD("Execute Command", createImage("icons/command.gif")), //$NON-NLS-2$
-        EXECUTE_JAVASCRIPT("Execute Javascript", createImage("icons/exeJS.png")),//$NON-NLS-2$
-        EXECUTE_PYTHONSCRIPT("Execute Python Script", createImage("icons/exePy.gif")),//$NON-NLS-2$
-        PLAY_SOUND("Play WAV File", createImage("icons/sound.gif")),//$NON-NLS-2$
-        OPEN_FILE("Open File", createImage("icons/openFile.png")),//$NON-NLS-2$
-        OPEN_WEBPAGE("Open Webpage", createImage("icons/hyperlink.gif"));//$NON-NLS-2$
->>>>>>> a15962a0
 
         private ImageDescriptor iconImage;
         private String description;
@@ -74,7 +61,6 @@
             this.iconImage = iconImage;
         }
 
-<<<<<<< HEAD
 		
 		private static ImageDescriptor createImage(String path) {			
 			ImageDescriptor image = CustomMediaFactory.getInstance().getImageDescriptorFromPlugin(
@@ -113,73 +99,4 @@
 		}
 		return null;
 	}
-=======
-        /**Parse a string to an ActionType. The string should be equal to the results
-         * of element.toString().
-         * @param actionString.
-         * @return the ActionType. null if parse failed.
-         */
-        public static ActionType parseAction(String actionString){
-            for(ActionType type : values()){
-                if(actionString.equals(type.toString()))
-                    return type;
-            }
-            return null;
-        }
-
-        /**
-         * @return the iconImageData
-         */
-        public ImageDescriptor getIconImage() {
-            return iconImage;
-        }
-
-        /**
-         * @return the description
-         */
-        public String getDescription() {
-            return description;
-        }
-
-
-        private static ImageDescriptor createImage(String path) {
-            ImageDescriptor image = CustomMediaFactory.getInstance().getImageDescriptorFromPlugin(
-                    OPIBuilderPlugin.PLUGIN_ID, path);
-            return image;
-        }
-
-    }
-
-    public static AbstractWidgetAction createWidgetAction(ActionType actionType){
-        Assert.isNotNull(actionType);
-        switch (actionType) {
-        case OPEN_DISPLAY:
-            return new OpenDisplayAction();
-        case OPEN_OPI_IN_VIEW:
-            return new OpenOPIInViewAction();
-        case WRITE_PV:
-            return new WritePVAction();
-        case OPEN_FILE:
-            return new OpenFileAction();
-        case EXECUTE_CMD:
-            return new ExecuteCommandAction();
-        case EXECUTE_JAVASCRIPT:
-            if (ScriptStoreFactory.getDefaultJavaScriptEngine() == JavaScriptEngine.RHINO) {
-                return new ExecuteJavaScriptRhinoAction();
-            }
-            else {
-                return new ExecuteJavaScriptJdkAction();
-            }
-        case EXECUTE_PYTHONSCRIPT:
-            return new ExecutePythonScriptAction();
-        case OPEN_WEBPAGE:
-            return new OpenWebpageAction();
-        case PLAY_SOUND:
-            return new PlayWavFileAction();
-        default:
-            break;
-        }
-        return null;
-    }
->>>>>>> a15962a0
 }