<html>
<head>
<meta http-equiv="Content-Type" content="text/html; charset=Cp1252" />
<link rel="stylesheet" href="default.css" type="text/css" />
<link rel="stylesheet" href="../../PRODUCT_PLUGIN/book.css"
<<<<<<< HEAD
	type="text/css"></link>
=======
    type="text/css"></link>
>>>>>>> 8e6b6646
<title>Best OPI, Yet</title>
</head>
<body>

<<<<<<< HEAD
	<h2>OPI Runtime</h2>
	<p>OPI Runtime is responsible for executing and managing OPI files.
	</p>
	<p>
		<img alt="OPI Runtime" src="img/OPI_Runtime.gif" />

	</p>
	<h3>Run OPI from Navigator</h3>
	<p>By default, you can run an .opi file by double-clicking it in
		the Navigator. If it's not opened in runtime, you can still open an
		.opi file with OPI Runtime by right clicking the file and choose Open
		With->OPI Runtime.</p>

	<h3>Run OPI from command line</h3>

	<p>When you startup css from command line, you can specify the OPI
		files you want to run and their macros input:</p>
	<pre class="example_code">css --launcher.openFile "&lt;path_to_opi&gt;/file1.opi macro1=value1, macro2=value2" "&lt;path_to_opi2&gt;/file2.opi"
</pre>

	<p>
		For more details: see <a href="Macro.html#commandLine">Input
			macros from command line</a>.
	</p>

	<p>
		It also supports open an OPI in a specific position using
		<code>Position</code>
		macro as in Top OPIs preference. See <a
			href="PreferencePage.html#topopis">Top OPIs Preference</a>. For
		example, this will open an OPI as a detached view:</p>
	<pre class="example_code">css --launcher.openFile "&lt;path_to_opi&gt;/file1.opi macro1=value1, Position=Detached"
</pre>

	<h3>Top OPIs</h3>
	<p>
		There is a
		<code>Top OPIs</code>
		drop-down button on toolbar, on which you can define which OPIs to
		open from preference page. This is very useful for a site if you have
		a "map" opi. In BOY, you can use URL path at everywhere if a path is
		needed. For example, if you set a URL path
		<code>http://www.xxx.com/main.opi</code>
		for the top OPIs in preference page, you will be able to run this OPI
		directly from Top OPIs button.
	</p>

	<div class="image">
		<img alt="Top OPIs" src="./img/top_opis.png" /> <br> "Top OPIs"
		button in toolbar, in this example offering "main.opi" and other
		display files
	</div>

	<h3>Open OPI in Tab, Window or View</h3>
	<p>
		OPI Runtime works like a modern web browser. It arrange OPIs in Tabs
		by default. Each tab can be rearranged by dragging it to a new place
		or new window. By default,
		<code>Open OPI</code>
		action will replace the current OPI with the new OPI. But
		<code>Ctrl-Cliking</code>
		a widget with
		<code>Open OPI</code>
		action attached will open the OPI in a new Tab. Or in a new window by
		<code>Shift-Cliking</code>

		If the current OPI is replace with new OPI, you can still go back or
		go forward from Navigation buttons on toolbar.
	</p>

	<p>
		OPI can also be opened in a View or a detached View (which looks like
		a standalone OPI window). See <a href="Actions.html">Actions.</a>
	</p>

	<h3>Context Menu</h3>
	<p>In contrast to standalone control system display managers, BOY
		is integrated in CSS, meaning: You can open a context menu on any
		widget in a BOY display and send the PV that is displayed by the
		widget to other CSS tools. For example, you can send the PV to the
		Data Browser to see a strip-chart of the PV's value over time.</p>

	<p>If you have Elog or Email plugin installed, you will be able to
		send the OPI screen shot to Elog or an Email address.</p>

	<p>Compact Mode will have menu bar and toolbar hidden. You can
		always exit compact mode by selecting "Exit Compact Mode". Similar to
		Full Screen Mode.</p>

	<h3>Zoom In/Out</h3>
	<p>
		You can zoom in/out from toolbar or by
		<code>Ctrl-Scrolling</code>
		.
	</p>



	<p></p>
=======
    <h2>OPI Runtime</h2>
    <p>OPI Runtime is responsible for executing and managing OPI files.
    </p>
    <p>
        <img alt="OPI Runtime" src="img/OPI_Runtime.gif" />

    </p>
    <h3>Run OPI from Navigator</h3>
    <p>By default, you can run an .opi file by double-clicking it in
        the Navigator. If it's not opened in runtime, you can still open an
        .opi file with OPI Runtime by right clicking the file and choose Open
        With->OPI Runtime.</p>

    <h3>Run OPI from command line</h3>

    <p>When you startup css from command line, you can specify the OPI
        files you want to run and their macros input:</p>
    <pre class="example_code">css --launcher.openFile "&lt;path_to_opi&gt;/file1.opi macro1=value1, macro2=value2" "&lt;path_to_opi2&gt;/file2.opi"
</pre>

    <p>
        For more details: see <a href="Macro.html#commandLine">Input
            macros from command line</a>.
    </p>

    <p>
        It also supports open an OPI in a specific position using
        <code>Position</code>
        macro as in Top OPIs preference. See <a
            href="PreferencePage.html#topopis">Top OPIs Preference</a>. For
        example, this will open an OPI as a detached view:</p>
    <pre class="example_code">css --launcher.openFile "&lt;path_to_opi&gt;/file1.opi macro1=value1, Position=Detached"
</pre>

    <h3>Top OPIs</h3>
    <p>
        There is a
        <code>Top OPIs</code>
        drop-down button on toolbar, on which you can define which OPIs to
        open from preference page. This is very useful for a site if you have
        a "map" opi. In BOY, you can use URL path at everywhere if a path is
        needed. For example, if you set a URL path
        <code>http://www.xxx.com/main.opi</code>
        for the top OPIs in preference page, you will be able to run this OPI
        directly from Top OPIs button.
    </p>

    <div class="image">
        <img alt="Top OPIs" src="./img/top_opis.png" /> <br> "Top OPIs"
        button in toolbar, in this example offering "main.opi" and other
        display files
    </div>

    <h3>Open OPI in Tab, Window or View</h3>
    <p>
        OPI Runtime works like a modern web browser. It arrange OPIs in Tabs
        by default. Each tab can be rearranged by dragging it to a new place
        or new window. By default,
        <code>Open OPI</code>
        action will replace the current OPI with the new OPI. But
        <code>Ctrl-Cliking</code>
        a widget with
        <code>Open OPI</code>
        action attached will open the OPI in a new Tab. Or in a new window by
        <code>Shift-Cliking</code>

        If the current OPI is replace with new OPI, you can still go back or
        go forward from Navigation buttons on toolbar.
    </p>

    <p>
        OPI can also be opened in a View or a detached View (which looks like
        a standalone OPI window). See <a href="Actions.html">Actions.</a>
    </p>

    <h3>Context Menu</h3>
    <p>In contrast to standalone control system display managers, BOY
        is integrated in CSS, meaning: You can open a context menu on any
        widget in a BOY display and send the PV that is displayed by the
        widget to other CSS tools. For example, you can send the PV to the
        Data Browser to see a strip-chart of the PV's value over time.</p>

    <p>If you have Elog or Email plugin installed, you will be able to
        send the OPI screen shot to Elog or an Email address.</p>

    <p>Compact Mode will have menu bar and toolbar hidden. You can
        always exit compact mode by selecting "Exit Compact Mode". Similar to
        Full Screen Mode.</p>

    <h3>Zoom In/Out</h3>
    <p>
        You can zoom in/out from toolbar or by
        <code>Ctrl-Scrolling</code>
        .
    </p>



    <p></p>
>>>>>>> 8e6b6646

</body>
</html><|MERGE_RESOLUTION|>--- conflicted
+++ resolved
@@ -3,116 +3,11 @@
 <meta http-equiv="Content-Type" content="text/html; charset=Cp1252" />
 <link rel="stylesheet" href="default.css" type="text/css" />
 <link rel="stylesheet" href="../../PRODUCT_PLUGIN/book.css"
-<<<<<<< HEAD
-	type="text/css"></link>
-=======
     type="text/css"></link>
->>>>>>> 8e6b6646
 <title>Best OPI, Yet</title>
 </head>
 <body>
 
-<<<<<<< HEAD
-	<h2>OPI Runtime</h2>
-	<p>OPI Runtime is responsible for executing and managing OPI files.
-	</p>
-	<p>
-		<img alt="OPI Runtime" src="img/OPI_Runtime.gif" />
-
-	</p>
-	<h3>Run OPI from Navigator</h3>
-	<p>By default, you can run an .opi file by double-clicking it in
-		the Navigator. If it's not opened in runtime, you can still open an
-		.opi file with OPI Runtime by right clicking the file and choose Open
-		With->OPI Runtime.</p>
-
-	<h3>Run OPI from command line</h3>
-
-	<p>When you startup css from command line, you can specify the OPI
-		files you want to run and their macros input:</p>
-	<pre class="example_code">css --launcher.openFile "&lt;path_to_opi&gt;/file1.opi macro1=value1, macro2=value2" "&lt;path_to_opi2&gt;/file2.opi"
-</pre>
-
-	<p>
-		For more details: see <a href="Macro.html#commandLine">Input
-			macros from command line</a>.
-	</p>
-
-	<p>
-		It also supports open an OPI in a specific position using
-		<code>Position</code>
-		macro as in Top OPIs preference. See <a
-			href="PreferencePage.html#topopis">Top OPIs Preference</a>. For
-		example, this will open an OPI as a detached view:</p>
-	<pre class="example_code">css --launcher.openFile "&lt;path_to_opi&gt;/file1.opi macro1=value1, Position=Detached"
-</pre>
-
-	<h3>Top OPIs</h3>
-	<p>
-		There is a
-		<code>Top OPIs</code>
-		drop-down button on toolbar, on which you can define which OPIs to
-		open from preference page. This is very useful for a site if you have
-		a "map" opi. In BOY, you can use URL path at everywhere if a path is
-		needed. For example, if you set a URL path
-		<code>http://www.xxx.com/main.opi</code>
-		for the top OPIs in preference page, you will be able to run this OPI
-		directly from Top OPIs button.
-	</p>
-
-	<div class="image">
-		<img alt="Top OPIs" src="./img/top_opis.png" /> <br> "Top OPIs"
-		button in toolbar, in this example offering "main.opi" and other
-		display files
-	</div>
-
-	<h3>Open OPI in Tab, Window or View</h3>
-	<p>
-		OPI Runtime works like a modern web browser. It arrange OPIs in Tabs
-		by default. Each tab can be rearranged by dragging it to a new place
-		or new window. By default,
-		<code>Open OPI</code>
-		action will replace the current OPI with the new OPI. But
-		<code>Ctrl-Cliking</code>
-		a widget with
-		<code>Open OPI</code>
-		action attached will open the OPI in a new Tab. Or in a new window by
-		<code>Shift-Cliking</code>
-
-		If the current OPI is replace with new OPI, you can still go back or
-		go forward from Navigation buttons on toolbar.
-	</p>
-
-	<p>
-		OPI can also be opened in a View or a detached View (which looks like
-		a standalone OPI window). See <a href="Actions.html">Actions.</a>
-	</p>
-
-	<h3>Context Menu</h3>
-	<p>In contrast to standalone control system display managers, BOY
-		is integrated in CSS, meaning: You can open a context menu on any
-		widget in a BOY display and send the PV that is displayed by the
-		widget to other CSS tools. For example, you can send the PV to the
-		Data Browser to see a strip-chart of the PV's value over time.</p>
-
-	<p>If you have Elog or Email plugin installed, you will be able to
-		send the OPI screen shot to Elog or an Email address.</p>
-
-	<p>Compact Mode will have menu bar and toolbar hidden. You can
-		always exit compact mode by selecting "Exit Compact Mode". Similar to
-		Full Screen Mode.</p>
-
-	<h3>Zoom In/Out</h3>
-	<p>
-		You can zoom in/out from toolbar or by
-		<code>Ctrl-Scrolling</code>
-		.
-	</p>
-
-
-
-	<p></p>
-=======
     <h2>OPI Runtime</h2>
     <p>OPI Runtime is responsible for executing and managing OPI files.
     </p>
@@ -212,7 +107,6 @@
 
 
     <p></p>
->>>>>>> 8e6b6646
 
 </body>
 </html>