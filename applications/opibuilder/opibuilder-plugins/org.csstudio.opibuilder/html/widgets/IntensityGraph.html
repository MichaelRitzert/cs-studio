<html>
<head>
<meta http-equiv="Content-Type" content="text/html; charset=Cp1252" />
<link rel="stylesheet" href="../default.css" type="text/css" />
<link rel="stylesheet" href="../../../PRODUCT_PLUGIN/book.css"
<<<<<<< HEAD
	type="text/css"></link>
=======
    type="text/css"></link>
>>>>>>> 8e6b6646
<title>Intensity Graph</title>
</head>
<body>

<<<<<<< HEAD
	<h2>Intensity Graph</h2>
	<p>The Intensity Graph displays a 2D array as an image. A color map
		assigns a color to the value of each array element. For example, it
		could be used to display a video image, temperature pattern or terrain
		in an intuitive fashion. The input data must be a numeric 1D array
		with elements typed byte, short, int, long or double, in which the
		data is arranged row by row so it can be converted to a 2D array. For
		example, for 2D data with N rows by M columns, the input data should
		like this:</p>
	<pre class="example_code">
InputData = P11, P12,...P1M, P21, P22, ... P2M, ... PN1, PN2, ...PNM</pre>
	<p>The resulting image will display the array elements as follows:
	</p>
	<pre class="example_code">
=======
    <h2>Intensity Graph</h2>
    <p>The Intensity Graph displays a 2D array as an image. A color map
        assigns a color to the value of each array element. For example, it
        could be used to display a video image, temperature pattern or terrain
        in an intuitive fashion. The input data must be a numeric 1D array
        with elements typed byte, short, int, long or double, in which the
        data is arranged row by row so it can be converted to a 2D array. For
        example, for 2D data with N rows by M columns, the input data should
        like this:</p>
    <pre class="example_code">
InputData = P11, P12,...P1M, P21, P22, ... P2M, ... PN1, PN2, ...PNM</pre>
    <p>The resulting image will display the array elements as follows:
    </p>
    <pre class="example_code">
>>>>>>> 8e6b6646
P11, P12, ... P1M
P21, P22, ... P2M
     ...
PN1, PN2, ... PNM</pre>
<<<<<<< HEAD
	<p>The widget can also output profile data of the image to PVs.</p>

	<p>
		<img src="img/IntensityGraph.gif" alt="" />
	</p>
	<h3>Operations</h3>
	<p>Drag a rectangle on the graph will zoom in to the rectangle.
		Double click will return to unzoomed state.</p>


	<h3>Special Properties</h3>
	<h4>Graph properties</h4>
	<ul>
		<li>Data Height (data_height)
			<dl>
				<dd>Number of rows of the input data.</dd>
			</dl>
		</li>
		<li>Data Width (data_width)
			<dl>
				<dd>Number of columns of the input data.</dd>
			</dl>
		</li>
		<li>Maximum (maximum)
			<dl>
				<dd>The upper limit of the value in the input data array.</dd>
			</dl>
		</li>
		<li>Minimum (minimum)
			<dl>
				<dd>The lower limit of the value in the input data array.</dd>
			</dl>
		</li>

		<li><a name="colorMap"></a>Color Map (color_map)
			<dl>
				<dd>
					Color map of the graph. Color map is a map of double values and
					colors. In the color map dialog, you can either select a predefined
					color map or create your own color map. If
					<code>Interpolate</code>
					is selected, it will interpolate the color map in linear. If
					<code>Auto Scale</code>
					is selected, it will scale the color map value range to the data
					range which is specified by
					<code>Maximum</code>
					and
					<code>Minimum</code>
					properties.<br>
					<img src="img/ColorMap.gif" alt="Color Map Configuration Dialog"/>
				</dd>
			</dl></li>
		<li>Show Ramp (show_ramp)
			<dl>
				<dd>Show the color map ramp.</dd>
			</dl>
		</li>
		<li>Graph Area Height (graph_area_height)
			<dl>
				<dd>Height of the graph area which does not include its axes
					and color ramp. The widget size will adjust automatically afte this
					property is set.</dd>
			</dl>
		</li>
		<li>Graph Area Width (graph_area_Width)
			<dl>
				<dd>Width of the graph area which does not include its axes and
					color ramp. The widget size will adjust automatically afte this
					property is set.</dd>
			</dl>
		</li>


		<li>Horizon Profile X PV (horizon_profile_x_pv_name)
			<dl>
				<dd>The output PV to which the horizontal profile data on X
					axis will be written.</dd>
			</dl>
		</li>
		<li>Horizon Profile Y PV (horizon_profile_y_pv_name)
			<dl>
				<dd>The output PV to which the horizontal profile data on Y
					axis will be written.</dd>
			</dl>
		</li>
		<li>Vertical Profile X PV (vertical_profile_x_pv_name)
			<dl>
				<dd>The output PV to which the vertical profile data on X axis
					will be written.</dd>
			</dl>
		</li>
		<li>Vertical Profile Y PV (vertical_profile_x_pv_name)
			<dl>
				<dd>The output PV to which the horizontal profile data on Y
					axis will be written.</dd>
			</dl>
		</li>

		<li>Pixel Info PV (pixel_info_pv_name)
			<dl>
				<dd>
					When the user moves the mouse across the graph or 'clicks' on the
					graph, information about the pixel under the cursor is written to
					this PV.<br /> The PV will receive a `VTable` with columns
					<ul>
						<li>"X" - Coordinate of pixel on X axis</li>
						<li>"Y" - ... Y axis</li>
						<li>"Value" - Value of image data array at this location</li>
						<li>"Selected" - Did user press mouse button, or simply move
							the mouse across the image?</li>
					</ul>
				</dd>
			</dl>
		</li>

		<li>Crop Left (crop_left)
			<dl>
				<dd>Cropped data on left.</dd>
			</dl>
		</li>
		<li>Crop Right (crop_right)
			<dl>
				<dd>Cropped data on right.</dd>
			</dl>
		</li>
		<li>Crop Bottom (crop_bottom)
			<dl>
				<dd>Cropped data on bottom.</dd>
			</dl>
		</li>
		<li>Crop Top (crop_top)
			<dl>
				<dd>Cropped data on top.</dd>
			</dl>
		</li>

	</ul>

	<h4>Axis Properties</h4>
	<p>
		The property id for axis has a prefix of
		<code>x_axis_</code>
		or
		<code>y_axis_</code>
		. For example, the property id of
		<code>Axis Color</code>
		property for X Axis (0) is
		<code>x_axis_axis_color</code>
		.
	</p>
	<ul>


		<li>Axis Color (axis_color)
			<dl>
				<dd>Color of the axis.</dd>
			</dl>
		</li>
		<li>Axis Title (axis_title)
			<dl>
				<dd>Title of the axis.</dd>
			</dl>
		</li>
		<li>Maximum (maximum)
			<dl>
				<dd>Upper range of the axis.</dd>
			</dl>
		</li>
		<li>Minimum (minimum)
			<dl>
				<dd>Lower range of the axis.</dd>
			</dl>
		</li>
		<li>Scale Font (scale_font)
			<dl>
				<dd>Font of the scale.</dd>
			</dl>
		</li>
		<li>Show Minor Ticks (show_minor_ticks)
			<dl>
				<dd>Show minor ticks on axis.</dd>
			</dl>
		</li>
		<li>Major Tick Step Hint (major_tick_step_hint)
			<dl>
				<dd>The minimum space (in pixels) between major ticks.</dd>
			</dl>
		</li>
		<li>Title Font (title_font)
			<dl>
				<dd>Font of the axis title.</dd>
			</dl>
		</li>
		<li>Visible (visible)
			<dl>
				<dd>If the axis is visible.</dd>
			</dl>
		</li>

	</ul>


	<h3>Special Methods</h3>
	<p>
		<a href="../script/AccessWidget.html#setValue(java.lang.Object)">setValue</a>
		method accepts 1D double array. Its <a
			href="../script/AccessWidget.html#getValue()">getValue</a> method
		returns double array.
	</p>

	<h3>See Also</h3>
	<ul>
		<li><a href="PVWidgets.html"> Properties Common to PV Widgets
		</a></li>
		<li><a href="../Widget_Properties.html"> Properties Common to
				All Widgets </a></li>
	</ul>

	<br>
=======
    <p>The widget can also output profile data of the image to PVs.</p>

    <p>
        <img src="img/IntensityGraph.gif" alt="" />
    </p>
    <h3>Operations</h3>
    <p>Drag a rectangle on the graph will zoom in to the rectangle.
        Double click will return to unzoomed state.</p>


    <h3>Special Properties</h3>
    <h4>Graph properties</h4>
    <ul>
        <li>Data Height (data_height)
            <dl>
                <dd>Number of rows of the input data.</dd>
            </dl>
        </li>
        <li>Data Width (data_width)
            <dl>
                <dd>Number of columns of the input data.</dd>
            </dl>
        </li>
        <li>Maximum (maximum)
            <dl>
                <dd>The upper limit of the value in the input data array.</dd>
            </dl>
        </li>
        <li>Minimum (minimum)
            <dl>
                <dd>The lower limit of the value in the input data array.</dd>
            </dl>
        </li>

        <li><a name="colorMap"></a>Color Map (color_map)
            <dl>
                <dd>
                    Color map of the graph. Color map is a map of double values and
                    colors. In the color map dialog, you can either select a predefined
                    color map or create your own color map. If
                    <code>Interpolate</code>
                    is selected, it will interpolate the color map in linear. If
                    <code>Auto Scale</code>
                    is selected, it will scale the color map value range to the data
                    range which is specified by
                    <code>Maximum</code>
                    and
                    <code>Minimum</code>
                    properties.<br>
                    <img src="img/ColorMap.gif" alt="Color Map Configuration Dialog"/>
                </dd>
            </dl></li>
        <li>Show Ramp (show_ramp)
            <dl>
                <dd>Show the color map ramp.</dd>
            </dl>
        </li>
        <li>Graph Area Height (graph_area_height)
            <dl>
                <dd>Height of the graph area which does not include its axes
                    and color ramp. The widget size will adjust automatically afte this
                    property is set.</dd>
            </dl>
        </li>
        <li>Graph Area Width (graph_area_Width)
            <dl>
                <dd>Width of the graph area which does not include its axes and
                    color ramp. The widget size will adjust automatically afte this
                    property is set.</dd>
            </dl>
        </li>


        <li>Horizon Profile X PV (horizon_profile_x_pv_name)
            <dl>
                <dd>The output PV to which the horizontal profile data on X
                    axis will be written.</dd>
            </dl>
        </li>
        <li>Horizon Profile Y PV (horizon_profile_y_pv_name)
            <dl>
                <dd>The output PV to which the horizontal profile data on Y
                    axis will be written.</dd>
            </dl>
        </li>
        <li>Vertical Profile X PV (vertical_profile_x_pv_name)
            <dl>
                <dd>The output PV to which the vertical profile data on X axis
                    will be written.</dd>
            </dl>
        </li>
        <li>Vertical Profile Y PV (vertical_profile_x_pv_name)
            <dl>
                <dd>The output PV to which the horizontal profile data on Y
                    axis will be written.</dd>
            </dl>
        </li>

        <li>Pixel Info PV (pixel_info_pv_name)
            <dl>
                <dd>
                    When the user moves the mouse across the graph or 'clicks' on the
                    graph, information about the pixel under the cursor is written to
                    this PV.<br /> The PV will receive a `VTable` with columns
                    <ul>
                        <li>"X" - Coordinate of pixel on X axis</li>
                        <li>"Y" - ... Y axis</li>
                        <li>"Value" - Value of image data array at this location</li>
                        <li>"Selected" - Did user press mouse button, or simply move
                            the mouse across the image?</li>
                    </ul>
                </dd>
            </dl>
        </li>

        <li>Crop Left (crop_left)
            <dl>
                <dd>Cropped data on left.</dd>
            </dl>
        </li>
        <li>Crop Right (crop_right)
            <dl>
                <dd>Cropped data on right.</dd>
            </dl>
        </li>
        <li>Crop Bottom (crop_bottom)
            <dl>
                <dd>Cropped data on bottom.</dd>
            </dl>
        </li>
        <li>Crop Top (crop_top)
            <dl>
                <dd>Cropped data on top.</dd>
            </dl>
        </li>

    </ul>

    <h4>Axis Properties</h4>
    <p>
        The property id for axis has a prefix of
        <code>x_axis_</code>
        or
        <code>y_axis_</code>
        . For example, the property id of
        <code>Axis Color</code>
        property for X Axis (0) is
        <code>x_axis_axis_color</code>
        .
    </p>
    <ul>


        <li>Axis Color (axis_color)
            <dl>
                <dd>Color of the axis.</dd>
            </dl>
        </li>
        <li>Axis Title (axis_title)
            <dl>
                <dd>Title of the axis.</dd>
            </dl>
        </li>
        <li>Maximum (maximum)
            <dl>
                <dd>Upper range of the axis.</dd>
            </dl>
        </li>
        <li>Minimum (minimum)
            <dl>
                <dd>Lower range of the axis.</dd>
            </dl>
        </li>
        <li>Scale Font (scale_font)
            <dl>
                <dd>Font of the scale.</dd>
            </dl>
        </li>
        <li>Show Minor Ticks (show_minor_ticks)
            <dl>
                <dd>Show minor ticks on axis.</dd>
            </dl>
        </li>
        <li>Major Tick Step Hint (major_tick_step_hint)
            <dl>
                <dd>The minimum space (in pixels) between major ticks.</dd>
            </dl>
        </li>
        <li>Title Font (title_font)
            <dl>
                <dd>Font of the axis title.</dd>
            </dl>
        </li>
        <li>Visible (visible)
            <dl>
                <dd>If the axis is visible.</dd>
            </dl>
        </li>

    </ul>


    <h3>Special Methods</h3>
    <p>
        <a href="../script/AccessWidget.html#setValue(java.lang.Object)">setValue</a>
        method accepts 1D double array. Its <a
            href="../script/AccessWidget.html#getValue()">getValue</a> method
        returns double array.
    </p>

    <h3>See Also</h3>
    <ul>
        <li><a href="PVWidgets.html"> Properties Common to PV Widgets
        </a></li>
        <li><a href="../Widget_Properties.html"> Properties Common to
                All Widgets </a></li>
    </ul>

    <br>
>>>>>>> 8e6b6646

</body>
</html><|MERGE_RESOLUTION|>--- conflicted
+++ resolved
@@ -3,31 +3,11 @@
 <meta http-equiv="Content-Type" content="text/html; charset=Cp1252" />
 <link rel="stylesheet" href="../default.css" type="text/css" />
 <link rel="stylesheet" href="../../../PRODUCT_PLUGIN/book.css"
-<<<<<<< HEAD
-	type="text/css"></link>
-=======
     type="text/css"></link>
->>>>>>> 8e6b6646
 <title>Intensity Graph</title>
 </head>
 <body>
 
-<<<<<<< HEAD
-	<h2>Intensity Graph</h2>
-	<p>The Intensity Graph displays a 2D array as an image. A color map
-		assigns a color to the value of each array element. For example, it
-		could be used to display a video image, temperature pattern or terrain
-		in an intuitive fashion. The input data must be a numeric 1D array
-		with elements typed byte, short, int, long or double, in which the
-		data is arranged row by row so it can be converted to a 2D array. For
-		example, for 2D data with N rows by M columns, the input data should
-		like this:</p>
-	<pre class="example_code">
-InputData = P11, P12,...P1M, P21, P22, ... P2M, ... PN1, PN2, ...PNM</pre>
-	<p>The resulting image will display the array elements as follows:
-	</p>
-	<pre class="example_code">
-=======
     <h2>Intensity Graph</h2>
     <p>The Intensity Graph displays a 2D array as an image. A color map
         assigns a color to the value of each array element. For example, it
@@ -42,232 +22,10 @@
     <p>The resulting image will display the array elements as follows:
     </p>
     <pre class="example_code">
->>>>>>> 8e6b6646
 P11, P12, ... P1M
 P21, P22, ... P2M
      ...
 PN1, PN2, ... PNM</pre>
-<<<<<<< HEAD
-	<p>The widget can also output profile data of the image to PVs.</p>
-
-	<p>
-		<img src="img/IntensityGraph.gif" alt="" />
-	</p>
-	<h3>Operations</h3>
-	<p>Drag a rectangle on the graph will zoom in to the rectangle.
-		Double click will return to unzoomed state.</p>
-
-
-	<h3>Special Properties</h3>
-	<h4>Graph properties</h4>
-	<ul>
-		<li>Data Height (data_height)
-			<dl>
-				<dd>Number of rows of the input data.</dd>
-			</dl>
-		</li>
-		<li>Data Width (data_width)
-			<dl>
-				<dd>Number of columns of the input data.</dd>
-			</dl>
-		</li>
-		<li>Maximum (maximum)
-			<dl>
-				<dd>The upper limit of the value in the input data array.</dd>
-			</dl>
-		</li>
-		<li>Minimum (minimum)
-			<dl>
-				<dd>The lower limit of the value in the input data array.</dd>
-			</dl>
-		</li>
-
-		<li><a name="colorMap"></a>Color Map (color_map)
-			<dl>
-				<dd>
-					Color map of the graph. Color map is a map of double values and
-					colors. In the color map dialog, you can either select a predefined
-					color map or create your own color map. If
-					<code>Interpolate</code>
-					is selected, it will interpolate the color map in linear. If
-					<code>Auto Scale</code>
-					is selected, it will scale the color map value range to the data
-					range which is specified by
-					<code>Maximum</code>
-					and
-					<code>Minimum</code>
-					properties.<br>
-					<img src="img/ColorMap.gif" alt="Color Map Configuration Dialog"/>
-				</dd>
-			</dl></li>
-		<li>Show Ramp (show_ramp)
-			<dl>
-				<dd>Show the color map ramp.</dd>
-			</dl>
-		</li>
-		<li>Graph Area Height (graph_area_height)
-			<dl>
-				<dd>Height of the graph area which does not include its axes
-					and color ramp. The widget size will adjust automatically afte this
-					property is set.</dd>
-			</dl>
-		</li>
-		<li>Graph Area Width (graph_area_Width)
-			<dl>
-				<dd>Width of the graph area which does not include its axes and
-					color ramp. The widget size will adjust automatically afte this
-					property is set.</dd>
-			</dl>
-		</li>
-
-
-		<li>Horizon Profile X PV (horizon_profile_x_pv_name)
-			<dl>
-				<dd>The output PV to which the horizontal profile data on X
-					axis will be written.</dd>
-			</dl>
-		</li>
-		<li>Horizon Profile Y PV (horizon_profile_y_pv_name)
-			<dl>
-				<dd>The output PV to which the horizontal profile data on Y
-					axis will be written.</dd>
-			</dl>
-		</li>
-		<li>Vertical Profile X PV (vertical_profile_x_pv_name)
-			<dl>
-				<dd>The output PV to which the vertical profile data on X axis
-					will be written.</dd>
-			</dl>
-		</li>
-		<li>Vertical Profile Y PV (vertical_profile_x_pv_name)
-			<dl>
-				<dd>The output PV to which the horizontal profile data on Y
-					axis will be written.</dd>
-			</dl>
-		</li>
-
-		<li>Pixel Info PV (pixel_info_pv_name)
-			<dl>
-				<dd>
-					When the user moves the mouse across the graph or 'clicks' on the
-					graph, information about the pixel under the cursor is written to
-					this PV.<br /> The PV will receive a `VTable` with columns
-					<ul>
-						<li>"X" - Coordinate of pixel on X axis</li>
-						<li>"Y" - ... Y axis</li>
-						<li>"Value" - Value of image data array at this location</li>
-						<li>"Selected" - Did user press mouse button, or simply move
-							the mouse across the image?</li>
-					</ul>
-				</dd>
-			</dl>
-		</li>
-
-		<li>Crop Left (crop_left)
-			<dl>
-				<dd>Cropped data on left.</dd>
-			</dl>
-		</li>
-		<li>Crop Right (crop_right)
-			<dl>
-				<dd>Cropped data on right.</dd>
-			</dl>
-		</li>
-		<li>Crop Bottom (crop_bottom)
-			<dl>
-				<dd>Cropped data on bottom.</dd>
-			</dl>
-		</li>
-		<li>Crop Top (crop_top)
-			<dl>
-				<dd>Cropped data on top.</dd>
-			</dl>
-		</li>
-
-	</ul>
-
-	<h4>Axis Properties</h4>
-	<p>
-		The property id for axis has a prefix of
-		<code>x_axis_</code>
-		or
-		<code>y_axis_</code>
-		. For example, the property id of
-		<code>Axis Color</code>
-		property for X Axis (0) is
-		<code>x_axis_axis_color</code>
-		.
-	</p>
-	<ul>
-
-
-		<li>Axis Color (axis_color)
-			<dl>
-				<dd>Color of the axis.</dd>
-			</dl>
-		</li>
-		<li>Axis Title (axis_title)
-			<dl>
-				<dd>Title of the axis.</dd>
-			</dl>
-		</li>
-		<li>Maximum (maximum)
-			<dl>
-				<dd>Upper range of the axis.</dd>
-			</dl>
-		</li>
-		<li>Minimum (minimum)
-			<dl>
-				<dd>Lower range of the axis.</dd>
-			</dl>
-		</li>
-		<li>Scale Font (scale_font)
-			<dl>
-				<dd>Font of the scale.</dd>
-			</dl>
-		</li>
-		<li>Show Minor Ticks (show_minor_ticks)
-			<dl>
-				<dd>Show minor ticks on axis.</dd>
-			</dl>
-		</li>
-		<li>Major Tick Step Hint (major_tick_step_hint)
-			<dl>
-				<dd>The minimum space (in pixels) between major ticks.</dd>
-			</dl>
-		</li>
-		<li>Title Font (title_font)
-			<dl>
-				<dd>Font of the axis title.</dd>
-			</dl>
-		</li>
-		<li>Visible (visible)
-			<dl>
-				<dd>If the axis is visible.</dd>
-			</dl>
-		</li>
-
-	</ul>
-
-
-	<h3>Special Methods</h3>
-	<p>
-		<a href="../script/AccessWidget.html#setValue(java.lang.Object)">setValue</a>
-		method accepts 1D double array. Its <a
-			href="../script/AccessWidget.html#getValue()">getValue</a> method
-		returns double array.
-	</p>
-
-	<h3>See Also</h3>
-	<ul>
-		<li><a href="PVWidgets.html"> Properties Common to PV Widgets
-		</a></li>
-		<li><a href="../Widget_Properties.html"> Properties Common to
-				All Widgets </a></li>
-	</ul>
-
-	<br>
-=======
     <p>The widget can also output profile data of the image to PVs.</p>
 
     <p>
@@ -487,7 +245,6 @@
     </ul>
 
     <br>
->>>>>>> 8e6b6646
 
 </body>
 </html>