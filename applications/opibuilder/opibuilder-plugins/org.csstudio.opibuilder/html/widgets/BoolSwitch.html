--- conflicted
+++ resolved
@@ -19,12 +19,7 @@
     its height and width.
     </p>
     <img src="img/BooleanSwitch.gif" alt=""/>
-<<<<<<< HEAD
-   
-    
-=======
 
->>>>>>> 8e6b6646
     <h3>Special Properties</h3>
     <p>No special properties.</p>
 
