--- conflicted
+++ resolved
@@ -3,126 +3,6 @@
 <meta http-equiv="Content-Type" content="text/html; charset=Cp1252" />
 <link rel="stylesheet" href="../default.css" type="text/css" />
 <link rel="stylesheet" href="../../../PRODUCT_PLUGIN/book.css"
-<<<<<<< HEAD
-	type="text/css"></link>
-<title>Table</title>
-</head>
-<body>
-
-	<h2>Table</h2>
-
-	<p>A table widget that works like a spread sheet. It can be
-		editable at run time, for example insert or delete a row or column,
-		modify cell text. It is designed to be used in scripts.</p>
-	<img src="../img/Table_CellEditor.png" alt="Editable Table"/>
-	<p>The table widget cannot connect to PVs directly, but this can be
-		realized by using script. See example below:</p>
-	<img src="img/Table_PVs.gif"
-		alt="Using table widget to display multiple PV values"/>
-
-	<p>
-		Above examples can be found at <a href="../Install_Examples.html">BOY
-			Examples</a>->widgets->4_5_Table.opi
-	</p>
-
-	<h3>Operations</h3>
-	If
-	<code>Editable</code>
-	property is true, every cell text of the table can be directly modified
-	at run time by clicking on it. With its context menu, you are able to
-	<ul>
-		<li>Auto Size Columns</li>
-		<li>Insert Column</li>
-		<li>Insert Row</li>
-		<li>Delete Column</li>
-		<li>Delete Row</li>
-	</ul>
-
-	<h3>Special Properties</h3>
-	<ul>
-		<li>Editable (editable). True if the table cell is editable. If
-			false, it is still selectable, which is different with false <code>Enabled</code>
-			property.
-		</li>
-		<li>Columns Count (columns_count). Count of columns.</li>
-		<li>Column Headers (column_headers). Configure the header text,
-			column width, editable and cell editor type for each column. If the
-			cell editor type is DROPDOWN, the dropdown items should be set from
-			script, for example: <pre class="example_code">
-	from array import array
-	from java.lang import String
-
-	table = widget.getTable()
-	table.setColumnCellEditorData(2,array(String, ["apple","banana","orange"]))
-	</pre> If the cell editor type is CHECKBOX, the boolean strings can also be
-			set from script, for exmaple: <pre class="example_code">
-	from array import array
-	from java.lang import String
-
-	table = widget.getTable()
-	table.setColumnCellEditorData(2,array(String, ["On", "Off"]))
-	</pre> If the cell editor type is CUSTOMIZED, user should set the cell editor
-			using: <pre class="example_code">
-	 widget.getTable().setColumnCellEditor(2, customizedCellEditor)
-	</pre>
-		</li>
-		<li>Column Header Visible (column_header_visible). Visibility of
-			column header.</li>
-		<li>Default Content (default_content). Default content of the
-			table.</li>
-	</ul>
-	<h3>See Also</h3>
-	<ul>
-		<li><a href="../Widget_Properties.html">Properties Common to
-				All Widgets</a></li>
-	</ul>
-	<h3>Special Methods</h3>
-	<A NAME="getTable"> <!-- -->
-	</A>
-	<H4>getTable</H4>
-	<PRE>
-public <a href="SpreadSheetTable/SpreadSheetTable.html">SpreadSheetTable</a> <B>getTable</B>()</PRE>
-	<DL>
-		<DD>
-			Get the native spread sheet table wrapped by this widget. Script has
-			full access to the returned <a
-				href="SpreadSheetTable/SpreadSheetTable.html">SpreadSheetTable</a>
-			at run time.
-		</DD>
-		<DD>
-			<DL>
-
-				<DT>
-					<B>Returns:</B>
-				</DT>
-				<DD>the native spread sheet table.</DD>
-			</DL>
-		</DD>
-	</DL>
-
-	<br>
-
-	<H4>setAllowedHeaders</H4>
-	<PRE>
-public void <B>setAllowedHeaders</B>(String[] headers)</PRE>
-	<DL>
-		<DD>Set allowed header titles. If this is set, the insert column
-			dialog will have a combo box instead of text for title input</DD>
-		<DD>
-			<DL>
-
-				<DT>
-					<B>Parameters:</B>
-				</DT>
-				<DD>
-					<CODE>headers</CODE>
-					- The allowed headers.
-				</DD>
-			</DL>
-		</DD>
-	</DL>
-	<br>
-=======
     type="text/css"></link>
 <title>Table</title>
 </head>
@@ -241,6 +121,5 @@
         </DD>
     </DL>
     <br>
->>>>>>> 8e6b6646
 </body>
 </html>