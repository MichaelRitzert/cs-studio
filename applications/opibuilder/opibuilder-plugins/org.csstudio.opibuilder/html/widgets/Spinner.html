--- conflicted
+++ resolved
@@ -16,11 +16,7 @@
     <p>A spinner widget that can be used to write and read a numeric PV.
     </p>
     <img src="img/Spinner.gif" alt=""/> <img src="img/Spinner_Left.gif" alt=""/>
-<<<<<<< HEAD
-    
-=======
 
->>>>>>> 8e6b6646
     <h3>Operations</h3>
     <p>At runtime, Clicking the arrow buttons to increase/decrease value in step increment.
      Click text area to edit text.
