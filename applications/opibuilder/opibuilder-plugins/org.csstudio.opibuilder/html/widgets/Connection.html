--- conflicted
+++ resolved
@@ -18,11 +18,7 @@
    which will be automatically re-routed when widgets are moved.
     </p>
     <img src="img/Connection.gif" alt=""/>
-<<<<<<< HEAD
-   
-=======
 
->>>>>>> 8e6b6646
    <h3>Operation</h3>
     In edit mode, select Connection Tool <img src="img/connection_s16.gif" alt=""/> from palette,
     attach the connection to two widgets by clicking on two terminals on widgets. If the connection router
