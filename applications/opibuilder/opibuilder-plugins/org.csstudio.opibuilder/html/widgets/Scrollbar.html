<html>
  <head>
    <meta http-equiv="Content-Type" content="text/html; charset=Cp1252"/>
    <link rel="stylesheet" href="../default.css" type="text/css" />
    <link rel="stylesheet" href="../../../PRODUCT_PLUGIN/book.css" type="text/css"></link>
    <title>
     Scrollbar
    </title>
  </head>
  <body>

    <h2>
      Scrollbar
    </h2>

    <p>A scrollbar widget that can be used to write or read a numeric PV.
    </p>
    <img src="img/Scrollbar.gif" alt=""/>
<<<<<<< HEAD
    
=======

>>>>>>> 8e6b6646
    <h3>Operations</h3>
    <p>At runtime, Clicking the arrow buttons to increase/decrease value in step increment.
    Dragging the thumb to increase/decrease value smoothly. Clicking or pressing the track to
    increase/decrease the value in page increment.
    It also supports changing value with keyboard while it is focused. (It can be focused by clicking its
    thumb). Use Up/Down key for vertical scrollbar or Left/Right key for horizontal scrollbar
    to increase/decrease value in step increment.
    Use PageUp/PageDown key to increase/decrease value in page increment.
    </p>

    <h3>Special Properties</h3>
    <ul>
    <li>Minimum (minimum)<dl><dd>Lower limit of the widget.</dd></dl></li>
    <li>Maximum (maximum)<dl><dd>Upper limit of the widget.</dd></dl></li>
    <li>Limits From PV(limits_from_pv)
        <dl><dd>Load the Maximum andMinimum limits from PV. </dd></dl></li>

    <li>Show Value Tip (show_value_tip)<dl><dd>Show the value tip while value is changing.</dd></dl></li>
    <li>Horizontal (horizontal) <dl><dd>If yes, the bar is horizontal. Vertical if no.</dd></dl></li>

    <li>Bar Length (bar_length)<dl><dd>Length of the bar relative to it value range.</dd></dl></li>
    <li>Step Increment (step_increment)<dl><dd>The least increment/decrement step while pressing arrow buttons or
    using Up/Down key for vertical scrollbar or Left/Right key for horizontal scrollbar.
    </dd></dl></li>
    <li>Page Increment (page_increment)<dl><dd>The increment/decrement step while clicking or pressing the track or
    using PageUp/PageDown key.</dd></dl></li>
    </ul>

    <h3>See Also</h3>
   <ul>
   <li><a href="PVWidgets.html">Properties Common to PV Widgets</a></li>
   <li><a href="../Widget_Properties.html">Properties Common to All Widgets</a></li>
   </ul>
<br>

</body>
</html><|MERGE_RESOLUTION|>--- conflicted
+++ resolved
@@ -16,11 +16,7 @@
     <p>A scrollbar widget that can be used to write or read a numeric PV.
     </p>
     <img src="img/Scrollbar.gif" alt=""/>
-<<<<<<< HEAD
-    
-=======
 
->>>>>>> 8e6b6646
     <h3>Operations</h3>
     <p>At runtime, Clicking the arrow buttons to increase/decrease value in step increment.
     Dragging the thumb to increase/decrease value smoothly. Clicking or pressing the track to
