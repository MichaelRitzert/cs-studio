<html>
  <head>
    <meta http-equiv="Content-Type" content="text/html; charset=Cp1252"/>
    <link rel="stylesheet" href="../default.css" type="text/css" />
    <link rel="stylesheet" href="../../../PRODUCT_PLUGIN/book.css" type="text/css"></link>
    <title>
    Thumb Wheel
    </title>
  </head>
  <body>

    <h2>
      Thumb Wheel
    </h2>

    <p>A widget that can be used to read or write a numeric PV on every digit bit.
    </p>
    <img src="img/ThumbWheel.gif" alt=""/>
<<<<<<< HEAD
    
=======

>>>>>>> 8e6b6646
    <h3>Operations</h3>
    <p>
    At runtime, clicking arrow buttons to increase/decrease value on corresponding digit bit.
     </p>

     <p>
     At runtime, up and down arrow keys can be also used to increase/decrease value. First, click the digit big that you want to change.
     The focused digit big is indicated by Focused Frame Color. Then, press up or down key to change the value on
     the focused digit bit. Left and right arrow keys can be used to move the focus.
     </p>

    <h3>Special Properties</h3>
    <ul>
    <li>Show Buttons (show_buttons)<dl><dd>Show or hide arrow buttons.</dd></dl></li>
    <li>Minimum (minimum)<dl><dd>Lower limit of the widget.</dd></dl></li>
    <li>Maximum (maximum)<dl><dd>Upper limit of the widget.</dd></dl></li>
    <li>Integer Digits(integerDigits)<dl><dd>Number of the integer digits.</dd></dl></li>
    <li>Decimal Digits (decimalDigits)<dl><dd>Number of the decimal digits.</dd></dl></li>
    <li>Internal Frame Color (internalFrameColor)<dl><dd>Color of the internal frame.</dd></dl></li>
    <li>Focused Frame Color (focusedFrameColor)<dl><dd>Color of the internal focused frame.</dd></dl></li>
    <li>Internal Frame Thickness (internalFrameSize)<dl><dd>Thickness of the internal frame.</dd></dl></li>
    </ul>
    <h3>See Also</h3>
   <ul>
   <li><a href="PVWidgets.html">Properties Common to PV Widgets</a></li>
   <li><a href="../Widget_Properties.html">Properties Common to All Widgets</a></li>
   </ul>
<br>

</body>
</html><|MERGE_RESOLUTION|>--- conflicted
+++ resolved
@@ -16,11 +16,7 @@
     <p>A widget that can be used to read or write a numeric PV on every digit bit.
     </p>
     <img src="img/ThumbWheel.gif" alt=""/>
-<<<<<<< HEAD
-    
-=======
 
->>>>>>> 8e6b6646
     <h3>Operations</h3>
     <p>
     At runtime, clicking arrow buttons to increase/decrease value on corresponding digit bit.
