--- conflicted
+++ resolved
@@ -16,11 +16,7 @@
     <p>A slider widget with scale and marker that can be used to write and read a PV.
     </p>
     <img src="img/ScaledSlider.gif" alt=""/>
-<<<<<<< HEAD
-    
-=======
 
->>>>>>> 8e6b6646
     <h3>Operations</h3>
     <p>At runtime, dragging the thumb to increase/decrease value in step increment.
     Clicking or pressing the track to increase/decrease the value in page increment.
