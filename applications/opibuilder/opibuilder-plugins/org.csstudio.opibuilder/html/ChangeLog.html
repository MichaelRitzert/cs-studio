--- conflicted
+++ resolved
@@ -3,830 +3,6 @@
 <meta http-equiv="Content-Type" content="text/html; charset=Cp1252" />
 <link rel="stylesheet" href="default.css" type="text/css"></link>
 <link rel="stylesheet" href="../../PRODUCT_PLUGIN/book.css"
-<<<<<<< HEAD
-	type="text/css"></link>
-<title>BOY Changelog</title>
-</head>
-<body>
-	<h1>BOY Changelog</h1>
-	<ul>
-		<li><a href="#3.3.0">Version 3.3.0</a></li>
-		<li><a href="#3.2.10">Version 3.2.10</a></li>
-		<li><a href="#3.2.9">Version 3.2.9</a></li>
-		<li><a href="#3.1.4">Version 3.1.4</a></li>
-		<li><a href="#3.1.3">Version 3.1.3</a></li>
-		<li><a href="#3.1.2">Version 3.1.2</a></li>
-		<li><a href="#3.1.1">Version 3.1.1</a></li>
-		<li><a href="#3.1.0">Version 3.1.0</a></li>
-		<li><a href="#1.2.0">Version 1.2.0</a></li>
-		<li><a href="#1.1.0">Version 1.1.0</a></li>
-		<li><a href="#1.0.6">Version 1.0.6</a></li>
-	</ul>
-
-	<A NAME="3.3.0"></A>
-	<h2>Version 3.3.0</h2>
-	<ul>
-		<li>Graphics Image Widget now handles SVG images</li>
-		<li>Symbol widgets now handle 'ForeColor Alarm Sensitive'
-			property</li>
-		<li>Symbol widgets have a new preference that specifies which is
-			the color code to replace by the On/Off color</li>
-		<li><a
-			href="../../org.csstudio.opibuilder.converter/html/Getting_Started.html">EDM2OPI
-				converter </a>has been finished to be able to convert 95% of EDM
-			features to BOY. (Some of the widgets conversion was contributed by <a
-			href="http://english.ihep.cas.cn/">IHEP</a>)
-			<p>
-				<a
-					href="../../org.csstudio.opibuilder.converter/html/img/EDM2BOYDemo.png"><img
-					src="img/edm2boy_small.png" alt="EDM2OPI converter example" /> </a>
-			</p></li>
-
-		<li>Add <code>$(opi.dir)</code> macros to "Execute Command"
-			widget action. <code>$(opi.dir)</code> points to the directory of the
-			OPI file on the OS file system.
-		</li>
-	</ul>
-
-
-
-	<A NAME="3.2.10"></A>
-	<h2>Version 3.2.10</h2>
-	<ul>
-		<li>Support checkbox, dropdown and customzied cell editor in
-			table widget.
-			<p>
-				<img src="img/Table_CellEditor.png" />
-			</p>
-		</li>
-	</ul>
-
-	<A NAME="3.2.9"></A>
-	<h2>Version 3.2.9</h2>
-	<ul>
-		<li>Add <a href="http://pvmanager.sourceforge.net/">PVManager</a>
-			as an optional PV connection layer. It can be set from <code>Preferences->CSS
-				Applications->Display->BOY->OPI Runtime->PV Connection Layer</code>.
-			PVManager has lots of advantages such as better performance on array
-			type of PV, update rate throttling, formula support and so on. With
-			PVManager, there are some differences with Utility PV on local and
-			simulated PV:
-			<ul>
-				<li>The default initial value of local pv such as <code>loc://fred</code>
-					is null. To give an initial value such as 0 to the local pv, the
-					syntax is <code>loc://fred(0)</code>. <b><font color="red">Note:
-							this difference may break your existing OPIs that used
-							uninitialized local PV!!!</font></b>
-				</li>
-				<li>Constant PV such as <code>1</code> or <code>"fred"</code>
-					must be prefixed with <code>=</code>. For example, <code>=1</code>
-					and <code>="fred"</code>.
-				</li>
-				<li><code>const://...</code> is not supported, please use <code>sim://const(...)</code>instead</li>
-				<li>Initial string value should be enclosed in quotes. For
-					example: <code>loc://myPV("Hello, World!")</code>
-				</li>
-				<li>Noise simulation pv only accepts three parameters: <code>sim://noise(minValue,
-						maxValue, timeStep)</code>.
-				</li>
-				<li>Arbitrary name noise simulation PV is not supported, for
-					example: <code>sim://sfdsdf, sim://noise2</code> are not supported
-				</li>
-			</ul> In most cases, BOY will automatically convert existing local PV
-			names to new syntax for old OPIs except the PV names embedded in
-			scripts. For more syntax details, please see <code>CSS online
-				help -> CSS Core -> Process Variables</code>.
-
-		</li>
-		<li>Use <code>org.epics.vtype</code> value inside BOY instead of
-			<code>org.csstudio.data.values.IValue</code>. <b><font
-				color="red">Note: this change may break your customized
-					widgets if the widgets have code handling IValue!</font></b> See <a
-			href="https://groups.google.com/d/msg/css-boy/ntuGAtbDCbE/qfjZvQURS-AJ">here</a>
-			for more details.
-
-		</li>
-		<li>Cache files from remote URL on local disk for two minutes to
-			speed up the repeat loading of same file.</li>
-		<li>Automatically scale font size to make text size fit the size
-			of text widgets (Label, Text Update and Text Input). Note that this
-			function doesn't work for "wrap words" Label and native Text Input.</li>
-		<li>Add <code>Top Files</code> sub menu to file menu to open top
-			OPIs and other files.
-		</li>
-		<li>Add <code>OPI Editor Perspective</code> context menu entry to
-			OPI editor to open/reset OPI Editor Perspective
-		</li>
-		<li>Add <code>OPI Runtime Perspective</code> context menu entry
-			to OPI Runtime to open/reset OPI Runtime Perspective
-		</li>
-		<li>Add <code>Open Navigator</code> context menu entry to OPI
-			Runtime to open Navigator View.
-		</li>
-
-		<li>Shows null value border if one of the PVs on the widget has
-			null value. If the null value PV is the main PV of the widget, the
-			value displayed in the widget is meaningless.
-			<p>
-				<img src="img/nullValueBorder.png" />
-			</p>
-		</li>
-		<li>Spinner widget: up/down and page up/page down buttons
-			increase/decrease the value for a set step/page in the text editor.</li>
-		<li>Spinner widget: option for horizontal arrow buttons layout
-			added.
-			<p>
-				<img src="img/SpinnerHorizontalButtons.png" />
-			</p>
-		</li>
-		<li>XY Graph widget: added getXBuffer and getYBuffer functions
-			that can be used in scripts to retrive current axis values from the
-			buffer.</li>
-		<li>Allows to use script from opi search path.</li>
-		<li>Shows index of PVs in Attach Script dialog for better
-			scripting. The shown index corresponds to the index of "pvs" array in
-			the script.
-			<p>
-				<img src="img/InputPVs_with_Index.png" />
-			</p>
-		</li>
-		<li>Tank, Progress Bar, Thermometer supports "FillColor Alarm
-			Sensitive" property.</li>
-		<li>Spinner gains focus when the users click its text box so that
-			users can change the value with up/down keys.</li>
-		<li>Byte Monitor supports "Labels" property to describe the
-			meaning of each bit.
-			<p>
-				<img src="img/ByteMonitorLabels.png" />
-			</p>
-		</li>
-		<li>Rotated text in Text Update can be properly aligned inside
-			the box.
-			<p>
-				<img src="img/AlignedRotatedText.png" />
-			</p>
-		</li>
-		<li>Support PV Name auto-complete. By default, it only supports
-			history inputs, but a site may implement its own PV name provider.
-			For more details, please see <code>CSS online help->CSS
-				Core->Auto-Complete</code> (Primarily contributed by ITER).
-			<p>
-				<img src="img/autocomplete.png" />
-			</p>
-
-		</li>
-
-		<li>Add authentication support to WebOPI so that you can protect
-			the whole site or only OPIs in a particular directory with password.
-			You can provide user name and password either from preference file,
-			LDAP server or Kerberos. See <a
-			href="http://htmlpreview.github.com/?https://raw.github.com/ControlSystemStudio/cs-studio/master/applications/plugins/org.csstudio.opibuilder.rap/html/WebOPI.html">WebOPI
-				helps</a> for more details.
-			<p>
-				<img src="img/login.png" />
-			</p>
-		</li>
-
-		<li>Support searching OPI by text. Double click a search result
-			entry will open the OPI file and select the widget (Only works if the
-			default editor of the OPI file is OPI editor). (Contributed by ITER)
-			<p>
-				<img src="img/OPISearch.png" />
-			</p>
-		</li>
-
-		<li>Add a small square handle on top left of PV widget to allow
-			editing PV Name directly on widget. Hover mouse on the handle will
-			show PV Name as tooltip. Handle color could be gray or orange, which
-			depends on if the PV name is empty or not.
-			<p>
-				<img src="img/EditPVNameHandle.png" />
-			</p>
-		</li>
-
-		<li>Add <code>Select Parent (Ctrl+R)</code> context menu to help
-			selecting the parent container. For example, one can finally select
-			the Display by hitting <code>Ctrl+R</code> multiple times.
-		</li>
-
-		<li>Add a feedback to Grouping Container widget to show if it is
-			locked. Click the handle can lock/unlock the container.
-			<p>
-				<img src="img/locked.png" />
-			</p>
-		</li>
-
-		<li>Add <code>Forward Colors</code> property to Grouping
-			Container widget. If it is yes, it will forward background and
-			foreground color to its children. This is useful for creating symbol
-			from multiple graphics widgets shown as below. See Grouping Container
-			Example in BOY Example.
-			<p>
-				<img src="img/ForwardColorsDemo.png" />
-			</p>
-		</li>
-
-		<li>Changed the looking of Check Box and Radio Box to have modern
-			style and feeling.
-			<p>
-				<img src="img/NewCheckBox.png" />
-			</p>
-		</li>
-
-		<li>Add <code>Dump PV List</code> context menu in Runtime to dump
-			all PVs in the OPI including the ones for rules and scripts.
-			<p>
-				<img src="img/PVList.png" />
-			</p>
-		</li>
-
-		<li>Support launching an OPI from command line in dedicated
-			position using "Position" macro.</li>
-		<li>Add more <a href="script/ScriptUtil/index.html">ScriptUtil</a>
-			functions.
-		</li>
-		<li>Add Confirm Dialog option to Write PV Action.</li>
-		<li>Add <code>Directory</code> option to file selector on Text
-			Input widget, so it only selects directory in file dialog
-		</li>
-		<li>Removed Native Button widget and add <code>Style</code>
-			property to Action Button widget to have native button
-		</li>
-		<li>Removed Native Text widget and add <code>Style</code>
-			property to Text Input widget to have native text style.
-		</li>
-		<li>Automatically use native text for Text Input and Text Update
-			(if they are not transparent) in WebOPI to improve performance.</li>
-		<li>Highlight button color when mouse entered.</li>
-		<li>Add a new predefined font <code>Fine Print</code>.
-		</li>
-	</ul>
-
-	<A NAME="3.1.4"></A>
-	<h2>Version 3.1.4 (2012-12-20)</h2>
-	<ul>
-		<li>Add <code>hidden_widgets</code> preference entry, so unwanted
-			widgets can be hidden from palette
-		</li>
-	</ul>
-
-	<A NAME="3.1.3"></A>
-
-	<h2>Version 3.1.3 (2012-12-11)</h2>
-	<p>
-		<b>Note</b>: This version has some new introduced bugs with macros
-		which may result in some existing OPIs work improperly. These bugs has
-		been fixed in Version 3.1.4.
-	</p>
-	<ul>
-		<li>Add more properties to tab widget: <code>Horizontal
-				Tabs</code>, <code>Minimum Tab Height</code>, <code>Active Tab</code> and <code>Enabled</code>
-			to each tab. (Contributed by ITER)
-			<p>
-				<img src="img/VerticalTab.png" />
-			</p>
-		</li>
-		<li>Add "Directory" option to "File Return Part" property of text
-			input widget, which allows to select folder only.</li>
-		<li>Add Rotation Angle, Flip Horizontal/Vertical properties to
-			Image widget. It only has effect on static images. This is
-			contributed by ITER.</li>
-		<li>Add Copy action to rules dialog</li>
-		<li>Add "Refresh OPI (F5)" context menu action for OPI Runtime so
-			the OPI can be reloaded.</li>
-	</ul>
-	<A NAME="3.1.2"></A>
-	<h2>Version 3.1.2 (2012-08-27)</h2>
-	<ul>
-		<li>Add more features to Intensity Graph widget to support
-			areaDetector or beamline experiment:
-			<ul>
-				<li>Support areaDetector RGB1 Mode</li>
-				<li>Support adding arbitrary number of Region of Interest(ROI)</li>
-				<li>Support profiling on single line</li>
-				<li>Support giving cursor label information on each pixel from
-					script</li>
-				<li>Make more properties runtime configurable</li>
-			</ul>
-			<p>
-				<img src="img/IntensityGraph_RGBMode.png" /> <img
-					src="img/IntensityGraph_ROI.png" />
-			</p>
-		</li>
-
-
-		<li>Add <code>Confirm Message</code> property to Text Input and
-			Text widget. If the message is not empty, a confirm dialog will pop
-			up before writing the new value to PV.
-			<p>
-				<img src="img/TextInputConfirmDialog.png" />
-			</p>
-		</li>
-		<li>Array widget: support multiple widgets on each element by
-			embedding grouping container.
-			<p>
-				<img src="img/groupInArray.png" />
-			</p>
-
-		</li>
-		<li>Add <code>Next Focus</code> property to <a
-			href="widgets/NativeText.html">Text</a> widget.
-		</li>
-		<li>XY Graph widget: Don't autoscale on invisible traces.</li>
-		<li>Fix a drawing error on XYGraph widget and undersampling
-			performance bug.(Contributed by Takashi Nakamoto from Cosylab)</li>
-		<li>Enabled arrow key operations on <a
-			href="widgets/ThumbWheel.html">ThumbWheel</a> widget. Added new
-			properties "Show Buttons" and "Focused Frame Color" to ThumbWheel
-			widget.(Contributed by Takashi Nakamoto from Cosylab)
-		</li>
-		<li>Allow multiple selection in Input PVs table.</li>
-		<li>Allow dragging text with a list of PV names to Input PVs
-			table.</li>
-	</ul>
-
-	<A NAME="3.1.1"></A>
-
-	<h2>Version 3.1.1 (2012-07-18)</h2>
-	<ul>
-		<li>Add Native <a href="widgets/NativeButton.html">Button</a>, <a
-			href="widgets/NativeText.html">Text</a> widgets. Native widgets will
-			have significantly better performance in WebOPI. They also support
-			Tab key traversing. The native text widget can be used as either
-			label, text update or text input. <br> <b>Tip:</b>You can use
-			context menu <code>Replace Widgets With...</code> as described below
-			to easily replace old widgets with native widgets.
-			<p>
-				<img src="img/NativeButton.png" />
-			</p>
-			<p>
-				<img src="img/NativeText.png" />
-			</p></li>
-
-		<li>Add <code>Replace Widgets With...</code> in context menu to
-			replace selected widgets with other widgets. Common properties will
-			be copied to the new widgets.
-		</li>
-		<li>Add Table widget. For more details, see <a
-			href="widgets/Table.html">Table</a>.
-			<p>
-				Example: Use table widget to show multiple PV values<br> <img
-					src="widgets/img/Table_PVs.gif" />
-			</p>
-		</li>
-
-		<li>Add <a href="widgets/Array.html">Array</a> widget, which is
-			great for reading/writing a waveform.
-			<p>
-				<img src="widgets/img/ArrayWidget.gif" />
-			</p>
-		</li>
-
-		<li>Reworked BOY Examples to have better user experience and more
-			demonstrations.
-			<p>
-				<img src="img/BetterBOYExamples.png" /> <img
-					src="img/Calculator.png" />
-			</p>
-		</li>
-
-		<li>Included the Symbol widgets provided by ITER. Symbol widgets
-			can display/write On/Off states with On/Off color on a single image
-			or on multiple images based on image names. It supports SVG, PNG and
-			GIF format of images. SVG is vector image which can keep the same
-			definition after it is resized. ITER also contributed more than 200
-			SVG and PNG symbol images to BOY, which can be imported to workspace
-			from menu <code>File->Import...->BOY->BOY Symbol Library</code>
-			<p>
-				<img src="img/SymbolsDemo.png" />
-			</p>
-		</li>
-
-		<li>XYGraph widget performance has been improved greatly by
-			Takashi Nakamoto from CosyLab. Undersampling and drawing polyline
-			tactics are used for line or dash line trace.</li>
-		<li>Fixed the bug that zooming a widget with gradient (or 3D)
-			effect resulted in ugly looking.
-			<p>
-				<img src="img/ZoomingGradient.png" />
-			</p>
-		</li>
-
-		<li>Add alpha property to all shape widgets.
-			<p>
-				<img src="img/AlphaEffect.png" />
-			</p>
-		</li>
-
-		<li>Add gradient, background gradient start color, foreground
-			gradient start color properties to Rectangle, Rounded Rectangle and
-			Ellipse widgets.
-			<p>
-				<img src="img/GradientEffect.png" />
-			</p>
-		</li>
-
-		<li>Support double clicking in Font, Color and File dialog to
-			finish resource selection</li>
-		<li>Add direct editing support to button, menu button, check box
-			widgets, so now you can double click these widgets to input text
-			directly in edit mode</li>
-		<li>For macro color and font, both color/font name and value are
-			saved in OPI file, so in case of color/font file is not available,
-			use the saved value. This will make OPI function normally in most
-			cases even color/font file is not available. Existing OPIs need to be
-			re-saved to take use of this feature.</li>
-		<li>Add more predefined fonts in BOY, so even if you don't have
-			any font file set, you still have these macro fonts available: <code>Default</code>
-			<code>Default Bold</code> <code>Header 1</code> <code>Header 2</code>
-			<code>Header 3</code>. These predefined fonts will use system default
-			font but with different styles and heights. These predefined fonts
-			can be replaced from font file by defining the same font name.
-		</li>
-		<li>Allow to give a different menu text rather than using file
-			name for top opi by appending a macro <code>Alias=The Menu
-				Name</code>. It also allows to specify the top opi open position by
-			appending a macro <code>Position</code>. The available positions are:
-			<ul>
-				<li><code>Left</code>: Left View</li>
-				<li><code>Right</code>: Right View</li>
-				<li><code>Top</code>: Top View</li>
-				<li><code>Bottom</code>: Bottom View</li>
-				<li><code>Default_View</code>: Default View</li>
-				<li><code>Detached</code>: Detached View</li>
-			</ul>
-			<p>
-				If macro
-				<code>Position</code>
-				is not set or is not in one of above positions, it will be opened in
-				editor area. For example:
-			</p> <pre class="example_code">"/BOY Examples/main.opi", "macro1 = hello", "macro2 = hello2", "Alias=BOY Examples", "Position=Left" | "BOY Examples/1_2_WidgetExamples.opi"</pre>
-		</li>
-		<li>Add <code>Round Rectangle Background Style</code> Border.
-			<p>
-				<img src="img/RoundRectBorder.png" />
-			</p></li>
-		<li>For XY Graph, always show full time stamp (date and time) on
-			the start and end of an axis which is in time format. Optimized auto
-			time format.</li>
-		<li>Stop Autoscale on XYGraph whenever one of the Zoom buttons is
-			toggled.</li>
-		<li>OPI Probe is reworked to have better user experience. Add
-			Array widget to probe OPI so Waveform PV can be probed. Probe OPI
-			will be opened as detached view.
-			<p>
-				<img src="img/OPIProbe.png" />
-			</p>
-		</li>
-		<li>WebOPI use system property <code>org.csstudio.rap.preference</code>
-			to provide path to the preference file.
-		</li>
-		<li>Add <code>Buttons on Left</code> property to spinner widget.
-			<p>
-				<img src="widgets/img/Spinner_Left.gif" />
-			</p></li>
-
-		<li>Support OPI Search Path, so BOY can run an OPI found on
-			search path. See <a href="PreferencePage.html">preferences</a><br>
-			<p>
-				<img src="img/OPISearchPath.gif" />
-			</p>
-		</li>
-
-		<li>Improve intensity graph performance significantly by
-			accepting all basic array types and using nearest neighbor image
-			scaling technique.</li>
-		<li>Add <code>
-				<a href="widgets/SashContainer.html">Sash Container</a>
-			</code> widget.
-			<p>
-				<img src="widgets/img/SashContainer.gif" />
-			</p>
-		</li>
-
-		<li>Add <code>Auto Scale Widgets</code> property to display. If
-			it is true, all widgets on this display may be scaled when display is
-			resized. The old display property <code>Auto Zoom to Fit All</code>
-			should be deprecated, because the advance graphics effects such as
-			gradient cannot display correctly in zoom.<br> <img
-			src="img/ScaleWidgets.gif" />
-		</li>
-
-
-		<li>Add trace visible property to XY Graph
-			<p>
-				<img src="widgets/img/XYGraph_TraceVisible.gif" />
-			</p>
-		</li>
-		<li>Hide status bar in compact mode</li>
-
-	</ul>
-
-	<A NAME="3.1.0"></A>
-	<h2>Version 3.1.0 - 1/6/2012</h2>
-	<ul>
-		<li>Support view OPI in Web Browser, including mobile device! See
-			<a class="ext-link"
-			href="https://sourceforge.net/apps/trac/cs-studio/wiki/webopi"><span
-				class="icon">WebOPI</span></a>
-			<p>
-				<img height="300" src="img/WebOPI_Widgets.gif"/>
-				<img height="300" src="img/WebOPI_iPod.JPG" />
-			</p>
-
-		</li>
-		<li>Support connections between widgets
-			<p>
-				<img height="200" alt="connection" src="widgets/img/Connection.gif" />
-			</p>
-		</li>
-		<li>OPI editor is separated to a plugin <tt>org.csstudio.opibuilder.editor</tt>,
-			which allows you to install BOY in your RCP without OPI editor.
-		</li>
-		<li>Add a new option <tt>Detached</tt> to <tt>Open OPI in
-				View</tt> action so the OPI will be opened in a detached view directly.
-			<p>
-				<img height="300" src="img/detachedView.gif" />
-			</p>
-
-		</li>
-		<li>Support Unicode in OPI, such as Chinese, Japanese...
-			<p>
-				<img src="img/UnicodeSupport.gif" />
-			</p>
-
-		</li>
-		<li>Allow embedding script text as part of an opi file
-			<p>
-				<img src="img/EmbedScript.gif" />
-			</p>
-		</li>
-		<li>Add an option "Hook all actions to mouse click event" to
-			actions dialog</li>
-		<li>Add a new widget <tt>Image Boolean Indicator</tt> for
-			displaying on/off value by images
-			<p>
-				<img src="widgets/img/ImageBooleanIndicator.gif" />
-			</p>
-		</li>
-		<li>Change the text input behavior with TextInput and Spinner
-			widget, please read <a href="widgets/TextInput.html">BOY manual</a>
-			for details
-		</li>
-		<li>Allow to write numeric array to PV from Text Input widget
-			with format like <code>13 22 33 24</code>
-		</li>
-		<li>Add version check to OPI file. If it is opening an opi file
-			created from newer version of BOY, a warning dialog will popup</li>
-		<li>Allow customized widget hooking its own online help with BOY
-			help system</li>
-		<li>Keep border style in alarm status if the border style is one
-			of the line styles, such as dash, dot, dash dot and so on. So now you
-			are able to have a dash alarm border.
-			<p>
-				<img src="img/DashAlarmBorder.gif" />
-			</p>
-		</li>
-		<li>Use border color for text color on Group Box Style border.
-			This may affect the looking of some old OPIs which are using Group
-			Box Style border.</li>
-		<li>Solve the "floating" problem and improve the performance
-			greatly with using native SWT widgets in BOY</li>
-		<li>Allow minimum value higher than maximum value on scaled
-			widgets, such as XYGraph, bar graph, gauge
-			<p>
-				<img src="img/InvertedAxis.gif" />
-			</p>
-		</li>
-		<li>Add <tt>Rotation Angle</tt> property to text update and text
-			input widget, so its text can be rotated to arbitrary angle
-			<p>
-				<img src="img/RotatedText.gif" />
-			</p>
-
-		</li>
-		<li>Add two system predefined macros
-			<ul>
-				<li>$(DID): The unique ID of a display. It can help to create
-					an unique local PV name dedicated to a display</li>
-				<li>$(DNAME): The name of a display</li>
-			</ul>
-		</li>
-		<li>Add GUIUtil in ScriptUtil</li>
-		<li>Add a methods to ScriptUtil: executeEclipseCommand(id)</li>
-		<li>Add a method to widget: widget.getMacroValue(macroName)</li>
-		<li>Add example and document about how to call custom Java code
-			from BOY script
-			<p>
-				<img src="img/CustomScriptUtil.gif" />
-			</p>
-		</li>
-		<li>Support using macros in file path property</li>
-		<li>Add a new option <tt>Open in new Window</tt> to <tt>Open
-				OPI</tt> action
-		</li>
-		<li>An OPI view will automatically resize to the OPI size when it
-			is detached</li>
-		<li>Add "Auto" time format for XYGraph Axis, so its time format
-			will be automatically calculated from its range</li>
-		<li>Add "Boolean Label Position" property to boolean widgets such
-			as boolean switch, image boolean button</li>
-		<li>Show disabled graphic figures such as polyline, rectangle in
-			gray</li>
-		<li>Allow applying the Display properties value from schema file
-		</li>
-		<li>Fix a bug that the context help link for some widgets do not
-			work</li>
-		<li>Fix a bug related to the <tt>crop</tt> property of Image
-			widget
-		</li>
-		<li>Add Login Dialog example</li>
-	</ul>
-
-
-	<A NAME="1.2.0"></A>
-	<h2>Version 1.2.0 - 6/9/2011</h2>
-	<ul>
-		<li>Support using Jython script in BOY
-			<p>
-				<img height="300" src="img/JythonInBOY.gif" />
-			</p>
-		</li>
-		<li>Finish BOY online help which includes the help document for
-			every widget. In OPI editor, press F1 to open context help view.
-			Context help will automatically update to match the selected widget.
-			<p>
-				<img src="img/onlineHelp.gif" />
-			</p>
-		</li>
-		<li>Allow to open an OPI in view which can be detached as a
-			standalone window</li>
-		<li>Allow user to change the default properties value of widgets
-			by using schema OPI</li>
-		<li>Change <tt>widgetController</tt> to <tt>widget</tt>, <tt>pvArray</tt>
-			to <tt>pvs</tt>. Add <tt>display</tt> object to script
-		</li>
-		<li>Add script method <tt>display.getWidget(name)</tt> to search
-			a widget by name
-		</li>
-		<li>Add script methods <tt>addChild()</tt>, <tt>addChildToRight()</tt>,
-			<tt>addChildToBottom()</tt>, <tt>removeChildByName()</tt> to
-			container widget to support dynamic loading widget
-		</li>
-		<li>Add <tt>FileUtil</tt> class to help read/write XML/text file
-			from script
-		</li>
-		<li>Support <tt>widget</tt> and <tt>display</tt> objects in
-			scripts executed from Actions
-		</li>
-		<li>Add global hot key F8 to enter/exit compact mode, F11 to
-			enter/exit full screen</li>
-		<li>Add <tt>Show Scrollbar</tt> property to Label and Text Update
-			widget
-		</li>
-		<li>Add <tt>Wrap Words</tt> property to Text Update widget
-		</li>
-		<li>Add <tt>Multi-line Input</tt> property to Text Input widget
-		</li>
-		<li>Make loading URL file as a background job so that CSS will
-			not hangup if a URL resource is not available</li>
-		<li>Re-organize BOY preference to three pages.</li>
-		<li>Add an option to script execution: <tt>Do not execute
-				the script if error was detected</tt>. By default, the script is allowed
-			to execute again even error was detected
-		</li>
-		<li>Fix a bug that string value cannot be written to local PV
-			from text input widget</li>
-		<li>Fix a bug that some widget do not redraw itself when <tt>enabled</tt>
-			properties changed
-		</li>
-		<li>Allow embedding <tt>[\ascii-code]</tt> in macros when
-			inputting macros from command line. For example: <pre class="wiki">css --launcher.openFile "&lt;path_to_opi&gt;/file1.opi macro1=A[\58]B, macro2=value2" "&lt;path_to_opi2&gt;/file2.opi"
-</pre>In above example, the value of macro1 is <tt>A:B</tt>.
-		</li>
-	</ul>
-
-
-	<A NAME="1.1.0"></A>
-	<h2>Version 1.1.0 - 2/18/2011</h2>
-
-	<ul>
-		<li>Support opening OPI files from command line. For example: <pre
-				class="wiki">css --launcher.openFile "&lt;path_to_opi&gt;/file1.opi macro1=value1, macro2=value2" "&lt;path_to_opi2&gt;/file2.opi"
-</pre>If there is already a CSS instance running, it will open the OPIs in the
-			running CSS. The option <tt>--launcher.openFile</tt> is not necessary
-			if following lines were added to css.ini: <pre class="wiki">--launcher.defaultAction 
-openFile
-</pre>Note1: For Linux GTK, ":" is not allowed in macros. Instead using <tt>[\58]</tt>.<br />
-			Note2: To make this command line work for Linux machine, you may need
-			to add follow lines to your css.ini which is under your CSS directory
-			(this line should be added before <tt>-vmargs</tt>): <pre
-				class="wiki">-vm 
-/path to/libjvm.so 
-</pre>You may able to find the path to libjvm.so by using command <tt>locate
-				libjvm.so</tt> See <a class="ext-link"
-			href="https://bugs.eclipse.org/bugs/show_bug.cgi?id=331122"><span
-				class="icon">https://bugs.eclipse.org/bugs/show_bug.cgi?id=331122</span></a>
-		</li>
-	</ul>
-	<ul>
-		<li>Add "Tree View" to Outline, which supports reordering and
-			changing parent operations by Drag-and-Drop. It also supports other
-			context menu actions such as copy, paste, delete, create group and so
-			on
-			<p>
-				<img src="img/TreeView.gif" />
-			</p>
-		</li>
-		<li>Add "Grid Layout" widget. If a container or display contains
-			such a widget, it will automatically layout widgets in grids</li>
-		<li>Add "OPI Probe" to CSS context menu, so the PV names will be
-			passed to the probe OPI</li>
-		<li>Support orientation operation on all widgets
-			<ul>
-				<li>Flip Horizontal</li>
-				<li>Flip Vertical</li>
-				<li>Rotate Right 90 degree</li>
-				<li>Rotate Left 90 degree</li>
-			</ul>
-		</li>
-		<li>Better looking Tab widget
-			<ul>
-				<li>Allow icon on Tab</li>
-				<li>Add a new context menu entry <i>Change Tab Index</i>
-				</li>
-				<li>Fix some bugs related to undo/redo</li>
-			</ul>
-			<p>
-				<img src="widgets/img/Tab.gif" />
-			</p>
-		</li>
-		<li>Add two option for executing a script:
-			<ul>
-				<li>Skip execution triggered by PVs' first connection</li>
-				<li>Execute anyway even if some PVs are disconnected</li>
-			</ul>
-			<p>
-				<img src="img/ScriptOptions.gif" />
-			</p>
-		</li>
-		<li>Show script input PVs' connectivity on border too</li>
-		<li>Show PVs' disconnected information in tooltip</li>
-		<li>Add a preference "Console Popup Level" to control when should
-			the console popup</li>
-		<li>Add "Scale Format" property to XYGraph Axis and other widgets
-			with scale such as meter, gauge, knob, progress bar and so on, so
-			that the numeric format on scale can be customized</li>
-		<li>Add "Value Label Format" property to widgets with scale and
-			value label, so that the numeric format of the value label can be
-			customized.</li>
-		<li>Add two properties to Display: "Auto Zoom to Fit All" and
-			"Show Close Button".</li>
-		<li>Add Lock/Unlock Children context menu entry to grouping
-			container.</li>
-		<li>Add Import BOY Example wizard, so user will be able to import
-			BOY Examples from File-&gt;Import...</li>
-		<li>If children are locked, scale children's size correspondingly
-			when grouping container's size changed.</li>
-		<li>Allow to paste widgets to a selected container</li>
-		<li>Fix an unexpected behavior in drawing straight polyline</li>
-		<li>Make "Show Macros" available to runtime</li>
-		<li>Add Font property to most of widgets so border's font can be
-			configured now</li>
-	</ul>
-
-	<A NAME="1.0.6"></A>
-	<h2>Versin 1.0.6 - 11/12/2010</h2>
-	<ul>
-		<li>Add three context menu entries for openning related display
-			as in web browser: Open, Open in New Tab and Open in New Window.
-			<p>
-				<img src="img/OpenOPIContextMenu.gif" />
-			</p>
-		</li>
-		<li>Remove the wrapping capability from <a class="missing wiki"
-			href="/apps/trac/cs-studio/wiki/TextUpdate" rel="nofollow">TextUpdate?</a>
-			to improve its performance greatly.
-		</li>
-		<li>Improve the performance of cloning widgets.</li>
-		<li>Use Display.asyncExec() in GUI Thread with flood control to
-			get a more smooth GUI update.</li>
-		<li>Memory usage optimization on Intensity Graph</li>
-		<li>Handle NAN alarm limits</li>
-		<li>Add Description to every widget action</li>
-		<li>Add Virtual Linac Example</li>
-		<li>Allow changing pv_value property in Rules. This will allow
-			rules to output a calculation result to a PV widget.</li>
-		<li>Remove Drag&amp;Drop capability in Runtime because it would
-			cause unintended change on running OPI.</li>
-		<li>Fix a bug that scaled widgets' max property cannot be
-			negative number.</li>
-		<li>Fix a bug on Polyline which will cause high CPU usage.</li>
-		<li>Fix a bug on Text Update format property which will cause no
-			response on OPI.</li>
-		<li>Fix a bug that wav file cannot be played on linux-x64.</li>
-	</ul>
-=======
     type="text/css"></link>
 <title>BOY Changelog</title>
 </head>
@@ -1649,7 +825,6 @@
             response on OPI.</li>
         <li>Fix a bug that wav file cannot be played on linux-x64.</li>
     </ul>
->>>>>>> 8e6b6646
 
 </body>
 </html>