<html>
<head>
<meta http-equiv="Content-Type" content="text/html; charset=Cp1252" />
<link rel="stylesheet" href="../default.css" type="text/css" />
<link rel="stylesheet" href="../../../PRODUCT_PLUGIN/book.css"
<<<<<<< HEAD
	type="text/css"></link>
=======
    type="text/css"></link>
>>>>>>> 8e6b6646
<title>Access Widget in Script</title>
</head>
<body>

<<<<<<< HEAD
	<h2>Access Widget in Script</h2>

	<h3>widget object</h3>
	<p>
		The widget to which a script is attached can be accessed in the script
		via <b>widget</b> object. It is the controller(or EditPart in GEF) of
		the widget. <b>widget</b> object provided the methods to get or set
		any of its properties, store external objects or provide special
		methods for a particular widget.
	</p>

	<h3>display object</h3>
	<p>
		The widget controller of the display is accessible in all scripts as <b>display</b>
		object. To get the controller of any widget in the display, you can
		call its method <a href="#getWidget(java.lang.String)">getWidget(name)</a>.
		For example:
	</p>
	<pre class="example_code">display.getWidget("myLabel").setPropertyValue("x", 20); //set x position of the widget myLabel to 20.</pre>


	<h3>Common methods to all widgets</h3>
	<ul>
		<li><a href="#getPropertyValue(java.lang.String)">getPropertyValue(prop_id)
		</a></li>
		<li><a
			href="#setPropertyValue(java.lang.String, java.lang.Object)">setPropertyValue(prop_id,
				value)</a></li>
		<li><a
			href="#setPropertyValue(java.lang.String, java.lang.Object, boolean)">setPropertyValue(prop_id,
				value, forceFire)</a></li>
		<li><a href="#getPVByName(java.lang.String)">getPVByName(pvName)
		</a></li>
		<li><a href="#setVar(java.lang.String, java.lang.Object)">setVar(varName,
				varValue)</a></li>
		<li><a href="#getVar(java.lang.String)">getVar(name)</a></li>
		<li><a href="#getMacroValue(java.lang.String)">getMacroValue(macroName)</a></li>
		<li><a href="#executeAction(int)">executeAction(index)</a></li>
		<li><a href="#setEnabled(boolean)">setEnabled(enable)</a></li>
		<li><a href="#setVisible(boolean)">setVisible(visible)</a></li>
		<li><a href="#setX(java.lang.Number)">setX(x)</a></li>
		<li><a href="#setY(java.lang.Number)">setY(y)</a></li>
		<li><a href="#setWidth(java.lang.Number)">setWidth(width)</a></li>
		<li><a href="#setHeight(java.lang.Number)">setHeight(height)</a></li>

	</ul>
	<a name="ContainerWidgets"></a>
	<h3>Common methods to all container widgets</h3>
	<p>Container widgets includes Display, Grouping Container, Linking
		Container and Tabbed Container.</p>
	<ul>
		<li><a href="#getChild(java.lang.String)">getChild(name)</a></li>
		<li><a href="#getWidget(java.lang.String)">getWidget(name)</a></li>
		<li><a
			href="#addChild(org.csstudio.opibuilder.model.AbstractWidgetModel)">addChild(model)</a></li>
		<li><a
			href="#addChildToRight(org.csstudio.opibuilder.model.AbstractWidgetModel)">addChildToRight(model)</a></li>
		<li><a
			href="#addChildToBottom(org.csstudio.opibuilder.model.AbstractWidgetModel)">addChildToBottom(model)</a></li>
		<li><a href="#removeChildByName(java.lang.String)">removeChildByName(name)</a></li>
		<li><a
			href="#removeChild(org.csstudio.opibuilder.editparts.AbstractBaseEditPart)">removeChild(widget)</a></li>
		<li><a href="#removeChild(int)">removeChild(index)</a></li>
		<li><a href="#removeAllChildren()">removeAllChildren()</a></li>
		<li><a href="#performAutosize()">performAutosize()</a></li>
		<li><a href="#getValue()">getValue()</a></li>
		<li><a href="#setValue(java.lang.Object)">setValue()</a></li>
	</ul>
	<a name="PVWidgets"></a>
	<h3>Common methods to all PV widgets</h3>
	<p>
		Any widget that has
		<code>PV Name</code>
		property is PV widget. For example, Text Update, Combo Box, XY Graph
		and so on.
	</p>
	<ul>
		<li><a href="#getPV()">getPV()</a></li>
		<li><a href="#getPV(java.lang.String)">getPV(pvPropId)</a></li>
		<li><a href="#pgetValue()">getValue()</a></li>
		<li><a href="#psetValue(java.lang.Object)">setValue(value)</a></li>
		<li><a href="#psetValueInUIThread(java.lang.Object)">setValueInUIThread(value)</a></li>
	</ul>

	<h3>Special methods to each widget</h3>
	<p>Some widget may have special methods. See the document for each
		widget.</p>

	<HR>
	<A NAME="getPropertyValue(java.lang.String)"> <!-- -->
	</A>
	<H3>getPropertyValue</H3>
	<PRE>
public java.lang.Object <B>getPropertyValue</B>(java.lang.String&nbsp;prop_id)</PRE>
	<DL>
		<DD>Get property value of the widget.</DD>
		<DD>
			<DL>
				<DT>
					<B>Parameters:</B>
				</DT>
				<DD>
					<CODE>prop_id</CODE>
					- the property id. In most cases, it is the lower case of the
					property name.
				</DD>
				<DT>
					<B>Returns:</B>
				</DT>
				<DD>the property value.</DD>
			</DL>


			<b>Example:</b><br>
			<pre class="example_code">var x = widget.getPropertyValue("x"); //get x position of the widget</pre>
		</DD>
	</DL>
	<HR>

	<A NAME="setPropertyValue(java.lang.String, java.lang.Object)"> <!-- -->
	</A>
	<H3>setPropertyValue</H3>
	<PRE>
public void <B>setPropertyValue</B>(java.lang.String&nbsp;prop_id,
                             java.lang.Object&nbsp;value)</PRE>
	<DL>
		<DD>Set the property value of the widget.</DD>
		<DD>
			<DL>
				<DT>
					<B>Parameters:</B>
				</DT>
				<DD>
					<CODE>prop_id</CODE>
					- the property id. In most cases, it is the lower case of the
					property name.
				</DD>
				<DD>
					<CODE>value</CODE>
					- the value. It must be the allowed input type corresponding to the
					property type. <b>See</b> <a href="PropertyType.html">Property
						Type</a>
				</DD>
			</DL>
			<b>Example:</b><br>
			<pre class="example_code">widget.setPropertyValue("x", 20); //set x position of the widget to 20.</pre>
		</DD>
	</DL>
	<HR>


	<A NAME="setPropertyValue(java.lang.String, java.lang.Object, boolean)">
		<!-- -->
	</A>
	<H3>setPropertyValue</H3>
	<PRE>
public void <B>setPropertyValue</B>(java.lang.String&nbsp;prop_id,
                             java.lang.Object&nbsp;value,
                             boolean&nbsp;forceFire)</PRE>
	<DL>
		<DD>Set the property value of the widget.</DD>
		<DD>
			<DL>
				<DT>
					<B>Parameters:</B>
				</DT>
				<DD>
					<CODE>prop_id</CODE>
					- the property id.
				</DD>
				<DD>
					<CODE>value</CODE>
					- the value.
				</DD>
				<DD>
					<CODE>forceFire</CODE>
					- If true, the property will be set again even if the new value is
					same as old value. If false and the new value is same as the old
					value, it will be ignored.
				</DD>
			</DL>
			<b>Example:</b><br>
			<pre class="example_code">widget.setPropertyValue(
	"opi_file", widget.getPropertyValue("opi_file"), true); //reload OPI in linking container.</pre>

		</DD>
	</DL>
	<HR>

	<A NAME="getPVByName(java.lang.String)"> <!-- -->
	</A>
	<H3>getPVByName</H3>
	<PRE>
public org.csstudio.utility.pv.PV <B>getPVByName</B>(java.lang.String&nbsp;pvName)</PRE>
	<DL>
		<DD>Get PV attached to this widget by pv name. It includes the
			PVs in Rules and Scripts.</DD>
		<DD>
			<DL>
			</DL>
		</DD>
		<DD>
			<DL>
				<DT>
					<B>Parameters:</B>
				</DT>
				<DD>
					<CODE>pvName</CODE>
					- name of the PV.
				</DD>
				<DT>
					<B>Returns:</B>
				</DT>
				<DD>the PV. null if no such PV exists.</DD>
			</DL>
		</DD>
	</DL>
	<HR>



	<A NAME="setVar(java.lang.String, java.lang.Object)"> <!-- -->
	</A>
	<H3>setVar</H3>
	<PRE>
public void <B>setVar</B>(java.lang.String&nbsp;varName,
                   java.lang.Object&nbsp;varValue)</PRE>
	<DL>
		<DD>Set variable value. If the variable does not exist, it will
			be added to this widget first. *</DD>
		<DD>
			<DL>
			</DL>
		</DD>
		<DD>
			<DL>
				<DT>
					<B>Parameters:</B>
				</DT>
				<DD>
					<CODE>varName</CODE>
					- name of the variable.
				</DD>
				<DD>
					<CODE>varValue</CODE>
					- value of the variable, which can be any type.
				</DD>
				<DT>
					<B>Since:</B>
				</DT>
				<DD>2.0.0</DD>
			</DL>
		</DD>
	</DL>
	<HR>

	<A NAME="getVar(java.lang.String)"> <!-- -->
	</A>
	<H3>getVar</H3>
	<PRE>
public java.lang.Object <B>getVar</B>(java.lang.String&nbsp;name)</PRE>
	<DL>
		<DD>Get the value of a Variable.</DD>
		<DD>
			<DL>

				<DT>
					<B>Returns:</B>
				</DT>
				<DD>the variable value. null if no such a variable was set
					before.</DD>
			</DL>
			<b>Example:</b>
			<p>This is an example which uses these two methods to remember if
				the dialog has been poped before.</p>
			<pre class="example_code">
=======
    <h2>Access Widget in Script</h2>

    <h3>widget object</h3>
    <p>
        The widget to which a script is attached can be accessed in the script
        via <b>widget</b> object. It is the controller(or EditPart in GEF) of
        the widget. <b>widget</b> object provided the methods to get or set
        any of its properties, store external objects or provide special
        methods for a particular widget.
    </p>

    <h3>display object</h3>
    <p>
        The widget controller of the display is accessible in all scripts as <b>display</b>
        object. To get the controller of any widget in the display, you can
        call its method <a href="#getWidget(java.lang.String)">getWidget(name)</a>.
        For example:
    </p>
    <pre class="example_code">display.getWidget("myLabel").setPropertyValue("x", 20); //set x position of the widget myLabel to 20.</pre>


    <h3>Common methods to all widgets</h3>
    <ul>
        <li><a href="#getPropertyValue(java.lang.String)">getPropertyValue(prop_id)
        </a></li>
        <li><a
            href="#setPropertyValue(java.lang.String, java.lang.Object)">setPropertyValue(prop_id,
                value)</a></li>
        <li><a
            href="#setPropertyValue(java.lang.String, java.lang.Object, boolean)">setPropertyValue(prop_id,
                value, forceFire)</a></li>
        <li><a href="#getPVByName(java.lang.String)">getPVByName(pvName)
        </a></li>
        <li><a href="#setVar(java.lang.String, java.lang.Object)">setVar(varName,
                varValue)</a></li>
        <li><a href="#getVar(java.lang.String)">getVar(name)</a></li>
        <li><a href="#getMacroValue(java.lang.String)">getMacroValue(macroName)</a></li>
        <li><a href="#executeAction(int)">executeAction(index)</a></li>
        <li><a href="#setEnabled(boolean)">setEnabled(enable)</a></li>
        <li><a href="#setVisible(boolean)">setVisible(visible)</a></li>
        <li><a href="#setX(java.lang.Number)">setX(x)</a></li>
        <li><a href="#setY(java.lang.Number)">setY(y)</a></li>
        <li><a href="#setWidth(java.lang.Number)">setWidth(width)</a></li>
        <li><a href="#setHeight(java.lang.Number)">setHeight(height)</a></li>

    </ul>
    <a name="ContainerWidgets"></a>
    <h3>Common methods to all container widgets</h3>
    <p>Container widgets includes Display, Grouping Container, Linking
        Container and Tabbed Container.</p>
    <ul>
        <li><a href="#getChild(java.lang.String)">getChild(name)</a></li>
        <li><a href="#getWidget(java.lang.String)">getWidget(name)</a></li>
        <li><a
            href="#addChild(org.csstudio.opibuilder.model.AbstractWidgetModel)">addChild(model)</a></li>
        <li><a
            href="#addChildToRight(org.csstudio.opibuilder.model.AbstractWidgetModel)">addChildToRight(model)</a></li>
        <li><a
            href="#addChildToBottom(org.csstudio.opibuilder.model.AbstractWidgetModel)">addChildToBottom(model)</a></li>
        <li><a href="#removeChildByName(java.lang.String)">removeChildByName(name)</a></li>
        <li><a
            href="#removeChild(org.csstudio.opibuilder.editparts.AbstractBaseEditPart)">removeChild(widget)</a></li>
        <li><a href="#removeChild(int)">removeChild(index)</a></li>
        <li><a href="#removeAllChildren()">removeAllChildren()</a></li>
        <li><a href="#performAutosize()">performAutosize()</a></li>
        <li><a href="#getValue()">getValue()</a></li>
        <li><a href="#setValue(java.lang.Object)">setValue()</a></li>
    </ul>
    <a name="PVWidgets"></a>
    <h3>Common methods to all PV widgets</h3>
    <p>
        Any widget that has
        <code>PV Name</code>
        property is PV widget. For example, Text Update, Combo Box, XY Graph
        and so on.
    </p>
    <ul>
        <li><a href="#getPV()">getPV()</a></li>
        <li><a href="#getPV(java.lang.String)">getPV(pvPropId)</a></li>
        <li><a href="#pgetValue()">getValue()</a></li>
        <li><a href="#psetValue(java.lang.Object)">setValue(value)</a></li>
        <li><a href="#psetValueInUIThread(java.lang.Object)">setValueInUIThread(value)</a></li>
    </ul>

    <h3>Special methods to each widget</h3>
    <p>Some widget may have special methods. See the document for each
        widget.</p>

    <HR>
    <A NAME="getPropertyValue(java.lang.String)"> <!-- -->
    </A>
    <H3>getPropertyValue</H3>
    <PRE>
public java.lang.Object <B>getPropertyValue</B>(java.lang.String&nbsp;prop_id)</PRE>
    <DL>
        <DD>Get property value of the widget.</DD>
        <DD>
            <DL>
                <DT>
                    <B>Parameters:</B>
                </DT>
                <DD>
                    <CODE>prop_id</CODE>
                    - the property id. In most cases, it is the lower case of the
                    property name.
                </DD>
                <DT>
                    <B>Returns:</B>
                </DT>
                <DD>the property value.</DD>
            </DL>


            <b>Example:</b><br>
            <pre class="example_code">var x = widget.getPropertyValue("x"); //get x position of the widget</pre>
        </DD>
    </DL>
    <HR>

    <A NAME="setPropertyValue(java.lang.String, java.lang.Object)"> <!-- -->
    </A>
    <H3>setPropertyValue</H3>
    <PRE>
public void <B>setPropertyValue</B>(java.lang.String&nbsp;prop_id,
                             java.lang.Object&nbsp;value)</PRE>
    <DL>
        <DD>Set the property value of the widget.</DD>
        <DD>
            <DL>
                <DT>
                    <B>Parameters:</B>
                </DT>
                <DD>
                    <CODE>prop_id</CODE>
                    - the property id. In most cases, it is the lower case of the
                    property name.
                </DD>
                <DD>
                    <CODE>value</CODE>
                    - the value. It must be the allowed input type corresponding to the
                    property type. <b>See</b> <a href="PropertyType.html">Property
                        Type</a>
                </DD>
            </DL>
            <b>Example:</b><br>
            <pre class="example_code">widget.setPropertyValue("x", 20); //set x position of the widget to 20.</pre>
        </DD>
    </DL>
    <HR>


    <A NAME="setPropertyValue(java.lang.String, java.lang.Object, boolean)">
        <!-- -->
    </A>
    <H3>setPropertyValue</H3>
    <PRE>
public void <B>setPropertyValue</B>(java.lang.String&nbsp;prop_id,
                             java.lang.Object&nbsp;value,
                             boolean&nbsp;forceFire)</PRE>
    <DL>
        <DD>Set the property value of the widget.</DD>
        <DD>
            <DL>
                <DT>
                    <B>Parameters:</B>
                </DT>
                <DD>
                    <CODE>prop_id</CODE>
                    - the property id.
                </DD>
                <DD>
                    <CODE>value</CODE>
                    - the value.
                </DD>
                <DD>
                    <CODE>forceFire</CODE>
                    - If true, the property will be set again even if the new value is
                    same as old value. If false and the new value is same as the old
                    value, it will be ignored.
                </DD>
            </DL>
            <b>Example:</b><br>
            <pre class="example_code">widget.setPropertyValue(
    "opi_file", widget.getPropertyValue("opi_file"), true); //reload OPI in linking container.</pre>

        </DD>
    </DL>
    <HR>

    <A NAME="getPVByName(java.lang.String)"> <!-- -->
    </A>
    <H3>getPVByName</H3>
    <PRE>
public org.csstudio.utility.pv.PV <B>getPVByName</B>(java.lang.String&nbsp;pvName)</PRE>
    <DL>
        <DD>Get PV attached to this widget by pv name. It includes the
            PVs in Rules and Scripts.</DD>
        <DD>
            <DL>
            </DL>
        </DD>
        <DD>
            <DL>
                <DT>
                    <B>Parameters:</B>
                </DT>
                <DD>
                    <CODE>pvName</CODE>
                    - name of the PV.
                </DD>
                <DT>
                    <B>Returns:</B>
                </DT>
                <DD>the PV. null if no such PV exists.</DD>
            </DL>
        </DD>
    </DL>
    <HR>



    <A NAME="setVar(java.lang.String, java.lang.Object)"> <!-- -->
    </A>
    <H3>setVar</H3>
    <PRE>
public void <B>setVar</B>(java.lang.String&nbsp;varName,
                   java.lang.Object&nbsp;varValue)</PRE>
    <DL>
        <DD>Set variable value. If the variable does not exist, it will
            be added to this widget first. *</DD>
        <DD>
            <DL>
            </DL>
        </DD>
        <DD>
            <DL>
                <DT>
                    <B>Parameters:</B>
                </DT>
                <DD>
                    <CODE>varName</CODE>
                    - name of the variable.
                </DD>
                <DD>
                    <CODE>varValue</CODE>
                    - value of the variable, which can be any type.
                </DD>
                <DT>
                    <B>Since:</B>
                </DT>
                <DD>2.0.0</DD>
            </DL>
        </DD>
    </DL>
    <HR>

    <A NAME="getVar(java.lang.String)"> <!-- -->
    </A>
    <H3>getVar</H3>
    <PRE>
public java.lang.Object <B>getVar</B>(java.lang.String&nbsp;name)</PRE>
    <DL>
        <DD>Get the value of a Variable.</DD>
        <DD>
            <DL>

                <DT>
                    <B>Returns:</B>
                </DT>
                <DD>the variable value. null if no such a variable was set
                    before.</DD>
            </DL>
            <b>Example:</b>
            <p>This is an example which uses these two methods to remember if
                the dialog has been poped before.</p>
            <pre class="example_code">
>>>>>>> 8e6b6646
importPackage(Packages.org.eclipse.jface.dialogs);
importPackage(Packages.org.csstudio.platform.data);
importPackage(Packages.java.lang);

var flagName = "popped";

if(widget.getVar(flagName) == null){
    widget.setVar(flagName, false);
}

var b = widget.getVar(flagName);

if(ValueUtil.getDouble(pvs[0].getValue()) > 80){
        if( b == false){
            widget.setVar(flagName, true);
            MessageDialog.openWarning(
                null, "Warning", "The temperature you set is too high!");
        }

}else if (b == true){
    widget.setVar(flagName, false);
}
</pre>
<<<<<<< HEAD
		</DD>
	</DL>
	<HR>
	<A NAME="getMacroValue(java.lang.String)"> <!-- -->
	</A>
	<H3>getMacroValue</H3>
	<PRE>
public java.lang.String <B>getMacroValue</B>(java.lang.String&nbsp;macroName)</PRE>
	<DL>
		<DD>Get macro value from the widget.</DD>
		<DD>
			<DL>
				<DT>
					<B>Parameters:</B>
				</DT>
				<DD>
					<CODE>macroName</CODE>
					- The name of the macro.
				</DD>
				<DT>
					<B>Returns:</B>
				</DT>
				<DD>the value of the macro. null if no such macro exist.</DD>
			</DL>

			<b>Example:</b><br>
			<pre class="example_code">var macroValue = widget.getMacroValue("m1"); //get the macro value of "m1"</pre>
		</DD>
	</DL>
	<HR>

	<A NAME="executeAction(int)"> <!-- -->
	</A>
	<H3>executeAction</H3>
	<PRE>
public void <B>executeAction</B>(int&nbsp;index)</PRE>
	<DL>
		<DD>Run a widget action which is attached to the widget.</DD>
		<DD>
			<DL>
				<DT>
					<B>Parameters:</B>
				</DT>
				<DD>
					<CODE>index</CODE>
					- the index of the action in the actions list.
				</DD>
			</DL>
		</DD>
	</DL>
	<HR>

	<A NAME="setEnabled(boolean)"> <!-- -->
	</A>
	<H3>setEnabled</H3>
	<PRE>
public void <B>setEnabled</B>(boolean&nbsp;enable)</PRE>
	<DL>
		<DD>Set this widget to be enabled.</DD>
		<DD>
			<DL>
			</DL>
		</DD>
		<DD>
			<DL>
				<DT>
					<B>Parameters:</B>
				</DT>
				<DD>
					<CODE>enable</CODE>
					- true if the widget should be enabled.
				</DD>
			</DL>
		</DD>
	</DL>
	<HR>

	<A NAME="setVisible(boolean)"> <!-- -->
	</A>
	<H3>setVisible</H3>
	<PRE>
public void <B>setVisible</B>(boolean&nbsp;visible)</PRE>
	<DL>
		<DD>Set this widget's visibility.</DD>
		<DD>
			<DL>
			</DL>
		</DD>
		<DD>
			<DL>
				<DT>
					<B>Parameters:</B>
				</DT>
				<DD>
					<CODE>enable</CODE>
					- true if the widget should be visible.
				</DD>
			</DL>
		</DD>
	</DL>
	<HR>

	<A NAME="setX(java.lang.Number)"> <!-- -->
	</A>
	<H3>setX</H3>
	<PRE>
public void <B>setX</B>(java.lang.Number&nbsp;x)</PRE>
	<DL>
		<DD>Set X position of the widget</DD>
		<DD>
			<DL>
			</DL>
		</DD>
		<DD>
			<DL>
				<DT>
					<B>Parameters:</B>
				</DT>
				<DD>
					<CODE>x</CODE>
					- x position in pixel which is relative to its parent.
				</DD>
				<DT>
					<B>Since:</B>
				</DT>
				<DD>2.0.0</DD>
			</DL>
		</DD>
	</DL>
	<HR>

	<A NAME="setY(java.lang.Number)"> <!-- -->
	</A>
	<H3>setY</H3>
	<PRE>
public void <B>setY</B>(java.lang.Number&nbsp;y)</PRE>
	<DL>
		<DD>Set Y position of the widget</DD>
		<DD>
			<DL>
			</DL>
		</DD>
		<DD>
			<DL>
				<DT>
					<B>Parameters:</B>
				</DT>
				<DD>
					<CODE>y</CODE>
					- y position in pixel which is relative to its parent.
				</DD>
				<DT>
					<B>Since:</B>
				</DT>
				<DD>2.0.0</DD>
			</DL>
		</DD>
	</DL>
	<HR>

	<A NAME="setWidth(java.lang.Number)"> <!-- -->
	</A>
	<H3>setWidth</H3>
	<PRE>
public void <B>setWidth</B>(java.lang.Number&nbsp;width)</PRE>
	<DL>
		<DD>Set widget's width</DD>
		<DD>
			<DL>
			</DL>
		</DD>
		<DD>
			<DL>
				<DT>
					<B>Parameters:</B>
				</DT>
				<DD>
					<CODE>width</CODE>
					- width in pixel.
				</DD>
				<DT>
					<B>Since:</B>
				</DT>
				<DD>2.0.0</DD>
			</DL>
		</DD>
	</DL>
	<HR>

	<A NAME="setHeight(java.lang.Number)"> <!-- -->
	</A>
	<H3>setHeight</H3>
	<PRE>
public void <B>setHeight</B>(java.lang.Number&nbsp;height)</PRE>
	<DL>
		<DD>Set widget's height</DD>
		<DD>
			<DL>
			</DL>
		</DD>
		<DD>
			<DL>
				<DT>
					<B>Parameters:</B>
				</DT>
				<DD>
					<CODE>height</CODE>
					- height in pixel.
				</DD>
				<DT>
					<B>Since:</B>
				</DT>
				<DD>2.0.0</DD>
			</DL>
		</DD>
	</DL>
	<HR>

	<h2>Common methods to all container widgets</h2>
	<HR>
	<A NAME="getChild(java.lang.String)"> <!-- -->
	</A>
	<H3>getChild</H3>
	<PRE>
public AbstractBaseEditPart <B>getChild</B>(java.lang.String&nbsp;name)</PRE>
	<DL>
		<DD>
			Get the direct child of this container by name. <b>Depreciated: </b>
			Use getWidget(name) instead.
		</DD>
		<DD>
			<DL>
				<DT>
					<B>Parameters:</B>
				</DT>
				<DD>
					<CODE>name</CODE>
					- the name of the child widget
				</DD>
				<DT>
					<B>Returns:</B>
				</DT>
				<DD>the widget contrller of the child. Or null if the widget
					doesn't exist.</DD>
			</DL>
			<b>Example:</b><br>
			<pre class="example_code">var child = widget.getChild("gauge_2"); //get the gauge widget whose name is gauge_2
child.setPropertyValue("enable", false); //child is a widget</pre>
		</DD>
	</DL>
	<HR>

	<A NAME="getWidget(java.lang.String)"> <!-- -->
	</A>
	<H3>getWidget</H3>
	<PRE>
public AbstractBaseEditPart <B>getWidget</B>(java.lang.String&nbsp;name)</PRE>
	<DL>
		<DD>Get a widget which is a descendant of this container by name.
		</DD>
		<DD>
			<DL>
				<DT>
					<B>Parameters:</B>
				</DT>
				<DD>
					<CODE>name</CODE>
					- the name of the widget which is a descendant of the container
				</DD>
				<DT>
					<B>Returns:</B>
				</DT>
				<DD>the widget controller of the widget. Throws exception if
					the widget doesn't exist.</DD>
			</DL>
			<b>Example:</b><br>
			<pre class="example_code">var gauge2 = widget.getWidget("gauge_2"); //get the gauge widget whose name is gauge_2
gauge2.setPropertyValue("enable", false); //child is a widget</pre>
		</DD>
	</DL>
	<HR>


	<A NAME="addChild(org.csstudio.opibuilder.model.AbstractWidgetModel)">
		<!-- -->
	</A>
	<H3>addChild</H3>
	<PRE>
public void <B>addChild</B>(org.csstudio.opibuilder.model.AbstractWidgetModel&nbsp;widgetModel)</PRE>
	<DL>
		<DD>Add a child widget to the container.</DD>
		<DD>
			<DL>
				<DT>
					<B>Parameters:</B>
				</DT>
				<DD>
					<CODE>widgetModel</CODE>
					- model of the widget to be added.
				</DD>
				<DT>
					<B>See Also:</B>
				</DT>
				<DD>
					<A
						HREF="ScriptUtil/WidgetUtil.html#createWidgetModel(java.lang.String)"><CODE>WidgetUtil.createWidgetModel(String)</CODE></A>
				</DD>
			</DL>
		</DD>
	</DL>
	<HR>

	<A
		NAME="addChildToRight(org.csstudio.opibuilder.model.AbstractWidgetModel)">
		<!-- -->
	</A>
	<H3>addChildToRight</H3>
	<PRE>
public void <B>addChildToRight</B>(org.csstudio.opibuilder.model.AbstractWidgetModel&nbsp;widgetModel)</PRE>
	<DL>
		<DD>Add a child widget to the right of the container.</DD>
		<DD>
			<DL>
				<DT>
					<B>Parameters:</B>
				</DT>
				<DD>
					<CODE>widgetModel</CODE>
					- model of the widget to be added.
				</DD>
				<DT>
					<B>See Also:</B>
				</DT>
				<DD>
					<A
						HREF="ScriptUtil/WidgetUtil.html#createWidgetModel(java.lang.String)"><CODE>WidgetUtil.createWidgetModel(String)</CODE></A>
				</DD>
			</DL>
		</DD>
	</DL>
	<HR>

	<A
		NAME="addChildToBottom(org.csstudio.opibuilder.model.AbstractWidgetModel)">
		<!-- -->
	</A>
	<H3>addChildToBottom</H3>
	<PRE>
public void <B>addChildToBottom</B>(org.csstudio.opibuilder.model.AbstractWidgetModel&nbsp;widgetModel)</PRE>
	<DL>
		<DD>Add a child widget to the bottom of the container.</DD>
		<DD>
			<DL>
				<DT>
					<B>Parameters:</B>
				</DT>
				<DD>
					<CODE>widgetModel</CODE>
					- model of the widget to be added.
				</DD>
				<DT>
					<B>See Also:</B>
				</DT>
				<DD>
					<A
						HREF="ScriptUtil/WidgetUtil.html#createWidgetModel(java.lang.String)"><CODE>WidgetUtil.createWidgetModel(String)</CODE></A>
				</DD>
			</DL>
		</DD>
	</DL>
	<HR>

	<A NAME="removeChildByName(java.lang.String)"> <!-- -->
	</A>
	<H3>removeChildByName</H3>
	<PRE>
public void <B>removeChildByName</B>(java.lang.String&nbsp;widgetName)</PRE>
	<DL>
		<DD>Remove a child widget by its name.</DD>
		<DD>
			<DL>
				<DT>
					<B>Parameters:</B>
				</DT>
				<DD>
					<CODE>widgetName</CODE>
					- name of the widget.
				</DD>
				<DT>
					<B>Throws:</B>
				</DT>
				<DD>
					<CODE>java.lang.RuntimeException</CODE>
					- if the widget name does not exist.
				</DD>
			</DL>
		</DD>
	</DL>
	<HR>

	<a
		name="removeChild(org.csstudio.opibuilder.editparts.AbstractBaseEditPart)">
		<!--   -->
	</a>
	<h3>removeChild</h3>
	<pre>public&nbsp;void&nbsp;removeChild(<a
			href="../../../../org/csstudio/opibuilder/editparts/AbstractBaseEditPart.html"
			title="class in org.csstudio.opibuilder.editparts">AbstractBaseEditPart</a>&nbsp;child)</pre>
	<div class="block">Remove a child widget.</div>
	<dl>
		<dt>
			<span class="strong">Parameters:</span>
		</dt>
		<dd>
			<code>child</code>
			- the child widget.
		</dd>
	</dl>

	<HR>

	<a name="removeChild(int)"> <!--   -->
	</a>

	<h3>removeChild</h3>
	<pre>public&nbsp;void&nbsp;removeChild(int&nbsp;index)</pre>
	<div class="block">Remove the child at index.</div>
	<dl>
		<dt>
			<span class="strong">Parameters:</span>
		</dt>
		<dd>
			<code>index</code>
			- index of the child.
		</dd>
	</dl>

	<HR>

	<A NAME="removeAllChildren()"> <!-- -->
	</A>
	<H3>removeAllChildren</H3>
	<PRE>
public void <B>removeAllChildren</B>()</PRE>
	<DL>
		<DD>Remove all children.</DD>
		<DD>
			<DL>
			</DL>
		</DD>
	</DL>
	<HR>

	<a name="performAutosize()"> <!--   -->
	</a>

	<h3>performAutosize</h3>
	<pre>public&nbsp;void&nbsp;performAutosize()</pre>
	<div class="block">Automatically set the container size according
		to its children's geography size.</div>

	<HR>
	<a name="getValue()"> <!--   -->
	</a>

	<h3>getValue</h3>
	<pre>public&nbsp;java.lang.Object&nbsp;getValue()</pre>
	<div class="block">
		By default, it returns an Object Array of its children's value. If <a
			href="../../../../org/csstudio/opibuilder/editparts/AbstractContainerEditpart.html#setValue(java.lang.Object)"><code>setValue(Object)</code></a>
		was called with a non Object[] input value, it will return the value
		of its first child.
	</div>
	<dl>
		<dt>
			<strong>Overrides:</strong>
		</dt>
		<dd>
			<code>
				<a
					href="../../../../org/csstudio/opibuilder/editparts/AbstractBaseEditPart.html#getValue()">getValue</a>
			</code>
			&nbsp;in class&nbsp;
			<code>
				<a
					href="../../../../org/csstudio/opibuilder/editparts/AbstractBaseEditPart.html"
					title="class in org.csstudio.opibuilder.editparts">AbstractBaseEditPart</a>
			</code>
		</dd>
		<dt>
			<span class="strong">Returns:</span>
		</dt>
		<dd>The value of the widget.</dd>
	</dl>

	<HR>
	<a name="setValue(java.lang.Object)"> <!--   -->
	</a>
	<h3>setValue</h3>
	<pre>public&nbsp;void&nbsp;setValue(java.lang.Object&nbsp;value)</pre>
	<div class="block">If input value is instance of Object[] and its
		length is equal or larger than children size, it will write each
		element of value to each child according children's order. Otherwise,
		it will write the input value as an whole Object to every child.</div>
	<dl>
		<dt>
			<strong>Overrides:</strong>
		</dt>
		<dd>
			<code>
				<a
					href="../../../../org/csstudio/opibuilder/editparts/AbstractBaseEditPart.html#setValue(java.lang.Object)">setValue</a>
			</code>
			&nbsp;in class&nbsp;
			<code>
				<a
					href="../../../../org/csstudio/opibuilder/editparts/AbstractBaseEditPart.html"
					title="class in org.csstudio.opibuilder.editparts">AbstractBaseEditPart</a>
			</code>
		</dd>
		<dt>
			<span class="strong">Parameters:</span>
		</dt>
		<dd>
			<code>value</code>
			- the value to be set. It must be the compatible type for the widget.
			For example, a boolean widget only accept boolean or number.
		</dd>
	</dl>

	<HR>

	<h2>Common methods to all PV widgets</h2>

	<HR>
	<A NAME="getPV()"> <!-- -->
	</A>
	<H3>getPV</H3>
	<PRE>
public PV <B>getPV</B>()</PRE>
	<DL>
		<DD>
			Get the PV corresponding to the
			<code>PV Name</code>
			property. It is same as calling
			<code>getPV("pv_name")</code>
			.
			</DD>
		<DD>
			<DL>
			</DL>
		</DD>
		<DD>
			<DL>
				<DT>
					<B>Returns:</B>
				</DT>
				<DD>
					the PV corresponding to the
					<code>PV Name</code>
					property. null if PV Name is not configured for this widget.
				</DD>
			</DL>
			<b>Example:</b><br>
			<pre class="example_code">importPackage(Packages.org.csstudio.opibuilder.scriptUtil);
var pv = widget.getPV(); 
var value = PVUtil.getDouble(pv); //Get its double value</pre>
		</DD>
	</DL>
	<HR>

	<A NAME="getPV(java.lang.String)"> <!-- -->
	</A>
	<H3>getPV</H3>
	<PRE>
public PV <B>getPV</B>(java.lang.String&nbsp;pvPropId)</PRE>
	<DL>
		<DD>Some widgets may have more than one PV attached to it. This
			method can help to get the pv by its property id.</DD>
		<DD>
			<DL>
			</DL>
		</DD>
		<DD>
			<DL>
				<DT>
					<B>Parameters:</B>
				</DT>
				<DD>
					<CODE>pvPropId</CODE>
					- the PV property id. For example,
					<code>pv_name</code>
					,
					<code>trace_0_y_pv</code>
					for XY Graph.
				</DD>
				<DT>
					<B>Returns:</B>
				</DT>
				<DD>the corresponding pv for the pvPropId. null if the pv
					doesn't exist.</DD>
			</DL>
		</DD>
	</DL>
	<HR>

	<A NAME="pgetValue()"> <!-- -->
	</A>
	<H3>getValue</H3>
	<PRE>
public Object <B>getValue</B>()</PRE>
	<DL>
		<DD>The value that is being displayed on the widget. It is not
			the value of the attached PV even though they are equals in most
			cases if there is PV configured for the widget. The value type is
			specified by the widget, for example, boolean for boolean widget,
			double for meter and gauge, String for combo.</DD>
		<DD>
			<DL>
			</DL>
		</DD>
		<DD>
			<DL>
				<DT>
					<B>Returns:</B>
				</DT>
				<DD>The value of the widget.</DD>
			</DL>
		</DD>
	</DL>
	<HR>

	<A NAME="psetValue(java.lang.Object)"> <!-- -->
	</A>
	<H3>setValue</H3>
	<PRE>
public void <B>setValue</B>(Object&nbsp;value)</PRE>
	<DL>
		<DD>
			Set the value of the widget. This only takes effect on the visual
			presentation of the widget and will not write the value to the PV
			attached to this widget. Since setting value to a widget usually
			results in figure repaint, this method should be called in UI thread.
			To call it in non-UI thread, see <a
				href="#psetValueInUIThread(java.lang.Object)">setValueInUIThread(value)</a>.
		</DD>
		<DD>
			<DL>
			</DL>
		</DD>
		<DD>
			<DL>
				<DT>
					<B>Parameters:</B>
				</DT>
				<DD>
					<CODE>value</CODE>
					- the value to be set. It must be compatible with the widget. For
					example, a boolean widget only accept boolean or number.
				</DD>
				<DT>
					<B>Throws:</B>
				</DT>
				<DD>
					<CODE>java.lang.RuntimeException</CODE>
					- if the type of the value is not an acceptable type.
				</DD>
			</DL>
		</DD>
	</DL>
	<HR>

	<A NAME="psetValueInUIThread(java.lang.Object)"> <!-- -->
	</A>
	<H3>setValueInUIThread</H3>
	<PRE>
public void <B>setValueInUIThread</B>(Object&nbsp;value)</PRE>
	<DL>
		<DD>
			Call <a href="#psetValue(java.lang.Object)">setValue(value)</a> in UI
			Thread. This method can be called in non-UI thread.
		</DD>
		<DD>
			<DL>
			</DL>
		</DD>
		<DD>
			<DL>
				<DT>
					<B>Parameters:</B>
				</DT>
				<DD>
					<CODE>value</CODE>
					- the value to be set. It must be compatible with the widget. For
					example, a boolean widget only accept boolean or number.
				</DD>
				<DT>
					<B>Throws:</B>
				</DT>
				<DD>
					<CODE>java.lang.RuntimeException</CODE>
					- if the type of the value is not an acceptable type.
				</DD>
			</DL>
		</DD>
	</DL>
	<HR>
=======
        </DD>
    </DL>
    <HR>
    <A NAME="getMacroValue(java.lang.String)"> <!-- -->
    </A>
    <H3>getMacroValue</H3>
    <PRE>
public java.lang.String <B>getMacroValue</B>(java.lang.String&nbsp;macroName)</PRE>
    <DL>
        <DD>Get macro value from the widget.</DD>
        <DD>
            <DL>
                <DT>
                    <B>Parameters:</B>
                </DT>
                <DD>
                    <CODE>macroName</CODE>
                    - The name of the macro.
                </DD>
                <DT>
                    <B>Returns:</B>
                </DT>
                <DD>the value of the macro. null if no such macro exist.</DD>
            </DL>

            <b>Example:</b><br>
            <pre class="example_code">var macroValue = widget.getMacroValue("m1"); //get the macro value of "m1"</pre>
        </DD>
    </DL>
    <HR>

    <A NAME="executeAction(int)"> <!-- -->
    </A>
    <H3>executeAction</H3>
    <PRE>
public void <B>executeAction</B>(int&nbsp;index)</PRE>
    <DL>
        <DD>Run a widget action which is attached to the widget.</DD>
        <DD>
            <DL>
                <DT>
                    <B>Parameters:</B>
                </DT>
                <DD>
                    <CODE>index</CODE>
                    - the index of the action in the actions list.
                </DD>
            </DL>
        </DD>
    </DL>
    <HR>

    <A NAME="setEnabled(boolean)"> <!-- -->
    </A>
    <H3>setEnabled</H3>
    <PRE>
public void <B>setEnabled</B>(boolean&nbsp;enable)</PRE>
    <DL>
        <DD>Set this widget to be enabled.</DD>
        <DD>
            <DL>
            </DL>
        </DD>
        <DD>
            <DL>
                <DT>
                    <B>Parameters:</B>
                </DT>
                <DD>
                    <CODE>enable</CODE>
                    - true if the widget should be enabled.
                </DD>
            </DL>
        </DD>
    </DL>
    <HR>

    <A NAME="setVisible(boolean)"> <!-- -->
    </A>
    <H3>setVisible</H3>
    <PRE>
public void <B>setVisible</B>(boolean&nbsp;visible)</PRE>
    <DL>
        <DD>Set this widget's visibility.</DD>
        <DD>
            <DL>
            </DL>
        </DD>
        <DD>
            <DL>
                <DT>
                    <B>Parameters:</B>
                </DT>
                <DD>
                    <CODE>enable</CODE>
                    - true if the widget should be visible.
                </DD>
            </DL>
        </DD>
    </DL>
    <HR>

    <A NAME="setX(java.lang.Number)"> <!-- -->
    </A>
    <H3>setX</H3>
    <PRE>
public void <B>setX</B>(java.lang.Number&nbsp;x)</PRE>
    <DL>
        <DD>Set X position of the widget</DD>
        <DD>
            <DL>
            </DL>
        </DD>
        <DD>
            <DL>
                <DT>
                    <B>Parameters:</B>
                </DT>
                <DD>
                    <CODE>x</CODE>
                    - x position in pixel which is relative to its parent.
                </DD>
                <DT>
                    <B>Since:</B>
                </DT>
                <DD>2.0.0</DD>
            </DL>
        </DD>
    </DL>
    <HR>

    <A NAME="setY(java.lang.Number)"> <!-- -->
    </A>
    <H3>setY</H3>
    <PRE>
public void <B>setY</B>(java.lang.Number&nbsp;y)</PRE>
    <DL>
        <DD>Set Y position of the widget</DD>
        <DD>
            <DL>
            </DL>
        </DD>
        <DD>
            <DL>
                <DT>
                    <B>Parameters:</B>
                </DT>
                <DD>
                    <CODE>y</CODE>
                    - y position in pixel which is relative to its parent.
                </DD>
                <DT>
                    <B>Since:</B>
                </DT>
                <DD>2.0.0</DD>
            </DL>
        </DD>
    </DL>
    <HR>

    <A NAME="setWidth(java.lang.Number)"> <!-- -->
    </A>
    <H3>setWidth</H3>
    <PRE>
public void <B>setWidth</B>(java.lang.Number&nbsp;width)</PRE>
    <DL>
        <DD>Set widget's width</DD>
        <DD>
            <DL>
            </DL>
        </DD>
        <DD>
            <DL>
                <DT>
                    <B>Parameters:</B>
                </DT>
                <DD>
                    <CODE>width</CODE>
                    - width in pixel.
                </DD>
                <DT>
                    <B>Since:</B>
                </DT>
                <DD>2.0.0</DD>
            </DL>
        </DD>
    </DL>
    <HR>

    <A NAME="setHeight(java.lang.Number)"> <!-- -->
    </A>
    <H3>setHeight</H3>
    <PRE>
public void <B>setHeight</B>(java.lang.Number&nbsp;height)</PRE>
    <DL>
        <DD>Set widget's height</DD>
        <DD>
            <DL>
            </DL>
        </DD>
        <DD>
            <DL>
                <DT>
                    <B>Parameters:</B>
                </DT>
                <DD>
                    <CODE>height</CODE>
                    - height in pixel.
                </DD>
                <DT>
                    <B>Since:</B>
                </DT>
                <DD>2.0.0</DD>
            </DL>
        </DD>
    </DL>
    <HR>

    <h2>Common methods to all container widgets</h2>
    <HR>
    <A NAME="getChild(java.lang.String)"> <!-- -->
    </A>
    <H3>getChild</H3>
    <PRE>
public AbstractBaseEditPart <B>getChild</B>(java.lang.String&nbsp;name)</PRE>
    <DL>
        <DD>
            Get the direct child of this container by name. <b>Depreciated: </b>
            Use getWidget(name) instead.
        </DD>
        <DD>
            <DL>
                <DT>
                    <B>Parameters:</B>
                </DT>
                <DD>
                    <CODE>name</CODE>
                    - the name of the child widget
                </DD>
                <DT>
                    <B>Returns:</B>
                </DT>
                <DD>the widget contrller of the child. Or null if the widget
                    doesn't exist.</DD>
            </DL>
            <b>Example:</b><br>
            <pre class="example_code">var child = widget.getChild("gauge_2"); //get the gauge widget whose name is gauge_2
child.setPropertyValue("enable", false); //child is a widget</pre>
        </DD>
    </DL>
    <HR>

    <A NAME="getWidget(java.lang.String)"> <!-- -->
    </A>
    <H3>getWidget</H3>
    <PRE>
public AbstractBaseEditPart <B>getWidget</B>(java.lang.String&nbsp;name)</PRE>
    <DL>
        <DD>Get a widget which is a descendant of this container by name.
        </DD>
        <DD>
            <DL>
                <DT>
                    <B>Parameters:</B>
                </DT>
                <DD>
                    <CODE>name</CODE>
                    - the name of the widget which is a descendant of the container
                </DD>
                <DT>
                    <B>Returns:</B>
                </DT>
                <DD>the widget controller of the widget. Throws exception if
                    the widget doesn't exist.</DD>
            </DL>
            <b>Example:</b><br>
            <pre class="example_code">var gauge2 = widget.getWidget("gauge_2"); //get the gauge widget whose name is gauge_2
gauge2.setPropertyValue("enable", false); //child is a widget</pre>
        </DD>
    </DL>
    <HR>


    <A NAME="addChild(org.csstudio.opibuilder.model.AbstractWidgetModel)">
        <!-- -->
    </A>
    <H3>addChild</H3>
    <PRE>
public void <B>addChild</B>(org.csstudio.opibuilder.model.AbstractWidgetModel&nbsp;widgetModel)</PRE>
    <DL>
        <DD>Add a child widget to the container.</DD>
        <DD>
            <DL>
                <DT>
                    <B>Parameters:</B>
                </DT>
                <DD>
                    <CODE>widgetModel</CODE>
                    - model of the widget to be added.
                </DD>
                <DT>
                    <B>See Also:</B>
                </DT>
                <DD>
                    <A
                        HREF="ScriptUtil/WidgetUtil.html#createWidgetModel(java.lang.String)"><CODE>WidgetUtil.createWidgetModel(String)</CODE></A>
                </DD>
            </DL>
        </DD>
    </DL>
    <HR>

    <A
        NAME="addChildToRight(org.csstudio.opibuilder.model.AbstractWidgetModel)">
        <!-- -->
    </A>
    <H3>addChildToRight</H3>
    <PRE>
public void <B>addChildToRight</B>(org.csstudio.opibuilder.model.AbstractWidgetModel&nbsp;widgetModel)</PRE>
    <DL>
        <DD>Add a child widget to the right of the container.</DD>
        <DD>
            <DL>
                <DT>
                    <B>Parameters:</B>
                </DT>
                <DD>
                    <CODE>widgetModel</CODE>
                    - model of the widget to be added.
                </DD>
                <DT>
                    <B>See Also:</B>
                </DT>
                <DD>
                    <A
                        HREF="ScriptUtil/WidgetUtil.html#createWidgetModel(java.lang.String)"><CODE>WidgetUtil.createWidgetModel(String)</CODE></A>
                </DD>
            </DL>
        </DD>
    </DL>
    <HR>

    <A
        NAME="addChildToBottom(org.csstudio.opibuilder.model.AbstractWidgetModel)">
        <!-- -->
    </A>
    <H3>addChildToBottom</H3>
    <PRE>
public void <B>addChildToBottom</B>(org.csstudio.opibuilder.model.AbstractWidgetModel&nbsp;widgetModel)</PRE>
    <DL>
        <DD>Add a child widget to the bottom of the container.</DD>
        <DD>
            <DL>
                <DT>
                    <B>Parameters:</B>
                </DT>
                <DD>
                    <CODE>widgetModel</CODE>
                    - model of the widget to be added.
                </DD>
                <DT>
                    <B>See Also:</B>
                </DT>
                <DD>
                    <A
                        HREF="ScriptUtil/WidgetUtil.html#createWidgetModel(java.lang.String)"><CODE>WidgetUtil.createWidgetModel(String)</CODE></A>
                </DD>
            </DL>
        </DD>
    </DL>
    <HR>

    <A NAME="removeChildByName(java.lang.String)"> <!-- -->
    </A>
    <H3>removeChildByName</H3>
    <PRE>
public void <B>removeChildByName</B>(java.lang.String&nbsp;widgetName)</PRE>
    <DL>
        <DD>Remove a child widget by its name.</DD>
        <DD>
            <DL>
                <DT>
                    <B>Parameters:</B>
                </DT>
                <DD>
                    <CODE>widgetName</CODE>
                    - name of the widget.
                </DD>
                <DT>
                    <B>Throws:</B>
                </DT>
                <DD>
                    <CODE>java.lang.RuntimeException</CODE>
                    - if the widget name does not exist.
                </DD>
            </DL>
        </DD>
    </DL>
    <HR>

    <a
        name="removeChild(org.csstudio.opibuilder.editparts.AbstractBaseEditPart)">
        <!--   -->
    </a>
    <h3>removeChild</h3>
    <pre>public&nbsp;void&nbsp;removeChild(<a
            href="../../../../org/csstudio/opibuilder/editparts/AbstractBaseEditPart.html"
            title="class in org.csstudio.opibuilder.editparts">AbstractBaseEditPart</a>&nbsp;child)</pre>
    <div class="block">Remove a child widget.</div>
    <dl>
        <dt>
            <span class="strong">Parameters:</span>
        </dt>
        <dd>
            <code>child</code>
            - the child widget.
        </dd>
    </dl>

    <HR>

    <a name="removeChild(int)"> <!--   -->
    </a>

    <h3>removeChild</h3>
    <pre>public&nbsp;void&nbsp;removeChild(int&nbsp;index)</pre>
    <div class="block">Remove the child at index.</div>
    <dl>
        <dt>
            <span class="strong">Parameters:</span>
        </dt>
        <dd>
            <code>index</code>
            - index of the child.
        </dd>
    </dl>

    <HR>

    <A NAME="removeAllChildren()"> <!-- -->
    </A>
    <H3>removeAllChildren</H3>
    <PRE>
public void <B>removeAllChildren</B>()</PRE>
    <DL>
        <DD>Remove all children.</DD>
        <DD>
            <DL>
            </DL>
        </DD>
    </DL>
    <HR>

    <a name="performAutosize()"> <!--   -->
    </a>

    <h3>performAutosize</h3>
    <pre>public&nbsp;void&nbsp;performAutosize()</pre>
    <div class="block">Automatically set the container size according
        to its children's geography size.</div>

    <HR>
    <a name="getValue()"> <!--   -->
    </a>

    <h3>getValue</h3>
    <pre>public&nbsp;java.lang.Object&nbsp;getValue()</pre>
    <div class="block">
        By default, it returns an Object Array of its children's value. If <a
            href="../../../../org/csstudio/opibuilder/editparts/AbstractContainerEditpart.html#setValue(java.lang.Object)"><code>setValue(Object)</code></a>
        was called with a non Object[] input value, it will return the value
        of its first child.
    </div>
    <dl>
        <dt>
            <strong>Overrides:</strong>
        </dt>
        <dd>
            <code>
                <a
                    href="../../../../org/csstudio/opibuilder/editparts/AbstractBaseEditPart.html#getValue()">getValue</a>
            </code>
            &nbsp;in class&nbsp;
            <code>
                <a
                    href="../../../../org/csstudio/opibuilder/editparts/AbstractBaseEditPart.html"
                    title="class in org.csstudio.opibuilder.editparts">AbstractBaseEditPart</a>
            </code>
        </dd>
        <dt>
            <span class="strong">Returns:</span>
        </dt>
        <dd>The value of the widget.</dd>
    </dl>

    <HR>
    <a name="setValue(java.lang.Object)"> <!--   -->
    </a>
    <h3>setValue</h3>
    <pre>public&nbsp;void&nbsp;setValue(java.lang.Object&nbsp;value)</pre>
    <div class="block">If input value is instance of Object[] and its
        length is equal or larger than children size, it will write each
        element of value to each child according children's order. Otherwise,
        it will write the input value as an whole Object to every child.</div>
    <dl>
        <dt>
            <strong>Overrides:</strong>
        </dt>
        <dd>
            <code>
                <a
                    href="../../../../org/csstudio/opibuilder/editparts/AbstractBaseEditPart.html#setValue(java.lang.Object)">setValue</a>
            </code>
            &nbsp;in class&nbsp;
            <code>
                <a
                    href="../../../../org/csstudio/opibuilder/editparts/AbstractBaseEditPart.html"
                    title="class in org.csstudio.opibuilder.editparts">AbstractBaseEditPart</a>
            </code>
        </dd>
        <dt>
            <span class="strong">Parameters:</span>
        </dt>
        <dd>
            <code>value</code>
            - the value to be set. It must be the compatible type for the widget.
            For example, a boolean widget only accept boolean or number.
        </dd>
    </dl>

    <HR>

    <h2>Common methods to all PV widgets</h2>

    <HR>
    <A NAME="getPV()"> <!-- -->
    </A>
    <H3>getPV</H3>
    <PRE>
public PV <B>getPV</B>()</PRE>
    <DL>
        <DD>
            Get the PV corresponding to the
            <code>PV Name</code>
            property. It is same as calling
            <code>getPV("pv_name")</code>
            .
            </DD>
        <DD>
            <DL>
            </DL>
        </DD>
        <DD>
            <DL>
                <DT>
                    <B>Returns:</B>
                </DT>
                <DD>
                    the PV corresponding to the
                    <code>PV Name</code>
                    property. null if PV Name is not configured for this widget.
                </DD>
            </DL>
            <b>Example:</b><br>
            <pre class="example_code">importPackage(Packages.org.csstudio.opibuilder.scriptUtil);
var pv = widget.getPV();
var value = PVUtil.getDouble(pv); //Get its double value</pre>
        </DD>
    </DL>
    <HR>

    <A NAME="getPV(java.lang.String)"> <!-- -->
    </A>
    <H3>getPV</H3>
    <PRE>
public PV <B>getPV</B>(java.lang.String&nbsp;pvPropId)</PRE>
    <DL>
        <DD>Some widgets may have more than one PV attached to it. This
            method can help to get the pv by its property id.</DD>
        <DD>
            <DL>
            </DL>
        </DD>
        <DD>
            <DL>
                <DT>
                    <B>Parameters:</B>
                </DT>
                <DD>
                    <CODE>pvPropId</CODE>
                    - the PV property id. For example,
                    <code>pv_name</code>
                    ,
                    <code>trace_0_y_pv</code>
                    for XY Graph.
                </DD>
                <DT>
                    <B>Returns:</B>
                </DT>
                <DD>the corresponding pv for the pvPropId. null if the pv
                    doesn't exist.</DD>
            </DL>
        </DD>
    </DL>
    <HR>

    <A NAME="pgetValue()"> <!-- -->
    </A>
    <H3>getValue</H3>
    <PRE>
public Object <B>getValue</B>()</PRE>
    <DL>
        <DD>The value that is being displayed on the widget. It is not
            the value of the attached PV even though they are equals in most
            cases if there is PV configured for the widget. The value type is
            specified by the widget, for example, boolean for boolean widget,
            double for meter and gauge, String for combo.</DD>
        <DD>
            <DL>
            </DL>
        </DD>
        <DD>
            <DL>
                <DT>
                    <B>Returns:</B>
                </DT>
                <DD>The value of the widget.</DD>
            </DL>
        </DD>
    </DL>
    <HR>

    <A NAME="psetValue(java.lang.Object)"> <!-- -->
    </A>
    <H3>setValue</H3>
    <PRE>
public void <B>setValue</B>(Object&nbsp;value)</PRE>
    <DL>
        <DD>
            Set the value of the widget. This only takes effect on the visual
            presentation of the widget and will not write the value to the PV
            attached to this widget. Since setting value to a widget usually
            results in figure repaint, this method should be called in UI thread.
            To call it in non-UI thread, see <a
                href="#psetValueInUIThread(java.lang.Object)">setValueInUIThread(value)</a>.
        </DD>
        <DD>
            <DL>
            </DL>
        </DD>
        <DD>
            <DL>
                <DT>
                    <B>Parameters:</B>
                </DT>
                <DD>
                    <CODE>value</CODE>
                    - the value to be set. It must be compatible with the widget. For
                    example, a boolean widget only accept boolean or number.
                </DD>
                <DT>
                    <B>Throws:</B>
                </DT>
                <DD>
                    <CODE>java.lang.RuntimeException</CODE>
                    - if the type of the value is not an acceptable type.
                </DD>
            </DL>
        </DD>
    </DL>
    <HR>

    <A NAME="psetValueInUIThread(java.lang.Object)"> <!-- -->
    </A>
    <H3>setValueInUIThread</H3>
    <PRE>
public void <B>setValueInUIThread</B>(Object&nbsp;value)</PRE>
    <DL>
        <DD>
            Call <a href="#psetValue(java.lang.Object)">setValue(value)</a> in UI
            Thread. This method can be called in non-UI thread.
        </DD>
        <DD>
            <DL>
            </DL>
        </DD>
        <DD>
            <DL>
                <DT>
                    <B>Parameters:</B>
                </DT>
                <DD>
                    <CODE>value</CODE>
                    - the value to be set. It must be compatible with the widget. For
                    example, a boolean widget only accept boolean or number.
                </DD>
                <DT>
                    <B>Throws:</B>
                </DT>
                <DD>
                    <CODE>java.lang.RuntimeException</CODE>
                    - if the type of the value is not an acceptable type.
                </DD>
            </DL>
        </DD>
    </DL>
    <HR>
>>>>>>> 8e6b6646




</body>
</html><|MERGE_RESOLUTION|>--- conflicted
+++ resolved
@@ -3,293 +3,11 @@
 <meta http-equiv="Content-Type" content="text/html; charset=Cp1252" />
 <link rel="stylesheet" href="../default.css" type="text/css" />
 <link rel="stylesheet" href="../../../PRODUCT_PLUGIN/book.css"
-<<<<<<< HEAD
-	type="text/css"></link>
-=======
     type="text/css"></link>
->>>>>>> 8e6b6646
 <title>Access Widget in Script</title>
 </head>
 <body>
 
-<<<<<<< HEAD
-	<h2>Access Widget in Script</h2>
-
-	<h3>widget object</h3>
-	<p>
-		The widget to which a script is attached can be accessed in the script
-		via <b>widget</b> object. It is the controller(or EditPart in GEF) of
-		the widget. <b>widget</b> object provided the methods to get or set
-		any of its properties, store external objects or provide special
-		methods for a particular widget.
-	</p>
-
-	<h3>display object</h3>
-	<p>
-		The widget controller of the display is accessible in all scripts as <b>display</b>
-		object. To get the controller of any widget in the display, you can
-		call its method <a href="#getWidget(java.lang.String)">getWidget(name)</a>.
-		For example:
-	</p>
-	<pre class="example_code">display.getWidget("myLabel").setPropertyValue("x", 20); //set x position of the widget myLabel to 20.</pre>
-
-
-	<h3>Common methods to all widgets</h3>
-	<ul>
-		<li><a href="#getPropertyValue(java.lang.String)">getPropertyValue(prop_id)
-		</a></li>
-		<li><a
-			href="#setPropertyValue(java.lang.String, java.lang.Object)">setPropertyValue(prop_id,
-				value)</a></li>
-		<li><a
-			href="#setPropertyValue(java.lang.String, java.lang.Object, boolean)">setPropertyValue(prop_id,
-				value, forceFire)</a></li>
-		<li><a href="#getPVByName(java.lang.String)">getPVByName(pvName)
-		</a></li>
-		<li><a href="#setVar(java.lang.String, java.lang.Object)">setVar(varName,
-				varValue)</a></li>
-		<li><a href="#getVar(java.lang.String)">getVar(name)</a></li>
-		<li><a href="#getMacroValue(java.lang.String)">getMacroValue(macroName)</a></li>
-		<li><a href="#executeAction(int)">executeAction(index)</a></li>
-		<li><a href="#setEnabled(boolean)">setEnabled(enable)</a></li>
-		<li><a href="#setVisible(boolean)">setVisible(visible)</a></li>
-		<li><a href="#setX(java.lang.Number)">setX(x)</a></li>
-		<li><a href="#setY(java.lang.Number)">setY(y)</a></li>
-		<li><a href="#setWidth(java.lang.Number)">setWidth(width)</a></li>
-		<li><a href="#setHeight(java.lang.Number)">setHeight(height)</a></li>
-
-	</ul>
-	<a name="ContainerWidgets"></a>
-	<h3>Common methods to all container widgets</h3>
-	<p>Container widgets includes Display, Grouping Container, Linking
-		Container and Tabbed Container.</p>
-	<ul>
-		<li><a href="#getChild(java.lang.String)">getChild(name)</a></li>
-		<li><a href="#getWidget(java.lang.String)">getWidget(name)</a></li>
-		<li><a
-			href="#addChild(org.csstudio.opibuilder.model.AbstractWidgetModel)">addChild(model)</a></li>
-		<li><a
-			href="#addChildToRight(org.csstudio.opibuilder.model.AbstractWidgetModel)">addChildToRight(model)</a></li>
-		<li><a
-			href="#addChildToBottom(org.csstudio.opibuilder.model.AbstractWidgetModel)">addChildToBottom(model)</a></li>
-		<li><a href="#removeChildByName(java.lang.String)">removeChildByName(name)</a></li>
-		<li><a
-			href="#removeChild(org.csstudio.opibuilder.editparts.AbstractBaseEditPart)">removeChild(widget)</a></li>
-		<li><a href="#removeChild(int)">removeChild(index)</a></li>
-		<li><a href="#removeAllChildren()">removeAllChildren()</a></li>
-		<li><a href="#performAutosize()">performAutosize()</a></li>
-		<li><a href="#getValue()">getValue()</a></li>
-		<li><a href="#setValue(java.lang.Object)">setValue()</a></li>
-	</ul>
-	<a name="PVWidgets"></a>
-	<h3>Common methods to all PV widgets</h3>
-	<p>
-		Any widget that has
-		<code>PV Name</code>
-		property is PV widget. For example, Text Update, Combo Box, XY Graph
-		and so on.
-	</p>
-	<ul>
-		<li><a href="#getPV()">getPV()</a></li>
-		<li><a href="#getPV(java.lang.String)">getPV(pvPropId)</a></li>
-		<li><a href="#pgetValue()">getValue()</a></li>
-		<li><a href="#psetValue(java.lang.Object)">setValue(value)</a></li>
-		<li><a href="#psetValueInUIThread(java.lang.Object)">setValueInUIThread(value)</a></li>
-	</ul>
-
-	<h3>Special methods to each widget</h3>
-	<p>Some widget may have special methods. See the document for each
-		widget.</p>
-
-	<HR>
-	<A NAME="getPropertyValue(java.lang.String)"> <!-- -->
-	</A>
-	<H3>getPropertyValue</H3>
-	<PRE>
-public java.lang.Object <B>getPropertyValue</B>(java.lang.String&nbsp;prop_id)</PRE>
-	<DL>
-		<DD>Get property value of the widget.</DD>
-		<DD>
-			<DL>
-				<DT>
-					<B>Parameters:</B>
-				</DT>
-				<DD>
-					<CODE>prop_id</CODE>
-					- the property id. In most cases, it is the lower case of the
-					property name.
-				</DD>
-				<DT>
-					<B>Returns:</B>
-				</DT>
-				<DD>the property value.</DD>
-			</DL>
-
-
-			<b>Example:</b><br>
-			<pre class="example_code">var x = widget.getPropertyValue("x"); //get x position of the widget</pre>
-		</DD>
-	</DL>
-	<HR>
-
-	<A NAME="setPropertyValue(java.lang.String, java.lang.Object)"> <!-- -->
-	</A>
-	<H3>setPropertyValue</H3>
-	<PRE>
-public void <B>setPropertyValue</B>(java.lang.String&nbsp;prop_id,
-                             java.lang.Object&nbsp;value)</PRE>
-	<DL>
-		<DD>Set the property value of the widget.</DD>
-		<DD>
-			<DL>
-				<DT>
-					<B>Parameters:</B>
-				</DT>
-				<DD>
-					<CODE>prop_id</CODE>
-					- the property id. In most cases, it is the lower case of the
-					property name.
-				</DD>
-				<DD>
-					<CODE>value</CODE>
-					- the value. It must be the allowed input type corresponding to the
-					property type. <b>See</b> <a href="PropertyType.html">Property
-						Type</a>
-				</DD>
-			</DL>
-			<b>Example:</b><br>
-			<pre class="example_code">widget.setPropertyValue("x", 20); //set x position of the widget to 20.</pre>
-		</DD>
-	</DL>
-	<HR>
-
-
-	<A NAME="setPropertyValue(java.lang.String, java.lang.Object, boolean)">
-		<!-- -->
-	</A>
-	<H3>setPropertyValue</H3>
-	<PRE>
-public void <B>setPropertyValue</B>(java.lang.String&nbsp;prop_id,
-                             java.lang.Object&nbsp;value,
-                             boolean&nbsp;forceFire)</PRE>
-	<DL>
-		<DD>Set the property value of the widget.</DD>
-		<DD>
-			<DL>
-				<DT>
-					<B>Parameters:</B>
-				</DT>
-				<DD>
-					<CODE>prop_id</CODE>
-					- the property id.
-				</DD>
-				<DD>
-					<CODE>value</CODE>
-					- the value.
-				</DD>
-				<DD>
-					<CODE>forceFire</CODE>
-					- If true, the property will be set again even if the new value is
-					same as old value. If false and the new value is same as the old
-					value, it will be ignored.
-				</DD>
-			</DL>
-			<b>Example:</b><br>
-			<pre class="example_code">widget.setPropertyValue(
-	"opi_file", widget.getPropertyValue("opi_file"), true); //reload OPI in linking container.</pre>
-
-		</DD>
-	</DL>
-	<HR>
-
-	<A NAME="getPVByName(java.lang.String)"> <!-- -->
-	</A>
-	<H3>getPVByName</H3>
-	<PRE>
-public org.csstudio.utility.pv.PV <B>getPVByName</B>(java.lang.String&nbsp;pvName)</PRE>
-	<DL>
-		<DD>Get PV attached to this widget by pv name. It includes the
-			PVs in Rules and Scripts.</DD>
-		<DD>
-			<DL>
-			</DL>
-		</DD>
-		<DD>
-			<DL>
-				<DT>
-					<B>Parameters:</B>
-				</DT>
-				<DD>
-					<CODE>pvName</CODE>
-					- name of the PV.
-				</DD>
-				<DT>
-					<B>Returns:</B>
-				</DT>
-				<DD>the PV. null if no such PV exists.</DD>
-			</DL>
-		</DD>
-	</DL>
-	<HR>
-
-
-
-	<A NAME="setVar(java.lang.String, java.lang.Object)"> <!-- -->
-	</A>
-	<H3>setVar</H3>
-	<PRE>
-public void <B>setVar</B>(java.lang.String&nbsp;varName,
-                   java.lang.Object&nbsp;varValue)</PRE>
-	<DL>
-		<DD>Set variable value. If the variable does not exist, it will
-			be added to this widget first. *</DD>
-		<DD>
-			<DL>
-			</DL>
-		</DD>
-		<DD>
-			<DL>
-				<DT>
-					<B>Parameters:</B>
-				</DT>
-				<DD>
-					<CODE>varName</CODE>
-					- name of the variable.
-				</DD>
-				<DD>
-					<CODE>varValue</CODE>
-					- value of the variable, which can be any type.
-				</DD>
-				<DT>
-					<B>Since:</B>
-				</DT>
-				<DD>2.0.0</DD>
-			</DL>
-		</DD>
-	</DL>
-	<HR>
-
-	<A NAME="getVar(java.lang.String)"> <!-- -->
-	</A>
-	<H3>getVar</H3>
-	<PRE>
-public java.lang.Object <B>getVar</B>(java.lang.String&nbsp;name)</PRE>
-	<DL>
-		<DD>Get the value of a Variable.</DD>
-		<DD>
-			<DL>
-
-				<DT>
-					<B>Returns:</B>
-				</DT>
-				<DD>the variable value. null if no such a variable was set
-					before.</DD>
-			</DL>
-			<b>Example:</b>
-			<p>This is an example which uses these two methods to remember if
-				the dialog has been poped before.</p>
-			<pre class="example_code">
-=======
     <h2>Access Widget in Script</h2>
 
     <h3>widget object</h3>
@@ -566,7 +284,6 @@
             <p>This is an example which uses these two methods to remember if
                 the dialog has been poped before.</p>
             <pre class="example_code">
->>>>>>> 8e6b6646
 importPackage(Packages.org.eclipse.jface.dialogs);
 importPackage(Packages.org.csstudio.platform.data);
 importPackage(Packages.java.lang);
@@ -590,715 +307,6 @@
     widget.setVar(flagName, false);
 }
 </pre>
-<<<<<<< HEAD
-		</DD>
-	</DL>
-	<HR>
-	<A NAME="getMacroValue(java.lang.String)"> <!-- -->
-	</A>
-	<H3>getMacroValue</H3>
-	<PRE>
-public java.lang.String <B>getMacroValue</B>(java.lang.String&nbsp;macroName)</PRE>
-	<DL>
-		<DD>Get macro value from the widget.</DD>
-		<DD>
-			<DL>
-				<DT>
-					<B>Parameters:</B>
-				</DT>
-				<DD>
-					<CODE>macroName</CODE>
-					- The name of the macro.
-				</DD>
-				<DT>
-					<B>Returns:</B>
-				</DT>
-				<DD>the value of the macro. null if no such macro exist.</DD>
-			</DL>
-
-			<b>Example:</b><br>
-			<pre class="example_code">var macroValue = widget.getMacroValue("m1"); //get the macro value of "m1"</pre>
-		</DD>
-	</DL>
-	<HR>
-
-	<A NAME="executeAction(int)"> <!-- -->
-	</A>
-	<H3>executeAction</H3>
-	<PRE>
-public void <B>executeAction</B>(int&nbsp;index)</PRE>
-	<DL>
-		<DD>Run a widget action which is attached to the widget.</DD>
-		<DD>
-			<DL>
-				<DT>
-					<B>Parameters:</B>
-				</DT>
-				<DD>
-					<CODE>index</CODE>
-					- the index of the action in the actions list.
-				</DD>
-			</DL>
-		</DD>
-	</DL>
-	<HR>
-
-	<A NAME="setEnabled(boolean)"> <!-- -->
-	</A>
-	<H3>setEnabled</H3>
-	<PRE>
-public void <B>setEnabled</B>(boolean&nbsp;enable)</PRE>
-	<DL>
-		<DD>Set this widget to be enabled.</DD>
-		<DD>
-			<DL>
-			</DL>
-		</DD>
-		<DD>
-			<DL>
-				<DT>
-					<B>Parameters:</B>
-				</DT>
-				<DD>
-					<CODE>enable</CODE>
-					- true if the widget should be enabled.
-				</DD>
-			</DL>
-		</DD>
-	</DL>
-	<HR>
-
-	<A NAME="setVisible(boolean)"> <!-- -->
-	</A>
-	<H3>setVisible</H3>
-	<PRE>
-public void <B>setVisible</B>(boolean&nbsp;visible)</PRE>
-	<DL>
-		<DD>Set this widget's visibility.</DD>
-		<DD>
-			<DL>
-			</DL>
-		</DD>
-		<DD>
-			<DL>
-				<DT>
-					<B>Parameters:</B>
-				</DT>
-				<DD>
-					<CODE>enable</CODE>
-					- true if the widget should be visible.
-				</DD>
-			</DL>
-		</DD>
-	</DL>
-	<HR>
-
-	<A NAME="setX(java.lang.Number)"> <!-- -->
-	</A>
-	<H3>setX</H3>
-	<PRE>
-public void <B>setX</B>(java.lang.Number&nbsp;x)</PRE>
-	<DL>
-		<DD>Set X position of the widget</DD>
-		<DD>
-			<DL>
-			</DL>
-		</DD>
-		<DD>
-			<DL>
-				<DT>
-					<B>Parameters:</B>
-				</DT>
-				<DD>
-					<CODE>x</CODE>
-					- x position in pixel which is relative to its parent.
-				</DD>
-				<DT>
-					<B>Since:</B>
-				</DT>
-				<DD>2.0.0</DD>
-			</DL>
-		</DD>
-	</DL>
-	<HR>
-
-	<A NAME="setY(java.lang.Number)"> <!-- -->
-	</A>
-	<H3>setY</H3>
-	<PRE>
-public void <B>setY</B>(java.lang.Number&nbsp;y)</PRE>
-	<DL>
-		<DD>Set Y position of the widget</DD>
-		<DD>
-			<DL>
-			</DL>
-		</DD>
-		<DD>
-			<DL>
-				<DT>
-					<B>Parameters:</B>
-				</DT>
-				<DD>
-					<CODE>y</CODE>
-					- y position in pixel which is relative to its parent.
-				</DD>
-				<DT>
-					<B>Since:</B>
-				</DT>
-				<DD>2.0.0</DD>
-			</DL>
-		</DD>
-	</DL>
-	<HR>
-
-	<A NAME="setWidth(java.lang.Number)"> <!-- -->
-	</A>
-	<H3>setWidth</H3>
-	<PRE>
-public void <B>setWidth</B>(java.lang.Number&nbsp;width)</PRE>
-	<DL>
-		<DD>Set widget's width</DD>
-		<DD>
-			<DL>
-			</DL>
-		</DD>
-		<DD>
-			<DL>
-				<DT>
-					<B>Parameters:</B>
-				</DT>
-				<DD>
-					<CODE>width</CODE>
-					- width in pixel.
-				</DD>
-				<DT>
-					<B>Since:</B>
-				</DT>
-				<DD>2.0.0</DD>
-			</DL>
-		</DD>
-	</DL>
-	<HR>
-
-	<A NAME="setHeight(java.lang.Number)"> <!-- -->
-	</A>
-	<H3>setHeight</H3>
-	<PRE>
-public void <B>setHeight</B>(java.lang.Number&nbsp;height)</PRE>
-	<DL>
-		<DD>Set widget's height</DD>
-		<DD>
-			<DL>
-			</DL>
-		</DD>
-		<DD>
-			<DL>
-				<DT>
-					<B>Parameters:</B>
-				</DT>
-				<DD>
-					<CODE>height</CODE>
-					- height in pixel.
-				</DD>
-				<DT>
-					<B>Since:</B>
-				</DT>
-				<DD>2.0.0</DD>
-			</DL>
-		</DD>
-	</DL>
-	<HR>
-
-	<h2>Common methods to all container widgets</h2>
-	<HR>
-	<A NAME="getChild(java.lang.String)"> <!-- -->
-	</A>
-	<H3>getChild</H3>
-	<PRE>
-public AbstractBaseEditPart <B>getChild</B>(java.lang.String&nbsp;name)</PRE>
-	<DL>
-		<DD>
-			Get the direct child of this container by name. <b>Depreciated: </b>
-			Use getWidget(name) instead.
-		</DD>
-		<DD>
-			<DL>
-				<DT>
-					<B>Parameters:</B>
-				</DT>
-				<DD>
-					<CODE>name</CODE>
-					- the name of the child widget
-				</DD>
-				<DT>
-					<B>Returns:</B>
-				</DT>
-				<DD>the widget contrller of the child. Or null if the widget
-					doesn't exist.</DD>
-			</DL>
-			<b>Example:</b><br>
-			<pre class="example_code">var child = widget.getChild("gauge_2"); //get the gauge widget whose name is gauge_2
-child.setPropertyValue("enable", false); //child is a widget</pre>
-		</DD>
-	</DL>
-	<HR>
-
-	<A NAME="getWidget(java.lang.String)"> <!-- -->
-	</A>
-	<H3>getWidget</H3>
-	<PRE>
-public AbstractBaseEditPart <B>getWidget</B>(java.lang.String&nbsp;name)</PRE>
-	<DL>
-		<DD>Get a widget which is a descendant of this container by name.
-		</DD>
-		<DD>
-			<DL>
-				<DT>
-					<B>Parameters:</B>
-				</DT>
-				<DD>
-					<CODE>name</CODE>
-					- the name of the widget which is a descendant of the container
-				</DD>
-				<DT>
-					<B>Returns:</B>
-				</DT>
-				<DD>the widget controller of the widget. Throws exception if
-					the widget doesn't exist.</DD>
-			</DL>
-			<b>Example:</b><br>
-			<pre class="example_code">var gauge2 = widget.getWidget("gauge_2"); //get the gauge widget whose name is gauge_2
-gauge2.setPropertyValue("enable", false); //child is a widget</pre>
-		</DD>
-	</DL>
-	<HR>
-
-
-	<A NAME="addChild(org.csstudio.opibuilder.model.AbstractWidgetModel)">
-		<!-- -->
-	</A>
-	<H3>addChild</H3>
-	<PRE>
-public void <B>addChild</B>(org.csstudio.opibuilder.model.AbstractWidgetModel&nbsp;widgetModel)</PRE>
-	<DL>
-		<DD>Add a child widget to the container.</DD>
-		<DD>
-			<DL>
-				<DT>
-					<B>Parameters:</B>
-				</DT>
-				<DD>
-					<CODE>widgetModel</CODE>
-					- model of the widget to be added.
-				</DD>
-				<DT>
-					<B>See Also:</B>
-				</DT>
-				<DD>
-					<A
-						HREF="ScriptUtil/WidgetUtil.html#createWidgetModel(java.lang.String)"><CODE>WidgetUtil.createWidgetModel(String)</CODE></A>
-				</DD>
-			</DL>
-		</DD>
-	</DL>
-	<HR>
-
-	<A
-		NAME="addChildToRight(org.csstudio.opibuilder.model.AbstractWidgetModel)">
-		<!-- -->
-	</A>
-	<H3>addChildToRight</H3>
-	<PRE>
-public void <B>addChildToRight</B>(org.csstudio.opibuilder.model.AbstractWidgetModel&nbsp;widgetModel)</PRE>
-	<DL>
-		<DD>Add a child widget to the right of the container.</DD>
-		<DD>
-			<DL>
-				<DT>
-					<B>Parameters:</B>
-				</DT>
-				<DD>
-					<CODE>widgetModel</CODE>
-					- model of the widget to be added.
-				</DD>
-				<DT>
-					<B>See Also:</B>
-				</DT>
-				<DD>
-					<A
-						HREF="ScriptUtil/WidgetUtil.html#createWidgetModel(java.lang.String)"><CODE>WidgetUtil.createWidgetModel(String)</CODE></A>
-				</DD>
-			</DL>
-		</DD>
-	</DL>
-	<HR>
-
-	<A
-		NAME="addChildToBottom(org.csstudio.opibuilder.model.AbstractWidgetModel)">
-		<!-- -->
-	</A>
-	<H3>addChildToBottom</H3>
-	<PRE>
-public void <B>addChildToBottom</B>(org.csstudio.opibuilder.model.AbstractWidgetModel&nbsp;widgetModel)</PRE>
-	<DL>
-		<DD>Add a child widget to the bottom of the container.</DD>
-		<DD>
-			<DL>
-				<DT>
-					<B>Parameters:</B>
-				</DT>
-				<DD>
-					<CODE>widgetModel</CODE>
-					- model of the widget to be added.
-				</DD>
-				<DT>
-					<B>See Also:</B>
-				</DT>
-				<DD>
-					<A
-						HREF="ScriptUtil/WidgetUtil.html#createWidgetModel(java.lang.String)"><CODE>WidgetUtil.createWidgetModel(String)</CODE></A>
-				</DD>
-			</DL>
-		</DD>
-	</DL>
-	<HR>
-
-	<A NAME="removeChildByName(java.lang.String)"> <!-- -->
-	</A>
-	<H3>removeChildByName</H3>
-	<PRE>
-public void <B>removeChildByName</B>(java.lang.String&nbsp;widgetName)</PRE>
-	<DL>
-		<DD>Remove a child widget by its name.</DD>
-		<DD>
-			<DL>
-				<DT>
-					<B>Parameters:</B>
-				</DT>
-				<DD>
-					<CODE>widgetName</CODE>
-					- name of the widget.
-				</DD>
-				<DT>
-					<B>Throws:</B>
-				</DT>
-				<DD>
-					<CODE>java.lang.RuntimeException</CODE>
-					- if the widget name does not exist.
-				</DD>
-			</DL>
-		</DD>
-	</DL>
-	<HR>
-
-	<a
-		name="removeChild(org.csstudio.opibuilder.editparts.AbstractBaseEditPart)">
-		<!--   -->
-	</a>
-	<h3>removeChild</h3>
-	<pre>public&nbsp;void&nbsp;removeChild(<a
-			href="../../../../org/csstudio/opibuilder/editparts/AbstractBaseEditPart.html"
-			title="class in org.csstudio.opibuilder.editparts">AbstractBaseEditPart</a>&nbsp;child)</pre>
-	<div class="block">Remove a child widget.</div>
-	<dl>
-		<dt>
-			<span class="strong">Parameters:</span>
-		</dt>
-		<dd>
-			<code>child</code>
-			- the child widget.
-		</dd>
-	</dl>
-
-	<HR>
-
-	<a name="removeChild(int)"> <!--   -->
-	</a>
-
-	<h3>removeChild</h3>
-	<pre>public&nbsp;void&nbsp;removeChild(int&nbsp;index)</pre>
-	<div class="block">Remove the child at index.</div>
-	<dl>
-		<dt>
-			<span class="strong">Parameters:</span>
-		</dt>
-		<dd>
-			<code>index</code>
-			- index of the child.
-		</dd>
-	</dl>
-
-	<HR>
-
-	<A NAME="removeAllChildren()"> <!-- -->
-	</A>
-	<H3>removeAllChildren</H3>
-	<PRE>
-public void <B>removeAllChildren</B>()</PRE>
-	<DL>
-		<DD>Remove all children.</DD>
-		<DD>
-			<DL>
-			</DL>
-		</DD>
-	</DL>
-	<HR>
-
-	<a name="performAutosize()"> <!--   -->
-	</a>
-
-	<h3>performAutosize</h3>
-	<pre>public&nbsp;void&nbsp;performAutosize()</pre>
-	<div class="block">Automatically set the container size according
-		to its children's geography size.</div>
-
-	<HR>
-	<a name="getValue()"> <!--   -->
-	</a>
-
-	<h3>getValue</h3>
-	<pre>public&nbsp;java.lang.Object&nbsp;getValue()</pre>
-	<div class="block">
-		By default, it returns an Object Array of its children's value. If <a
-			href="../../../../org/csstudio/opibuilder/editparts/AbstractContainerEditpart.html#setValue(java.lang.Object)"><code>setValue(Object)</code></a>
-		was called with a non Object[] input value, it will return the value
-		of its first child.
-	</div>
-	<dl>
-		<dt>
-			<strong>Overrides:</strong>
-		</dt>
-		<dd>
-			<code>
-				<a
-					href="../../../../org/csstudio/opibuilder/editparts/AbstractBaseEditPart.html#getValue()">getValue</a>
-			</code>
-			&nbsp;in class&nbsp;
-			<code>
-				<a
-					href="../../../../org/csstudio/opibuilder/editparts/AbstractBaseEditPart.html"
-					title="class in org.csstudio.opibuilder.editparts">AbstractBaseEditPart</a>
-			</code>
-		</dd>
-		<dt>
-			<span class="strong">Returns:</span>
-		</dt>
-		<dd>The value of the widget.</dd>
-	</dl>
-
-	<HR>
-	<a name="setValue(java.lang.Object)"> <!--   -->
-	</a>
-	<h3>setValue</h3>
-	<pre>public&nbsp;void&nbsp;setValue(java.lang.Object&nbsp;value)</pre>
-	<div class="block">If input value is instance of Object[] and its
-		length is equal or larger than children size, it will write each
-		element of value to each child according children's order. Otherwise,
-		it will write the input value as an whole Object to every child.</div>
-	<dl>
-		<dt>
-			<strong>Overrides:</strong>
-		</dt>
-		<dd>
-			<code>
-				<a
-					href="../../../../org/csstudio/opibuilder/editparts/AbstractBaseEditPart.html#setValue(java.lang.Object)">setValue</a>
-			</code>
-			&nbsp;in class&nbsp;
-			<code>
-				<a
-					href="../../../../org/csstudio/opibuilder/editparts/AbstractBaseEditPart.html"
-					title="class in org.csstudio.opibuilder.editparts">AbstractBaseEditPart</a>
-			</code>
-		</dd>
-		<dt>
-			<span class="strong">Parameters:</span>
-		</dt>
-		<dd>
-			<code>value</code>
-			- the value to be set. It must be the compatible type for the widget.
-			For example, a boolean widget only accept boolean or number.
-		</dd>
-	</dl>
-
-	<HR>
-
-	<h2>Common methods to all PV widgets</h2>
-
-	<HR>
-	<A NAME="getPV()"> <!-- -->
-	</A>
-	<H3>getPV</H3>
-	<PRE>
-public PV <B>getPV</B>()</PRE>
-	<DL>
-		<DD>
-			Get the PV corresponding to the
-			<code>PV Name</code>
-			property. It is same as calling
-			<code>getPV("pv_name")</code>
-			.
-			</DD>
-		<DD>
-			<DL>
-			</DL>
-		</DD>
-		<DD>
-			<DL>
-				<DT>
-					<B>Returns:</B>
-				</DT>
-				<DD>
-					the PV corresponding to the
-					<code>PV Name</code>
-					property. null if PV Name is not configured for this widget.
-				</DD>
-			</DL>
-			<b>Example:</b><br>
-			<pre class="example_code">importPackage(Packages.org.csstudio.opibuilder.scriptUtil);
-var pv = widget.getPV(); 
-var value = PVUtil.getDouble(pv); //Get its double value</pre>
-		</DD>
-	</DL>
-	<HR>
-
-	<A NAME="getPV(java.lang.String)"> <!-- -->
-	</A>
-	<H3>getPV</H3>
-	<PRE>
-public PV <B>getPV</B>(java.lang.String&nbsp;pvPropId)</PRE>
-	<DL>
-		<DD>Some widgets may have more than one PV attached to it. This
-			method can help to get the pv by its property id.</DD>
-		<DD>
-			<DL>
-			</DL>
-		</DD>
-		<DD>
-			<DL>
-				<DT>
-					<B>Parameters:</B>
-				</DT>
-				<DD>
-					<CODE>pvPropId</CODE>
-					- the PV property id. For example,
-					<code>pv_name</code>
-					,
-					<code>trace_0_y_pv</code>
-					for XY Graph.
-				</DD>
-				<DT>
-					<B>Returns:</B>
-				</DT>
-				<DD>the corresponding pv for the pvPropId. null if the pv
-					doesn't exist.</DD>
-			</DL>
-		</DD>
-	</DL>
-	<HR>
-
-	<A NAME="pgetValue()"> <!-- -->
-	</A>
-	<H3>getValue</H3>
-	<PRE>
-public Object <B>getValue</B>()</PRE>
-	<DL>
-		<DD>The value that is being displayed on the widget. It is not
-			the value of the attached PV even though they are equals in most
-			cases if there is PV configured for the widget. The value type is
-			specified by the widget, for example, boolean for boolean widget,
-			double for meter and gauge, String for combo.</DD>
-		<DD>
-			<DL>
-			</DL>
-		</DD>
-		<DD>
-			<DL>
-				<DT>
-					<B>Returns:</B>
-				</DT>
-				<DD>The value of the widget.</DD>
-			</DL>
-		</DD>
-	</DL>
-	<HR>
-
-	<A NAME="psetValue(java.lang.Object)"> <!-- -->
-	</A>
-	<H3>setValue</H3>
-	<PRE>
-public void <B>setValue</B>(Object&nbsp;value)</PRE>
-	<DL>
-		<DD>
-			Set the value of the widget. This only takes effect on the visual
-			presentation of the widget and will not write the value to the PV
-			attached to this widget. Since setting value to a widget usually
-			results in figure repaint, this method should be called in UI thread.
-			To call it in non-UI thread, see <a
-				href="#psetValueInUIThread(java.lang.Object)">setValueInUIThread(value)</a>.
-		</DD>
-		<DD>
-			<DL>
-			</DL>
-		</DD>
-		<DD>
-			<DL>
-				<DT>
-					<B>Parameters:</B>
-				</DT>
-				<DD>
-					<CODE>value</CODE>
-					- the value to be set. It must be compatible with the widget. For
-					example, a boolean widget only accept boolean or number.
-				</DD>
-				<DT>
-					<B>Throws:</B>
-				</DT>
-				<DD>
-					<CODE>java.lang.RuntimeException</CODE>
-					- if the type of the value is not an acceptable type.
-				</DD>
-			</DL>
-		</DD>
-	</DL>
-	<HR>
-
-	<A NAME="psetValueInUIThread(java.lang.Object)"> <!-- -->
-	</A>
-	<H3>setValueInUIThread</H3>
-	<PRE>
-public void <B>setValueInUIThread</B>(Object&nbsp;value)</PRE>
-	<DL>
-		<DD>
-			Call <a href="#psetValue(java.lang.Object)">setValue(value)</a> in UI
-			Thread. This method can be called in non-UI thread.
-		</DD>
-		<DD>
-			<DL>
-			</DL>
-		</DD>
-		<DD>
-			<DL>
-				<DT>
-					<B>Parameters:</B>
-				</DT>
-				<DD>
-					<CODE>value</CODE>
-					- the value to be set. It must be compatible with the widget. For
-					example, a boolean widget only accept boolean or number.
-				</DD>
-				<DT>
-					<B>Throws:</B>
-				</DT>
-				<DD>
-					<CODE>java.lang.RuntimeException</CODE>
-					- if the type of the value is not an acceptable type.
-				</DD>
-			</DL>
-		</DD>
-	</DL>
-	<HR>
-=======
         </DD>
     </DL>
     <HR>
@@ -2006,7 +1014,6 @@
         </DD>
     </DL>
     <HR>
->>>>>>> 8e6b6646
 
 
 
