--- conflicted
+++ resolved
@@ -3,146 +3,11 @@
 <meta http-equiv="Content-Type" content="text/html; charset=Cp1252" />
 <link rel="stylesheet" href="default.css" type="text/css" />
 <link rel="stylesheet" href="../../PRODUCT_PLUGIN/book.css"
-<<<<<<< HEAD
-	type="text/css"></link>
-=======
     type="text/css"></link>
->>>>>>> 8e6b6646
 <title>Macro</title>
 </head>
 <body>
 
-<<<<<<< HEAD
-	<h2>Macro</h2>
-	<p>Macros are some predefined strings that can be embedded in any
-		string based properties such as "PV Name", "Text", "Tooltip", "Rules"
-		and so on. Macro will be replaced with its string value at Runtime.</p>
-	<p>
-		<b>Exception</b>: the script text or the generated script text from
-		rule will not be parsed for macro replacing because that is too
-		expensive.
-	</p>
-	<h3>Format</h3>
-	<p>
-		The macro format can be either <b>$(macro_name)</b> or <b>${macro_name}</b>
-	</p>
-	<p>There are three types of macros: Symbol Macro, Property Macro
-		and System Macro.</p>
-	<h2>Symbol Macro</h2>
-
-	<p>
-		Symbol Macros can be defined in several places as listed below. If a
-		same macro is defined in multiple places and the option
-		<code>Include macros from parent</code>
-		in Macros property is selected, it will be overriden in the order as
-		below. For example, macros defined in Display's Macro property will
-		override the macros defined in Open OPI Actions, and macros defined in
-		Open OPI Actions will override the macros defined in BOY Preferences.
-	</p>
-
-	<ol>
-		<li>BOY Runtime Preferences<br> BOY runtime preference can
-			be opened from menu: <code>CSS->Preferences...->CSS
-				Applications->Display->BOY->OPI Runtime</code></li>
-		<li>Open OPI Actions<br>It includes open OPI from actions,
-			open OPI from command line and open OPI from top OPIs button.
-		</li>
-		<li>Display<br> Defined in the <code>Macros</code> property
-			of Display.
-		</li>
-		<li>Contianer<br>Defined in the <code>Macros</code> property
-			of container widget, such as Grouping Container, Linking Container
-			and Tabbed Container.
-		</li>
-	</ol>
-
-	<p>
-		<b><font color="red">Attention</font></b>: Macro name only allows
-		letters and numbers (should not start with number).
-
-	</p>
-
-	<a name="commandLine"></a>
-	<h3>Input Symbol Macros from command line</h3>
-	<p>When you startup css from command line, you can specify the OPI
-		files you want to run and their macros input:</p>
-	<pre class="example_code">css --launcher.openFile "&lt;path_to_opi&gt;/file1.opi macro1=value1, macro2=value2" "&lt;path_to_opi2&gt;/file2.opi"
-</pre>
-	<p>
-		It also allows embedding
-		<tt>[\ascii-code]</tt>
-		in macros when inputting macros from command line. For example:
-	</p>
-	<pre class="example_code">css --launcher.openFile "&lt;path_to_opi&gt;/file1.opi macro1=A[\58]B, macro2=value2" "&lt;path_to_opi2&gt;/file2.opi"
-</pre>
-	<p>
-		In above example, the value of
-		<code>macro1</code>
-		is
-		<tt>A:B</tt>
-		.
-
-	</p>
-	<p>
-		If there is already a CSS instance running, it will open the OPIs in
-		the running CSS. The option
-		<tt>--launcher.openFile</tt>
-		is not necessary if following lines were added to css.ini:
-	</p>
-	<pre class="example_code">--launcher.defaultAction 
-openFile
-</pre>
-	<p>
-		Note1: For Linux GTK, ":" is not allowed in macros. Instead using
-		<tt>[\58]</tt>
-		.<br /> Note2: To make this command line work for Linux machine, you
-		may need to add follow lines to your css.ini which is under your CSS
-		directory (this line should be added before
-		<tt>-vmargs</tt>
-		):
-	</p>
-	<pre class="example_code">-vm 
-/path to/libjvm.so 
-</pre>
-	<p>
-		You may able to find the path to libjvm.so by using command
-		<tt>locate libjvm.so</tt>
-		See <a class="ext-link"
-			href="https://bugs.eclipse.org/bugs/show_bug.cgi?id=331122"> <span
-			class="icon">https://bugs.eclipse.org/bugs/show_bug.cgi?id=331122</span></a>
-
-	</p>
-
-	<h2>Widget Property Value Macro</h2>
-	<p>
-		This allows you to access the value of a property of the widget in run
-		mode. In this case, the macro_name is the property id of the widget
-		property. For example, $(pv_name), $(pv_value), $(forground_color)...
-		<br>A good example of Widget Property Value Macro is the tooltip:
-		A tooltip of "$(pv_name)$(pv_value)" will display the PV Name and its
-		value in run mode.
-	</p>
-	<p>
-		<img src="img/tooltip.png" />
-	</p>
-
-	<h2>System Macros</h2>
-	<p>These macros are predefined in BOY. They can be overriden by
-		Symbol Macros. Here are two macros available:</p>
-	<ul>
-		<li><code>$(DID)</code>: The unique ID for each display. Even if
-			there are multiple displays refering to the same physical OPI file,
-			each display still has an unique ID. This macro is useful for
-			avoiding name conflict. For example, if we add a prefix of <code>$(DID)_</code>
-			to a local PV name, we can easily guarantee the PV name is unique to
-			this display.</li>
-		<li><code>$(DNAME)</code>: The name of the display.</li>
-		<li><code>$(LCID)</code>: The unique ID for linking container
-			instance in runtime mode. Even if there are multiple linking
-			containers refering to the same physical OPI file, each OPI file in
-			the linking container has a unique ID.</li>
-	</ul>
-=======
     <h2>Macro</h2>
     <p>Macros are some predefined strings that can be embedded in any
         string based properties such as "PV Name", "Text", "Tooltip", "Rules"
@@ -272,7 +137,6 @@
             containers refering to the same physical OPI file, each OPI file in
             the linking container has a unique ID.</li>
     </ul>
->>>>>>> 8e6b6646
 
 </body>
 </html>