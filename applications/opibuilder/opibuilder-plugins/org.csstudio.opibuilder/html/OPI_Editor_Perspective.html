--- conflicted
+++ resolved
@@ -3,47 +3,6 @@
 <meta http-equiv="Content-Type" content="text/html; charset=Cp1252" />
 <link rel="stylesheet" href="default.css" type="text/css" />
 <link rel="stylesheet" href="../../PRODUCT_PLUGIN/book.css"
-<<<<<<< HEAD
-	type="text/css"></link>
-<title>OPI Editor Perspective</title>
-</head>
-<body>
-	<h2>OPI Edtior Perspective</h2>
-	<h3>Introduction</h3>
-	<p>
-		The OPI Editor Perspective has all the necessary workbench part
-		prearranged so that you can easily start your OPI development. The OPI
-		Editor Perspective can be opened from menu: <b> Window->Open
-			Perspective->OPI Editor </b> .
-	</p>
-	<p>There are four views surrounded with the editing area:
-	</p>
-	<ul>
-		<li><b>Navigator: </b>help to organize the files in the
-			workspace.</li>
-		<li><b>Outline: </b>provides a synoptic view of the editing OPI.</li>
-		<li><b>Console: </b>display information such as error, warning or
-			general information to user.</li>
-		<li><b>Properties Sheet: </b>set properties for selected widget
-			or common properties for multiple selected widgets.</li>
-	</ul>
-	<p>The OPI Editor Perspective:</p>
-	<p>
-		<img src="./img/OPI_Editor_Perspective.png"
-			alt="BOY OPI development environment" />
-	</p>
-	<h3>Customize Perspective</h3>
-	<p>
-		The perspective can be rearrange to your favorite. The views can be
-		rearranged by resizing or dragging it to another place. You can also
-		close a view and then re-open it from menu <b>Window->Show View</b>.
-		You do not need to worry about messing up the perspective, because the
-		the perspective can be reset by right clicking the perspective icon
-		and select <b>"Reset"</b>.
-	</p>
-	<p>
-		<img src="./img/reset Perspective.png" alt="Reset Perspective" />
-=======
     type="text/css"></link>
 <title>OPI Editor Perspective</title>
 </head>
@@ -83,9 +42,8 @@
     </p>
     <p>
         <img src="./img/reset Perspective.png" alt="Reset Perspective" />
->>>>>>> 8e6b6646
 
-	</p>
+    </p>
 
 
 
