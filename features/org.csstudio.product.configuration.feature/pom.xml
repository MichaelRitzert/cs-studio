--- conflicted
+++ resolved
@@ -5,11 +5,7 @@
   <parent>
     <groupId>org.csstudio</groupId>
     <artifactId>products-csstudio-features</artifactId>
-<<<<<<< HEAD
-    <version>4.3.0</version>
-=======
     <version>4.2.3-SNAPSHOT</version>
->>>>>>> 9f3d90c1
   </parent>
   <groupId>org.csstudio</groupId>
   <artifactId>org.csstudio.product.configuration.feature</artifactId>
