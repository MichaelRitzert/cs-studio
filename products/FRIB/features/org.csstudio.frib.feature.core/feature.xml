<?xml version="1.0" encoding="UTF-8"?>
<feature
      id="org.csstudio.frib.core.feature"
      label="CSS Core"
      version="3.2.1.qualifier"
      provider-name="Eric Berryman">

   <description url="http://www.example.com/description">
      CSS core plugins
   </description>

   <copyright url="http://www.example.com/copyright">
      [Enter Copyright Description here.]
   </copyright>

   <license url="http://www.example.com/license">
      [Enter License Description here.]
   </license>

   <url>
      <update label="CSS dev update site" url="https://controls.frib.msu.edu/css/dev-updates"/>
   </url>

   <plugin
         id="gov.bnl.channelfinder.api"
         download-size="0"
         install-size="0"
         version="0.0.0"
         unpack="false"/>

   <plugin
         id="org.csstudio.apputil"
         download-size="0"
         install-size="0"
         version="0.0.0"
         unpack="false"/>

   <plugin
         id="org.csstudio.apputil.ui"
         download-size="0"
         install-size="0"
         version="0.0.0"
         unpack="false"/>

   <plugin
         id="org.csstudio.csdata"
         download-size="0"
         install-size="0"
         version="0.0.0"
         unpack="false"/>

   <plugin
         id="org.csstudio.data"
         download-size="0"
         install-size="0"
         version="0.0.0"
         unpack="false"/>

   <plugin
         id="org.csstudio.java"
         download-size="0"
         install-size="0"
         version="0.0.0"
         unpack="false"/>

   <plugin
         id="org.csstudio.ui.util"
         download-size="0"
         install-size="0"
         version="0.0.0"
         unpack="false"/>

   <plugin
         id="org.csstudio.logbook"
         download-size="0"
         install-size="0"
         version="0.0.0"
         unpack="false"/>

   <plugin
         id="org.csstudio.workspace"
         download-size="0"
         install-size="0"
         version="0.0.0"
         unpack="false"/>

   <plugin
         id="org.csstudio.platform.libs.epics"
         download-size="0"
         install-size="0"
         version="0.0.0"
         unpack="false"/>

   <plugin
         id="org.csstudio.utility.pvmanager"
         download-size="0"
         install-size="0"
         version="0.0.0"
         unpack="false"/>

   <plugin
         id="org.csstudio.utility.pvmanager.ui"
         download-size="0"
         install-size="0"
         version="0.0.0"
         unpack="false"/>

   <plugin
         id="org.csstudio.ui.menu"
         download-size="0"
         install-size="0"
         version="0.0.0"
         unpack="false"/>

   <plugin
         id="org.csstudio.utility.pvmanager.widgets"
         download-size="0"
         install-size="0"
         version="0.0.0"
         unpack="false"/>

   <plugin
         id="org.csstudio.platform.libs.jersey"
         download-size="0"
         install-size="0"
         version="0.0.0"
         unpack="false"/>

   <plugin
         id="org.csstudio.utility.channel"
         download-size="0"
         install-size="0"
         version="0.0.0"
         unpack="false"/>

   <plugin
         id="org.csstudio.utility.channelfinder"
         download-size="0"
         install-size="0"
         version="0.0.0"
         unpack="false"/>

   <plugin
         id="com.google.common"
         download-size="0"
         install-size="0"
         version="0.0.0"
         unpack="false"/>

   <plugin
         id="org.csstudio.platform.libs.jmock"
         download-size="0"
         install-size="0"
         version="0.0.0"
         unpack="false"/>

   <plugin
         id="org.csstudio.platform.utility.rdb"
         download-size="0"
         install-size="0"
         version="0.0.0"
         unpack="false"/>

   <plugin
         id="org.csstudio.openfile"
         download-size="0"
         install-size="0"
         version="0.0.0"
         unpack="false"/>

   <plugin
         id="org.csstudio.platform.libs.jdbc"
         download-size="0"
         install-size="0"
         version="0.0.0"
         unpack="false"/>

   <plugin
         id="org.csstudio.email"
         download-size="0"
         install-size="0"
         version="0.0.0"/>

   <plugin
         id="org.csstudio.email.ui"
         download-size="0"
         install-size="0"
         version="0.0.0"/>

   <plugin
         id="org.csstudio.startup"
         download-size="0"
         install-size="0"
         version="0.0.0"
         unpack="false"/>

   <plugin
         id="org.csstudio.logging"
         download-size="0"
         install-size="0"
         version="0.0.0"
         unpack="false"/>

   <plugin
         id="org.csstudio.logging.ui"
         download-size="0"
         install-size="0"
         version="0.0.0"
         unpack="false"/>

   <plugin
         id="org.csstudio.platform.libs.jms"
         download-size="0"
         install-size="0"
         version="0.0.0"
         unpack="false"/>

   <plugin
         id="org.csstudio.ui.preferences"
         download-size="0"
         install-size="0"
         version="0.0.0"
         unpack="false"/>

   <plugin
         id="org.csstudio.platform.libs.epics.ui"
         download-size="0"
         install-size="0"
         version="0.0.0"
         unpack="false"/>

   <plugin
         id="org.csstudio.utility.channelfinder.ui"
         download-size="0"
         install-size="0"
         version="0.0.0"
         unpack="false"/>

   <plugin
         id="org.csstudio.utility.pvmanager.epics"
         download-size="0"
         install-size="0"
         version="0.0.0"
         unpack="false"/>

   <plugin
         id="org.csstudio.utility.pvmanager.sim"
         download-size="0"
         install-size="0"
         version="0.0.0"
         unpack="false"/>

   <plugin
         id="org.csstudio.ui.help"
         download-size="0"
         install-size="0"
         version="0.0.0"
         unpack="false"/>

   <plugin
         id="org.csstudio.utility.channel.adapters"
         download-size="0"
         install-size="0"
         version="0.0.0"
         unpack="false"/>

   <plugin
         id="org.csstudio.csdata.clipboard"
         download-size="0"
         install-size="0"
         version="0.0.0"
         unpack="false"/>

   <plugin
         id="org.csstudio.ui.menu.app"
         download-size="0"
         install-size="0"
         version="0.0.0"
         unpack="false"/>

   <plugin
         id="org.csstudio.utility.olog.ui"
         download-size="0"
         install-size="0"
         version="0.0.0"
         unpack="false"/>

   <plugin
         id="edu.msu.nscl.olog.api"
         download-size="0"
         install-size="0"
         version="0.0.0"
         unpack="false"/>

   <plugin
         id="net.coobird.thumbnailator"
         download-size="0"
         install-size="0"
         version="0.0.0"
         unpack="false"/>

   <plugin
         id="org.apache.jackrabbit"
         download-size="0"
         install-size="0"
         version="0.0.0"
         unpack="false"/>

   <plugin
         id="org.csstudio.logbook.olog"
         download-size="0"
         install-size="0"
         version="0.0.0"
         unpack="false"/>

   <plugin
         id="org.csstudio.logbook.ui"
         download-size="0"
         install-size="0"
         version="0.0.0"
         unpack="false"/>

   <plugin
         id="org.csstudio.utility.pvmanager.loc"
         download-size="0"
         install-size="0"
         version="0.0.0"
         unpack="false"/>

   <plugin
         id="org.apache.log4j"
         download-size="0"
         install-size="0"
         version="0.0.0"
         unpack="false"/>

   <plugin
         id="org.csstudio.utility.olog"
         download-size="0"
         install-size="0"
         version="0.0.0"
         unpack="false"/>

   <plugin
         id="org.apache.commons.collections"
         download-size="0"
         install-size="0"
         version="0.0.0"
         unpack="false"/>

   <plugin
         id="org.python"
         download-size="0"
         install-size="0"
         version="0.0.0"/>

   <plugin
         id="org.csstudio.platform.utility.jms"
         download-size="0"
         install-size="0"
         version="0.0.0"
         unpack="false"/>

   <plugin
         id="org.csstudio.utility.speech"
         download-size="0"
         install-size="0"
         version="0.0.0"
         unpack="false"/>

   <plugin
         id="org.epics.util"
         download-size="0"
         install-size="0"
         version="0.0.0"
         unpack="false"/>

   <plugin
         id="org.antlr.runtime"
         download-size="0"
         install-size="0"
         version="0.0.0"
         unpack="false"/>

   <plugin
         id="javax.mail"
         download-size="0"
         install-size="0"
         version="0.0.0"
         unpack="false"/>

   <plugin
         id="org.epics.graphene"
         download-size="0"
         install-size="0"
         version="0.0.0"
         unpack="false"/>

   <plugin
         id="org.csstudio.utility.pvmanager.vtype"
         download-size="0"
         install-size="0"
         version="0.0.0"
         unpack="false"/>

   <plugin
         id="org.epics.vtype"
         download-size="0"
         install-size="0"
         version="0.0.0"
         unpack="false"/>

   <plugin
         id="org.csstudio.utility.pvmanager.extra"
         download-size="0"
         install-size="0"
         version="0.0.0"
         unpack="false"/>

   <plugin
         id="org.csstudio.utility.pvmanager.graphene"
         download-size="0"
         install-size="0"
         version="0.0.0"
         unpack="false"/>

   <plugin
         id="org.csstudio.utility.pvmanager.sys"
         download-size="0"
         install-size="0"
         version="0.0.0"
         unpack="false"/>

   <plugin
         id="org.csstudio.utility.pvmanager.ui.toolbox"
         download-size="0"
         install-size="0"
         version="0.0.0"
         unpack="false"/>

   <plugin
         id="org.csstudio.utility.singlesource"
         download-size="0"
         install-size="0"
         version="0.0.0"
         unpack="false"/>

   <plugin
         id="org.csstudio.utility.singlesource.rcp"
         download-size="0"
         install-size="0"
         version="0.0.0"
         unpack="false"/>

   <plugin
         id="org.csstudio.utility.pvmanager.pva"
         download-size="0"
         install-size="0"
         version="0.0.0"
         unpack="false"/>

   <plugin
         id="org.epics.pvaccess"
         download-size="0"
         install-size="0"
         version="0.0.0"
         unpack="false"/>

   <plugin
         id="org.epics.pvdata"
         download-size="0"
         install-size="0"
         version="0.0.0"
         unpack="false"/>

   <plugin
         id="org.csstudio.security"
         download-size="0"
         install-size="0"
         version="0.0.0"
         unpack="false"/>

   <plugin
         id="org.csstudio.security.ui"
         download-size="0"
         install-size="0"
         version="0.0.0"
         unpack="false"/>

   <plugin
         id="org.csstudio.service.channelfinder"
         download-size="0"
         install-size="0"
         version="0.0.0"
         unpack="false"/>

   <plugin
         id="org.csstudio.service.math"
         download-size="0"
         install-size="0"
         version="0.0.0"
         unpack="false"/>

   <plugin
         id="org.csstudio.utility.pvmanager.jms.beast"
         download-size="0"
         install-size="0"
         version="0.0.0"
         unpack="false"/>

   <plugin
         id="org.csstudio.autocomplete"
         download-size="0"
         install-size="0"
         version="0.0.0"
         unpack="false"/>

   <plugin
         id="org.csstudio.autocomplete.ui"
         download-size="0"
         install-size="0"
         version="0.0.0"
         unpack="false"/>

   <plugin
         id="org.csstudio.autocomplete.logbook"
         download-size="0"
         install-size="0"
         version="0.0.0"
         unpack="false"/>

   <plugin
         id="org.csstudio.service.scanserver"
         download-size="0"
         install-size="0"
         version="0.0.0"
         unpack="false"/>

   <plugin
         id="edu.msu.frib.scanserver.api"
         download-size="0"
         install-size="0"
         version="0.0.0"
         unpack="false"/>

   <plugin
         id="org.csstudio.logbook.olog.properties"
         download-size="0"
         install-size="0"
         version="0.0.0"
         unpack="false"/>

   <plugin
         id="org.csstudio.utility.pvmanager.file"
         download-size="0"
         install-size="0"
         version="0.0.0"
         unpack="false"/>

   <plugin
         id="org.csstudio.platform.utility.jms.ui"
         download-size="0"
         install-size="0"
         version="0.0.0"
         unpack="false"/>

   <plugin
         id="org.csstudio.utility.httpd"
         download-size="0"
         install-size="0"
         version="0.0.0"
         unpack="false"/>

   <plugin
         id="org.csstudio.examples"
         download-size="0"
         install-size="0"
         version="0.0.0"
         unpack="false"/>

   <plugin
         id="org.csstudio.utility.pvmanager.jdbc"
         download-size="0"
         install-size="0"
         version="0.0.0"
         unpack="false"/>

   <plugin
         id="org.csstudio.utility.scan.ui"
         download-size="0"
         install-size="0"
         version="0.0.0"
         unpack="false"/>

   <plugin
         id="org.csstudio.utility.scan"
         download-size="0"
         install-size="0"
         version="0.0.0"
         unpack="false"/>

   <plugin
         id="org.csstudio.utility.pv"
         download-size="0"
         install-size="0"
         version="0.0.0"
         unpack="false"/>

   <plugin
         id="org.csstudio.utility.pv.epics"
         download-size="0"
         install-size="0"
         version="0.0.0"
         unpack="false"/>

   <plugin
         id="org.csstudio.alarm.beast"
         download-size="0"
         install-size="0"
         version="0.0.0"
         unpack="false"/>

   <plugin
<<<<<<< HEAD
         id="org.csstudio.autocomplete.pvmanager.formula"
=======
         id="org.csstudio.utility.product"
>>>>>>> f6c4ff18
         download-size="0"
         install-size="0"
         version="0.0.0"
         unpack="false"/>

   <plugin
<<<<<<< HEAD
         id="org.csstudio.autocomplete.pvmanager.loc"
         download-size="0"
         install-size="0"
         version="0.0.0"
         unpack="false"/>

   <plugin
         id="org.csstudio.autocomplete.pvmanager.sim"
         download-size="0"
         install-size="0"
         version="0.0.0"
         unpack="false"/>

   <plugin
         id="org.csstudio.autocomplete.pvmanager.sys"
         download-size="0"
         install-size="0"
         version="0.0.0"
         unpack="false"/>

   <plugin
         id="org.csstudio.autocomplete.ui.rcp"
=======
         id="org.csstudio.utility.product.default"
         download-size="0"
         install-size="0"
         version="0.0.0"
         fragment="true"/>

   <plugin
         id="org.csstudio.startup.helper"
>>>>>>> f6c4ff18
         download-size="0"
         install-size="0"
         version="0.0.0"
         unpack="false"/>

</feature><|MERGE_RESOLUTION|>--- conflicted
+++ resolved
@@ -523,6 +523,13 @@
          unpack="false"/>
 
    <plugin
+         id="org.csstudio.autocomplete.ui.rcp"
+         download-size="0"
+         install-size="0"
+         version="0.0.0"
+         fragment="true"/>
+
+   <plugin
          id="org.csstudio.autocomplete.logbook"
          download-size="0"
          install-size="0"
@@ -530,6 +537,34 @@
          unpack="false"/>
 
    <plugin
+         id="org.csstudio.autocomplete.pvmanager.formula"
+         download-size="0"
+         install-size="0"
+         version="0.0.0"
+         unpack="false"/>
+
+   <plugin
+         id="org.csstudio.autocomplete.pvmanager.loc"
+         download-size="0"
+         install-size="0"
+         version="0.0.0"
+         unpack="false"/>
+
+   <plugin
+         id="org.csstudio.autocomplete.pvmanager.sim"
+         download-size="0"
+         install-size="0"
+         version="0.0.0"
+         unpack="false"/>
+
+   <plugin
+         id="org.csstudio.autocomplete.pvmanager.sys"
+         download-size="0"
+         install-size="0"
+         version="0.0.0"
+         unpack="false"/>
+
+   <plugin
          id="org.csstudio.service.scanserver"
          download-size="0"
          install-size="0"
@@ -621,41 +656,13 @@
          unpack="false"/>
 
    <plugin
-<<<<<<< HEAD
-         id="org.csstudio.autocomplete.pvmanager.formula"
-=======
          id="org.csstudio.utility.product"
->>>>>>> f6c4ff18
-         download-size="0"
-         install-size="0"
-         version="0.0.0"
-         unpack="false"/>
-
-   <plugin
-<<<<<<< HEAD
-         id="org.csstudio.autocomplete.pvmanager.loc"
-         download-size="0"
-         install-size="0"
-         version="0.0.0"
-         unpack="false"/>
-
-   <plugin
-         id="org.csstudio.autocomplete.pvmanager.sim"
-         download-size="0"
-         install-size="0"
-         version="0.0.0"
-         unpack="false"/>
-
-   <plugin
-         id="org.csstudio.autocomplete.pvmanager.sys"
-         download-size="0"
-         install-size="0"
-         version="0.0.0"
-         unpack="false"/>
-
-   <plugin
-         id="org.csstudio.autocomplete.ui.rcp"
-=======
+         download-size="0"
+         install-size="0"
+         version="0.0.0"
+         unpack="false"/>
+
+   <plugin
          id="org.csstudio.utility.product.default"
          download-size="0"
          install-size="0"
@@ -664,7 +671,6 @@
 
    <plugin
          id="org.csstudio.startup.helper"
->>>>>>> f6c4ff18
          download-size="0"
          install-size="0"
          version="0.0.0"
