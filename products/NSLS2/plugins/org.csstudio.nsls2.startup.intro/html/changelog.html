<!DOCTYPE html PUBLIC "-//W3C//DTD XHTML 1.0 Transitional//EN" "http://www.w3.org/TR/xhtml1/DTD/xhtml1-transitional.dtd">
<html xmlns="http://www.w3.org/1999/xhtml">
<head>
	<title>NSLS-II Product Changelog</title>
	<link rel="stylesheet" href="PLUGINS_ROOT/PRODUCT_PLUGIN/book.css" type="text/css"></link>
</head>
<body>
<h1>NSLS-II Product Changelog</h1>
<p>Refer to the feature changelogs for details.</p>
<<<<<<< HEAD
<h2>Version 3.1.2 - 2012-05-03</h2>
<h2>Version 3.1.1 - 2012-03-07</h2>
=======
<h2>Version 3.1.6 - 2012-12-19</h2>
<ul>
<li>Olog updated to 2.2.1</li>
</ul>
<h2>Version 3.1.5 - 2012-11-06</h2>
<ul>
<li>BEAST applications included in the css-nsls2 product</li>
<li>Line 2D Plot</li>
<li>Channel Orchestrator</li>
</ul>
<h2>Version 3.1.4 - 2012-08-20</h2>
<h2>Version 3.1.3 - 2012-06-27</h2>
<h2>Version 3.1.2 - 2012-05-03</h2>
<h2>Version 3.1.1 - 2012-03-08</h2>
>>>>>>> 4b62225c
<h2>Version 3.1.0 - 2012-01-31</h2>
<ul>
<li>Including Olog integration</li>
</ul>
<h2>Version 3.0.2 - 2011-09-27</h2>
<ul>
<li>Including improved Probe</li>
</ul>
<h2>Version 3.0.1 - 2011-07-28</h2>
<<<<<<< HEAD
=======
<h2>Version 3.0.1 - 2011-07-20</h2>
>>>>>>> 4b62225c
</body>
</html><|MERGE_RESOLUTION|>--- conflicted
+++ resolved
@@ -7,10 +7,6 @@
 <body>
 <h1>NSLS-II Product Changelog</h1>
 <p>Refer to the feature changelogs for details.</p>
-<<<<<<< HEAD
-<h2>Version 3.1.2 - 2012-05-03</h2>
-<h2>Version 3.1.1 - 2012-03-07</h2>
-=======
 <h2>Version 3.1.6 - 2012-12-19</h2>
 <ul>
 <li>Olog updated to 2.2.1</li>
@@ -25,7 +21,6 @@
 <h2>Version 3.1.3 - 2012-06-27</h2>
 <h2>Version 3.1.2 - 2012-05-03</h2>
 <h2>Version 3.1.1 - 2012-03-08</h2>
->>>>>>> 4b62225c
 <h2>Version 3.1.0 - 2012-01-31</h2>
 <ul>
 <li>Including Olog integration</li>
@@ -35,9 +30,6 @@
 <li>Including improved Probe</li>
 </ul>
 <h2>Version 3.0.1 - 2011-07-28</h2>
-<<<<<<< HEAD
-=======
 <h2>Version 3.0.1 - 2011-07-20</h2>
->>>>>>> 4b62225c
 </body>
 </html>