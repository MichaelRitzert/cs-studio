<?xml version="1.0" encoding="UTF-8"?>
<?pde version="3.5"?>

<product name="css-nsls2" id="org.csstudio.nsls2.product.product" application="org.csstudio.nsls2.product.application" version="3.0.1.qualifier" useFeatures="true" includeLaunchers="true">

<<<<<<< HEAD
   <aboutInfo>
      <image path="/org.csstudio.nsls2.product/icons/about.png"/>
      <text>
         Control System Studio is an Eclipse-based collections of tools to monitor and operate large scale control systems, such as the ones in the accelerator community. http://cs-studio.sourceforge.net
version: 3.0.1.qualifier
      </text>
   </aboutInfo>

=======
>>>>>>> f75fb975
   <configIni use="default">
   </configIni>

   <launcherArgs>
      <programArgs>-</programArgs>
      <vmArgsMac>-XstartOnFirstThread -Dorg.eclipse.swt.internal.carbon.smallFonts</vmArgsMac>
   </launcherArgs>

   <windowImages i16="/org.csstudio.nsls2.product/icons/css16.png" i32="/org.csstudio.nsls2.product/icons/css32.png" i48="/org.csstudio.nsls2.product/icons/css48.png" i64="/org.csstudio.nsls2.product/icons/css64.png" i128="/org.csstudio.nsls2.product/icons/css128.png"/>

   <splash
      location="org.csstudio.nsls2.product"
      startupProgressRect="5,250,461,15"
      startupMessageRect="7,230,457,20"
      startupForegroundColor="FFFFFF" />
   <launcher name="css-nsls2">
      <solaris/>
      <win useIco="true">
         <ico path="/org.csstudio.nsls2.product/icons/css.ico"/>
         <bmp/>
      </win>
   </launcher>

   <intro introId="org.eclipse.ui.intro.universal"/>

   <vm>
   </vm>

   <plugins>
   </plugins>

   <features>
      <feature id="org.csstudio.nsls2.eclipse.feature" version="3.0.0.qualifier"/>
      <feature id="org.csstudio.nsls2.core.feature" version="3.0.0.qualifier"/>
      <feature id="org.csstudio.nsls2.nslscore.feature" version="3.0.0.qualifier"/>
      <feature id="org.csstudio.nsls2.applications.feature" version="3.0.0.qualifier"/>
      <feature id="org.csstudio.nsls2.intro.feature" version="3.0.0.qualifier"/>
      <feature id="org.eclipse.rcp" version="3.6.2.r362_v20101104-9SAxFMKFkSAqi8axkv1ZjegmiBLY"/>
      <feature id="org.eclipse.equinox.p2.user.ui" version="2.0.1.r361_v20100903-897HFa-FX0z-z-ntoaavz0JPX628"/>
   </features>


</product>
<|MERGE_RESOLUTION|>--- conflicted
+++ resolved
@@ -1,59 +1,55 @@
-<?xml version="1.0" encoding="UTF-8"?>
-<?pde version="3.5"?>
-
-<product name="css-nsls2" id="org.csstudio.nsls2.product.product" application="org.csstudio.nsls2.product.application" version="3.0.1.qualifier" useFeatures="true" includeLaunchers="true">
-
-<<<<<<< HEAD
-   <aboutInfo>
-      <image path="/org.csstudio.nsls2.product/icons/about.png"/>
-      <text>
-         Control System Studio is an Eclipse-based collections of tools to monitor and operate large scale control systems, such as the ones in the accelerator community. http://cs-studio.sourceforge.net
-version: 3.0.1.qualifier
-      </text>
-   </aboutInfo>
-
-=======
->>>>>>> f75fb975
-   <configIni use="default">
-   </configIni>
-
-   <launcherArgs>
-      <programArgs>-</programArgs>
-      <vmArgsMac>-XstartOnFirstThread -Dorg.eclipse.swt.internal.carbon.smallFonts</vmArgsMac>
-   </launcherArgs>
-
-   <windowImages i16="/org.csstudio.nsls2.product/icons/css16.png" i32="/org.csstudio.nsls2.product/icons/css32.png" i48="/org.csstudio.nsls2.product/icons/css48.png" i64="/org.csstudio.nsls2.product/icons/css64.png" i128="/org.csstudio.nsls2.product/icons/css128.png"/>
-
-   <splash
-      location="org.csstudio.nsls2.product"
-      startupProgressRect="5,250,461,15"
-      startupMessageRect="7,230,457,20"
-      startupForegroundColor="FFFFFF" />
-   <launcher name="css-nsls2">
-      <solaris/>
-      <win useIco="true">
-         <ico path="/org.csstudio.nsls2.product/icons/css.ico"/>
-         <bmp/>
-      </win>
-   </launcher>
-
-   <intro introId="org.eclipse.ui.intro.universal"/>
-
-   <vm>
-   </vm>
-
-   <plugins>
-   </plugins>
-
-   <features>
-      <feature id="org.csstudio.nsls2.eclipse.feature" version="3.0.0.qualifier"/>
-      <feature id="org.csstudio.nsls2.core.feature" version="3.0.0.qualifier"/>
-      <feature id="org.csstudio.nsls2.nslscore.feature" version="3.0.0.qualifier"/>
-      <feature id="org.csstudio.nsls2.applications.feature" version="3.0.0.qualifier"/>
-      <feature id="org.csstudio.nsls2.intro.feature" version="3.0.0.qualifier"/>
-      <feature id="org.eclipse.rcp" version="3.6.2.r362_v20101104-9SAxFMKFkSAqi8axkv1ZjegmiBLY"/>
-      <feature id="org.eclipse.equinox.p2.user.ui" version="2.0.1.r361_v20100903-897HFa-FX0z-z-ntoaavz0JPX628"/>
-   </features>
-
-
-</product>
+<?xml version="1.0" encoding="UTF-8"?>
+<?pde version="3.5"?>
+
+<product name="css-nsls2" id="org.csstudio.nsls2.product.product" application="org.csstudio.nsls2.product.application" version="3.0.1.qualifier" useFeatures="true" includeLaunchers="true">
+
+   <aboutInfo>
+      <image path="/org.csstudio.nsls2.product/icons/about.png"/>
+      <text>
+         Control System Studio is an Eclipse-based collections of tools to monitor and operate large scale control systems, such as the ones in the accelerator community. http://cs-studio.sourceforge.net
+version: 3.0.1.qualifier
+      </text>
+   </aboutInfo>
+   <configIni use="default">
+   </configIni>
+
+   <launcherArgs>
+      <programArgs>-</programArgs>
+      <vmArgsMac>-XstartOnFirstThread -Dorg.eclipse.swt.internal.carbon.smallFonts</vmArgsMac>
+   </launcherArgs>
+
+   <windowImages i16="/org.csstudio.nsls2.product/icons/css16.png" i32="/org.csstudio.nsls2.product/icons/css32.png" i48="/org.csstudio.nsls2.product/icons/css48.png" i64="/org.csstudio.nsls2.product/icons/css64.png" i128="/org.csstudio.nsls2.product/icons/css128.png"/>
+
+   <splash
+      location="org.csstudio.nsls2.product"
+      startupProgressRect="5,250,461,15"
+      startupMessageRect="7,230,457,20"
+      startupForegroundColor="FFFFFF" />
+   <launcher name="css-nsls2">
+      <solaris/>
+      <win useIco="true">
+         <ico path="/org.csstudio.nsls2.product/icons/css.ico"/>
+         <bmp/>
+      </win>
+   </launcher>
+
+   <intro introId="org.eclipse.ui.intro.universal"/>
+
+   <vm>
+   </vm>
+
+   <plugins>
+   </plugins>
+
+   <features>
+      <feature id="org.csstudio.nsls2.eclipse.feature" version="3.0.0.qualifier"/>
+      <feature id="org.csstudio.nsls2.core.feature" version="3.0.0.qualifier"/>
+      <feature id="org.csstudio.nsls2.nslscore.feature" version="3.0.0.qualifier"/>
+      <feature id="org.csstudio.nsls2.applications.feature" version="3.0.0.qualifier"/>
+      <feature id="org.csstudio.nsls2.intro.feature" version="3.0.0.qualifier"/>
+      <feature id="org.eclipse.rcp" version="3.6.2.r362_v20101104-9SAxFMKFkSAqi8axkv1ZjegmiBLY"/>
+      <feature id="org.eclipse.equinox.p2.user.ui" version="2.0.1.r361_v20100903-897HFa-FX0z-z-ntoaavz0JPX628"/>
+   </features>
+
+
+</product>