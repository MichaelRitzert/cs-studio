--- conflicted
+++ resolved
@@ -1,59 +1,53 @@
-<?xml version="1.0" encoding="UTF-8"?>
-<feature
-      id="org.csstudio.nsls2.applications.feature"
-      label="CSS-NSLS-II Applications"
-      version="3.0.1.qualifier"
-      provider-name="Kunal Shroff &lt;kshroff@bnl.gov&gt;, Gabriele Carcassi &lt;carcassi@bnl.gov&gt; - BNL">
-
-   <description url="http://www.example.com/description">
-      A group of applications avaliable on css-nsls2
-   </description>
-
-   <copyright url="http://www.example.com/copyright">
-      [Enter Copyright Description here.]
-   </copyright>
-
-   <license url="http://www.example.com/license">
-      [Enter License Description here.]
-   </license>
-
-   <url>
-      <update label="CSS dev update site" url="http://cs-studio.sourceforge.net/nsls2/dev-updates"/>
-   </url>
-
-   <includes
-         id="org.csstudio.nsls2.basic.applications.feature"
-         version="0.0.0"
-         optional="true"/>
-
-   <includes
-         id="org.csstudio.opibuilder.feature"
-         version="0.0.0"/>
-
-   <includes
-         id="org.csstudio.trends.databrowser2.feature"
-         version="0.0.0"/>
-
-   <includes
-         id="org.csstudio.trends.databrowser2.opiwidget.feature"
-         version="0.0.0"/>
-
-   <includes
-<<<<<<< HEAD
-         id="org.csstudio.display.channelviewer.feature"
-         version="0.0.0"/>
-
-   <includes
-         id="org.csstudio.channel.feature"
-         version="0.0.0"/>
-
-   <includes
-         id="org.csstudio.display.multichannelviewer.feature"
-         version="0.0.0"/>
-
-=======
-         id="org.csstudio.channel.feature"
-         version="0.0.0"/>
-
->>>>>>> 5bf0ac88
-</feature>
+<?xml version="1.0" encoding="UTF-8"?>
+<feature
+      id="org.csstudio.nsls2.applications.feature"
+      label="CSS-NSLS-II Applications"
+      version="3.0.1.qualifier"
+      provider-name="Kunal Shroff &lt;kshroff@bnl.gov&gt;, Gabriele Carcassi &lt;carcassi@bnl.gov&gt; - BNL">
+
+   <description url="http://www.example.com/description">
+      A group of applications avaliable on css-nsls2
+   </description>
+
+   <copyright url="http://www.example.com/copyright">
+      [Enter Copyright Description here.]
+   </copyright>
+
+   <license url="http://www.example.com/license">
+      [Enter License Description here.]
+   </license>
+
+   <url>
+      <update label="CSS dev update site" url="http://cs-studio.sourceforge.net/nsls2/dev-updates"/>
+   </url>
+
+   <includes
+         id="org.csstudio.nsls2.basic.applications.feature"
+         version="0.0.0"
+         optional="true"/>
+
+   <includes
+         id="org.csstudio.display.channelviewer.feature"
+         version="0.0.0"/>
+
+   <includes
+         id="org.csstudio.opibuilder.feature"
+         version="0.0.0"/>
+
+   <includes
+         id="org.csstudio.trends.databrowser2.feature"
+         version="0.0.0"/>
+
+   <includes
+         id="org.csstudio.trends.databrowser2.opiwidget.feature"
+         version="0.0.0"/>
+
+   <includes
+         id="org.csstudio.channel.feature"
+         version="0.0.0"/>
+
+   <includes
+         id="org.csstudio.display.multichannelviewer.feature"
+         version="0.0.0"/>
+
+</feature>