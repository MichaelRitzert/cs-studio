<?xml version="1.0" encoding="UTF-8"?>
<feature
      id="org.csstudio.nsls2.nslscore.feature"
      label="CSS-NSLS-II Core"
      version="3.1.0.qualifier"
      provider-name="Kunal Shroff &lt;kshroff@bnl.gov&gt; - BNL">

   <description url="http://www.example.com/description">
      Core plugins specific to NSLS2
   </description>

   <copyright url="http://www.example.com/copyright">
      [Enter Copyright Description here.]
   </copyright>

   <license url="http://www.example.com/license">
      [Enter License Description here.]
   </license>

   <url>
      <update label="CSS dev update site" url="http://cs-studio.sourceforge.net/nsls2/dev-updates"/>
   </url>

   <plugin
         id="org.csstudio.nsls2.product"
         download-size="0"
         install-size="0"
         version="0.0.0"
         unpack="false"/>

   <plugin
         id="org.csstudio.nsls2.startup.intro"
         download-size="0"
         install-size="0"
         version="0.0.0"
         unpack="false"/>

   <plugin
         id="org.csstudio.nsls2.startuphelper"
         download-size="0"
         install-size="0"
         version="0.0.0"
         unpack="false"/>

   <plugin
         id="org.csstudio.systemopen"
         download-size="0"
         install-size="0"
         version="0.0.0"
         unpack="false"/>

   <plugin
         id="org.csstudio.systemopen.linux"
         os="linux"
         download-size="0"
         install-size="0"
         version="0.0.0"
         fragment="true"
         unpack="false"/>

   <plugin
         id="org.csstudio.systemopen.mac"
         os="macosx"
         download-size="0"
         install-size="0"
         version="0.0.0"
         fragment="true"
         unpack="false"/>

   <plugin
         id="org.csstudio.systemopen.win"
         os="win32"
         download-size="0"
         install-size="0"
         version="0.0.0"
         fragment="true"
         unpack="false"/>

   <plugin
         id="org.csstudio.utility.pvmanager.graphene"
         download-size="0"
         install-size="0"
         version="0.0.0"
         unpack="false"/>

<<<<<<< HEAD
=======
   <plugin
         id="org.csstudio.platform.jaasAuthentication"
         download-size="0"
         install-size="0"
         version="0.0.0"
         unpack="false"/>

   <plugin
         id="org.csstudio.platform.jaasAuthentication.ui"
         download-size="0"
         install-size="0"
         version="0.0.0"
         unpack="false"/>

   <plugin
         id="org.csstudio.dummyauthorization"
         download-size="0"
         install-size="0"
         version="0.0.0"
         unpack="false"/>

>>>>>>> 4b62225c
</feature><|MERGE_RESOLUTION|>--- conflicted
+++ resolved
@@ -83,8 +83,6 @@
          version="0.0.0"
          unpack="false"/>
 
-<<<<<<< HEAD
-=======
    <plugin
          id="org.csstudio.platform.jaasAuthentication"
          download-size="0"
@@ -106,5 +104,4 @@
          version="0.0.0"
          unpack="false"/>
 
->>>>>>> 4b62225c
 </feature>