<?xml version="1.0" encoding="UTF-8"?>
<?pde version="3.5"?>

<product name="ScanServer" id="org.csstudio.scan.server.product" application="org.csstudio.scan.server.application" version="1.0.0.qualifier" useFeatures="false" includeLaunchers="true">

   <configIni use="default">
   </configIni>

   <launcherArgs>
      <programArgs>--launcher.suppressErrors</programArgs>
      <vmArgs>-Djava.awt.headless=true
-Xms10m
-Xmx1024m
-Declipse.exitdata=</vmArgs>
      <vmArgsMac>-XstartOnFirstThread -Dorg.eclipse.swt.internal.carbon.smallFonts</vmArgsMac>
   </launcherArgs>

   <windowImages/>

   <launcher name="ScanServer">
      <solaris/>
      <win useIco="false">
         <bmp/>
      </win>
   </launcher>

   <vm>
   </vm>

   <plugins>
      <plugin id="org.antlr.runtime"/>
      <plugin id="org.csstudio.apputil"/>
      <plugin id="org.csstudio.data"/>
      <plugin id="org.csstudio.java"/>
      <plugin id="org.csstudio.logging"/>
      <plugin id="org.csstudio.ndarray"/>
      <plugin id="org.csstudio.numjy"/>
      <plugin id="org.csstudio.platform.libs.epics"/>
      <plugin id="org.csstudio.platform.libs.epics.linux" fragment="true"/>
      <plugin id="org.csstudio.platform.libs.epics.macosx" fragment="true"/>
      <plugin id="org.csstudio.platform.libs.epics.win32" fragment="true"/>
      <plugin id="org.csstudio.platform.libs.jms"/>
      <plugin id="org.csstudio.scan"/>
      <plugin id="org.csstudio.scan.custom"/>
      <plugin id="org.csstudio.scan.custom.impl"/>
      <plugin id="org.csstudio.scan.log"/>
      <plugin id="org.csstudio.scan.log.derby"/>
      <plugin id="org.csstudio.scan.server"/>
      <plugin id="org.csstudio.utility.pvmanager"/>
      <plugin id="org.csstudio.utility.pvmanager.epics"/>
      <plugin id="org.csstudio.utility.pvmanager.loc"/>
      <plugin id="org.csstudio.utility.pvmanager.sim"/>
<<<<<<< HEAD
=======
      <plugin id="org.csstudio.utility.pvmanager.vtype"/>
>>>>>>> 02e79194
      <plugin id="org.eclipse.core.contenttype"/>
      <plugin id="org.eclipse.core.jobs"/>
      <plugin id="org.eclipse.core.runtime"/>
      <plugin id="org.eclipse.core.runtime.compatibility.registry" fragment="true"/>
      <plugin id="org.eclipse.equinox.app"/>
      <plugin id="org.eclipse.equinox.common"/>
      <plugin id="org.eclipse.equinox.preferences"/>
      <plugin id="org.eclipse.equinox.registry"/>
      <plugin id="org.eclipse.osgi"/>
      <plugin id="org.epics.util"/>
      <plugin id="org.epics.vtype"/>
      <plugin id="org.hamcrest.core"/>
      <plugin id="org.junit"/>
      <plugin id="org.junit4"/>
      <plugin id="org.python"/>
   </plugins>


</product><|MERGE_RESOLUTION|>--- conflicted
+++ resolved
@@ -50,10 +50,7 @@
       <plugin id="org.csstudio.utility.pvmanager.epics"/>
       <plugin id="org.csstudio.utility.pvmanager.loc"/>
       <plugin id="org.csstudio.utility.pvmanager.sim"/>
-<<<<<<< HEAD
-=======
       <plugin id="org.csstudio.utility.pvmanager.vtype"/>
->>>>>>> 02e79194
       <plugin id="org.eclipse.core.contenttype"/>
       <plugin id="org.eclipse.core.jobs"/>
       <plugin id="org.eclipse.core.runtime"/>
