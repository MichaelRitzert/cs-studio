--- conflicted
+++ resolved
@@ -1,14 +1,5 @@
 <?xml version="1.0" encoding="UTF-8"?>
 <site>
-<<<<<<< HEAD
-   <feature url="features/org.csstudio.sns.feature.optional_3.1.3.qualifier.jar" id="org.csstudio.sns.feature.optional" version="3.1.3.qualifier">
-      <category name="additions"/>
-   </feature>
-   <feature url="features/org.csstudio.scan.ui.feature_3.1.4.qualifier.jar" id="org.csstudio.scan.ui.feature" version="3.1.4.qualifier">
-      <category name="additions"/>
-   </feature>
-   <feature url="features/org.csstudio.sns.feature.beamline.image_3.1.4.qualifier.jar" id="org.csstudio.sns.feature.beamline.image" version="3.1.4.qualifier">
-=======
    <!-- Don't list the 'main' product.
         Only categorize the features that users may add to the main product.
     -->
@@ -16,7 +7,6 @@
       <category name="additions"/>
    </feature>
    <feature url="features/org.csstudio.scan.ui.feature_3.1.3.qualifier.jar" id="org.csstudio.scan.ui.feature" version="3.1.3.qualifier">
->>>>>>> 7d1cc9fb
       <category name="additions"/>
    </feature>
    <category-def name="additions" label="Optional SNS Components"/>
