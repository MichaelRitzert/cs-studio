--- conflicted
+++ resolved
@@ -85,11 +85,7 @@
     sh patch_product.sh I.epics_css_$VERSION/epics_css_$VERSION-win32.win32.x86_64.zip  CSS_EPICS_$VERSION apps/epics_css_$VERSION-win32.win32.x86_64.zip  $JRE_Win64
 
     ## SNS CSS
-<<<<<<< HEAD
-    sh patch_product.sh I.sns_css_$VERSION/sns_css_$VERSION-macosx.cocoa.x86.zip        CSS_$VERSION       apps/sns_css_$VERSION-macosx.cocoa.x86.zip
-=======
     sh patch_product.sh I.sns_css_$VERSION/sns_css_$VERSION-macosx.cocoa.x86.zip            CSS_$VERSION       apps/sns_css_$VERSION-macosx.cocoa.x86.zip
->>>>>>> 7d1cc9fb
 	sh patch_product.sh I.sns_css_$VERSION/sns_css_$VERSION-linux.gtk.x86.zip           CSS_$VERSION       apps/sns_css_$VERSION-linux.gtk.x86.zip
 	sh patch_product.sh I.sns_css_$VERSION/sns_css_$VERSION-linux.gtk.x86_64.zip        CSS_$VERSION       apps/sns_css_$VERSION-linux.gtk.x86_64.zip
 	sh patch_product.sh I.sns_css_$VERSION/sns_css_$VERSION-win32.win32.x86.zip         CSS_$VERSION       apps/sns_css_$VERSION-win32.win32.x86.zip
