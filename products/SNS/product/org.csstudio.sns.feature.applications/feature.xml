<?xml version="1.0" encoding="UTF-8"?>
<feature
      id="org.csstudio.sns.feature.applications"
      label="Generic CSS Applications"
<<<<<<< HEAD
      version="3.1.4.qualifier"
=======
      version="3.2.0.qualifier"
>>>>>>> 7d1cc9fb
      provider-name="Kay Kasemir &lt;kasemirk@ornl.gov&gt;, Xihui Chen &lt;chenx1@ornl.gov&gt; - SNS">

   <description>
      Generic CSS applications: Clock, Probe, PV Tree, ...
   </description>

   <copyright>
      Copyright (c) 2010 Oak Ridge National Laboratory, OAK RIDGE, TN, USA. All rights reserved.
   </copyright>

   <license url="http://www.eclipse.org/legal/epl-v10.html">
      You must accept this license agreement in order to install and use this
software.

THIS SOFTWARE IS PROVIDED UNDER THIS LICENSE ON AN &quot;../AS IS&quot;
BASIS. 
WITHOUT WARRANTY OF ANY KIND, EXPRESSED OR IMPLIED, INCLUDING
BUT NOT LIMITED TO THE WARRANTIES OF MERCHANTABILITY, FITNESS
FOR PARTICULAR PURPOSE AND NON-INFRINGEMENT.

For details, see http://www.eclipse.org/legal/epl-v10.html
   </license>

   <url>
      <update label="SNS CSS Update Site" url="http://ics-web.sns.ornl.gov/css/updates/"/>
   </url>

   <includes
         id="org.csstudio.trends.databrowser2.feature"
         version="0.0.0"/>

   <includes
         id="org.csstudio.opibuilder.feature"
         version="0.0.0"/>

   <requires>
      <import plugin="org.junit4"/>
      <import plugin="org.eclipse.core.runtime"/>
      <import plugin="org.eclipse.ui"/>
      <import plugin="org.csstudio.csdata" version="3.0.0" match="greaterOrEqual"/>
      <import plugin="org.csstudio.ui.util" version="3.0.0" match="greaterOrEqual"/>
      <import plugin="org.csstudio.apputil"/>
      <import plugin="org.csstudio.apputil.ui"/>
      <import plugin="org.eclipse.help"/>
      <import plugin="org.eclipse.help.appserver"/>
      <import plugin="org.eclipse.help.base"/>
      <import plugin="org.eclipse.help.ui"/>
      <import plugin="org.eclipse.help.webapp"/>
      <import plugin="org.eclipse.core.resources"/>
      <import plugin="org.eclipse.ui.views"/>
      <import plugin="org.csstudio.utility.pv" version="1.2.0" match="greaterOrEqual"/>
      <import plugin="org.csstudio.apputil.ui" version="1.1.5" match="greaterOrEqual"/>
      <import plugin="org.csstudio.auth" version="1.0.0" match="greaterOrEqual"/>
      <import plugin="org.eclipse.jface"/>
      <import plugin="org.eclipse.core.runtime" version="3.6.0" match="greaterOrEqual"/>
      <import plugin="org.eclipse.core.resources" version="3.4.0" match="greaterOrEqual"/>
      <import plugin="org.eclipse.ui" version="3.4.0" match="greaterOrEqual"/>
      <import plugin="org.csstudio.apputil" version="1.0.11" match="greaterOrEqual"/>
      <import plugin="org.csstudio.apputil.ui" version="1.1.3" match="greaterOrEqual"/>
      <import plugin="org.csstudio.logbook"/>
      <import plugin="org.junit4" version="4.5.0" match="greaterOrEqual"/>
      <import plugin="org.eclipse.core.runtime" version="3.5.0" match="greaterOrEqual"/>
      <import plugin="org.eclipse.core.resources" version="3.5.0" match="greaterOrEqual"/>
      <import plugin="org.eclipse.ui" version="3.5.0" match="greaterOrEqual"/>
      <import plugin="org.csstudio.platform.utility.rdb" version="1.2.2" match="greaterOrEqual"/>
      <import plugin="org.csstudio.auth.ui" version="1.0.0" match="greaterOrEqual"/>
      <import plugin="org.eclipse.core.resources" version="3.6.0" match="greaterOrEqual"/>
      <import plugin="org.eclipse.ui" version="3.6.1" match="greaterOrEqual"/>
      <import plugin="org.eclipse.ui.views" version="3.5.0" match="greaterOrEqual"/>
      <import plugin="org.eclipse.ui.ide" version="3.6.0" match="greaterOrEqual"/>
      <import plugin="org.csstudio.apputil.ui" version="1.1.7" match="greaterOrEqual"/>
      <import plugin="org.csstudio.opibuilder" version="1.0.6" match="greaterOrEqual"/>
      <import plugin="org.csstudio.opibuilder.widgets" version="1.0.5" match="greaterOrEqual"/>
      <import plugin="org.csstudio.trends.databrowser2" version="3.1.1" match="greaterOrEqual"/>
      <import plugin="org.csstudio.swt.xygraph" version="1.1.1" match="greaterOrEqual"/>
      <import plugin="org.epics.util" version="0.1.0" match="greaterOrEqual"/>
      <import plugin="org.csstudio.utility.pvmanager" version="1.0.0" match="greaterOrEqual"/>
      <import plugin="org.csstudio.utility.pvmanager.ui" version="3.1.0" match="greaterOrEqual"/>
      <import plugin="org.csstudio.utility.pvmanager" version="2.0.0" match="greaterOrEqual"/>
      <import plugin="org.csstudio.ui.util" version="3.1.0" match="greaterOrEqual"/>
      <import plugin="org.eclipse.ui.ide" version="3.7.0" match="greaterOrEqual"/>
      <import plugin="org.csstudio.utility.test" version="1.0.0" match="greaterOrEqual"/>
   </requires>

   <plugin
         id="org.csstudio.diag.epics.pvtree"
         download-size="0"
         install-size="0"
         version="0.0.0"
         unpack="false"/>

   <plugin
         id="org.csstudio.diag.probe"
         download-size="0"
         install-size="0"
         version="0.0.0"
         unpack="false"/>

   <plugin
         id="org.csstudio.display.pace"
         download-size="0"
         install-size="0"
         version="0.0.0"
         unpack="false"/>

   <plugin
         id="org.csstudio.display.pvtable"
         download-size="0"
         install-size="0"
         version="0.0.0"
         unpack="false"/>

   <plugin
         id="org.csstudio.display.rdbtable"
         download-size="0"
         install-size="0"
         version="0.0.0"
         unpack="false"/>

   <plugin
         id="org.csstudio.utility.clock"
         download-size="0"
         install-size="0"
         version="0.0.0"
         unpack="false"/>

   <plugin
         id="org.csstudio.utility.eliza"
         download-size="0"
         install-size="0"
         version="0.0.0"
         unpack="false"/>

   <plugin
         id="org.csstudio.trends.databrowser2.opiwidget"
         download-size="0"
         install-size="0"
         version="0.0.0"
         unpack="false"/>

</feature><|MERGE_RESOLUTION|>--- conflicted
+++ resolved
@@ -2,11 +2,7 @@
 <feature
       id="org.csstudio.sns.feature.applications"
       label="Generic CSS Applications"
-<<<<<<< HEAD
-      version="3.1.4.qualifier"
-=======
       version="3.2.0.qualifier"
->>>>>>> 7d1cc9fb
       provider-name="Kay Kasemir &lt;kasemirk@ornl.gov&gt;, Xihui Chen &lt;chenx1@ornl.gov&gt; - SNS">
 
    <description>
