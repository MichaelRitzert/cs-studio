<?xml version="1.0" encoding="UTF-8"?>
<?pde version="3.5"?>

<product name="Css" id="org.csstudio.sns.product.product" application="org.csstudio.sns.product.application" version="3.2.10.qualifier" useFeatures="true" includeLaunchers="true">

   <aboutInfo>
      <image path="/org.csstudio.sns.product/icons/aboutSide.png"/>
      <text>
         Control System Studio (CSS) is a combined
effort of several parties, including
- SNS (Oak Ridge, TN).
- BNL (Brookhaven, NY)
- DESY (Hamburg, Germany)


It provides a collection of control system
tools in a common environment, based
on Eclipse.

See http://ics-web.sns.ornl.gov/css
      </text>
   </aboutInfo>

   <configIni use="default">
   </configIni>

   <launcherArgs>
      <programArgs>--launcher.defaultAction
openFile</programArgs>
      <vmArgs>-Xmx1024m
-XX:MaxPermSize=128M
-Dorg.apache.commons.logging.Log=org.apache.commons.logging.impl.SimpleLog
-Dorg.apache.commons.logging.simplelog.defaultlog=fatal
-Dpython.cachedir.skip=true
-Declipse.p2.unsignedPolicy=allow</vmArgs>
   </launcherArgs>

   <windowImages i16="/org.csstudio.sns.product/icons/css16.png" i32="/org.csstudio.sns.product/icons/css32.png" i48="/org.csstudio.sns.product/icons/css48.png" i64="/org.csstudio.sns.product/icons/css64.png" i128="/org.csstudio.sns.product/icons/css128.png"/>

   <splash
      location="org.csstudio.sns.product"
      startupProgressRect="20,215,340,15"
      startupMessageRect="20,195,340,20"
      startupForegroundColor="FFFDFA" />
   <launcher name="css">
      <linux icon="/org.csstudio.sns.product/icons/css48.xpm"/>
      <macosx icon="/org.csstudio.sns.product/icons/css.icns"/>
      <solaris/>
      <win useIco="true">
         <ico path="/org.csstudio.sns.product/icons/css.ico"/>
         <bmp/>
      </win>
   </launcher>

   <intro introId="org.eclipse.ui.intro.universal"/>

   <vm>
   </vm>

   <license>
        <url>http://www.eclipse.org/legal/epl-v10.html</url>
        <text>
   You must accept this license agreement in order to install and
use this
software.
THIS SOFTWARE IS PROVIDED UNDER THIS LICENSE ON AN &quot;../AS IS&quot;
BASIS. 
WITHOUT WARRANTY OF ANY KIND, EXPRESSED OR IMPLIED, INCLUDING
BUT NOT LIMITED TO THE WARRANTIES OF MERCHANTABILITY, FITNESS
FOR PARTICULAR PURPOSE AND NON-INFRINGEMENT.
For details, see http://www.eclipse.org/legal/epl-v10.html
         </text>
   </license>

   <plugins>
   </plugins>

   <features>
<<<<<<< HEAD
      <feature id="org.csstudio.sns.feature.eclipse" version="4.0.0.qualifier"/>
      <feature id="org.csstudio.sns.feature.core" version="3.2.0.qualifier"/>
      <feature id="org.csstudio.sns.feature.snscore" version="3.2.0.qualifier"/>
      <feature id="org.csstudio.sns.feature.applications" version="3.2.0.qualifier"/>
      <feature id="org.csstudio.sns.feature.repository" version="3.2.0.qualifier"/>
      <feature id="org.csstudio.sns.feature.snsapps" version="3.1.1.qualifier"/>
=======
      <feature id="org.csstudio.sns.feature.eclipse" version="3.2.0.qualifier"/>
      <feature id="org.csstudio.sns.feature.core" version="3.2.10.qualifier"/>
      <feature id="org.csstudio.sns.feature.snscore" version="3.2.1.qualifier"/>
      <feature id="org.csstudio.sns.feature.applications" version="3.2.1.qualifier"/>
      <feature id="org.csstudio.sns.feature.repository" version="3.2.1.qualifier"/>
      <feature id="org.csstudio.sns.feature.snsapps" version="3.2.1.qualifier"/>
>>>>>>> 6881ef3f
   </features>


</product><|MERGE_RESOLUTION|>--- conflicted
+++ resolved
@@ -76,21 +76,12 @@
    </plugins>
 
    <features>
-<<<<<<< HEAD
       <feature id="org.csstudio.sns.feature.eclipse" version="4.0.0.qualifier"/>
-      <feature id="org.csstudio.sns.feature.core" version="3.2.0.qualifier"/>
-      <feature id="org.csstudio.sns.feature.snscore" version="3.2.0.qualifier"/>
-      <feature id="org.csstudio.sns.feature.applications" version="3.2.0.qualifier"/>
-      <feature id="org.csstudio.sns.feature.repository" version="3.2.0.qualifier"/>
-      <feature id="org.csstudio.sns.feature.snsapps" version="3.1.1.qualifier"/>
-=======
-      <feature id="org.csstudio.sns.feature.eclipse" version="3.2.0.qualifier"/>
       <feature id="org.csstudio.sns.feature.core" version="3.2.10.qualifier"/>
       <feature id="org.csstudio.sns.feature.snscore" version="3.2.1.qualifier"/>
       <feature id="org.csstudio.sns.feature.applications" version="3.2.1.qualifier"/>
       <feature id="org.csstudio.sns.feature.repository" version="3.2.1.qualifier"/>
       <feature id="org.csstudio.sns.feature.snsapps" version="3.2.1.qualifier"/>
->>>>>>> 6881ef3f
    </features>
 
 
