--- conflicted
+++ resolved
@@ -2,11 +2,7 @@
 <feature
       id="org.csstudio.iter.diag.epics.pvtree.feature"
       label="CSS EPICS PV Tree Component"
-<<<<<<< HEAD
-      version="4.1.1.qualifier"
-=======
       version="3.2.0.qualifier"
->>>>>>> 64024e51
       provider-name="ITER">
 
    <copyright>
@@ -27,27 +23,16 @@
       <import plugin="org.junit4"/>
       <import plugin="org.eclipse.core.runtime"/>
       <import plugin="org.eclipse.ui"/>
-<<<<<<< HEAD
-      <import plugin="org.csstudio.apputil"/>
-      <import plugin="org.csstudio.apputil.ui"/>
-=======
->>>>>>> 64024e51
       <import plugin="org.epics.util" version="0.1.0" match="greaterOrEqual"/>
       <import plugin="org.csstudio.csdata" version="3.0.0" match="greaterOrEqual"/>
       <import plugin="org.csstudio.utility.pvmanager" version="1.0.0" match="greaterOrEqual"/>
       <import plugin="org.csstudio.ui.util" version="3.0.0" match="greaterOrEqual"/>
-<<<<<<< HEAD
-      <import plugin="org.csstudio.utility.pvmanager.ui" version="3.1.0" match="greaterOrEqual"/>
-      <import plugin="org.csstudio.utility.pvmanager.vtype" version="2.0.0" match="greaterOrEqual"/>
-      <import plugin="org.epics.vtype" version="2.0.0" match="greaterOrEqual"/>
-=======
       <import plugin="org.csstudio.apputil"/>
       <import plugin="org.csstudio.apputil.ui"/>
       <import plugin="org.csstudio.utility.pvmanager.ui" version="3.1.0" match="greaterOrEqual"/>
       <import plugin="org.csstudio.utility.pvmanager.vtype" version="2.0.0" match="greaterOrEqual"/>
       <import plugin="org.epics.vtype" version="2.0.0" match="greaterOrEqual"/>
       <import plugin="org.csstudio.autocomplete.ui"/>
->>>>>>> 64024e51
    </requires>
 
    <plugin
