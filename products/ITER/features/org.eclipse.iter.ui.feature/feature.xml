--- conflicted
+++ resolved
@@ -2,11 +2,7 @@
 <feature
       id="org.eclipse.iter.ui.feature"
       label="CSS Eclipse UI Feature"
-<<<<<<< HEAD
-      version="4.1.1.qualifier"
-=======
       version="3.2.0.qualifier"
->>>>>>> 64024e51
       provider-name="ITER">
 
    <copyright>
@@ -24,14 +20,8 @@
    </license>
 
    <requires>
-<<<<<<< HEAD
-      <import plugin="org.eclipse.osgi"/>
-      <import plugin="org.eclipse.core.jobs"/>
-      <import plugin="javax.servlet"/>
-=======
       <import plugin="javax.servlet"/>
       <import plugin="org.eclipse.osgi"/>
->>>>>>> 64024e51
       <import plugin="org.apache.lucene.core" version="2.9.1" match="compatible"/>
       <import plugin="org.eclipse.ui" version="3.5.0" match="compatible"/>
       <import plugin="org.eclipse.core.resources" version="3.4.0" match="compatible"/>
@@ -52,18 +42,6 @@
       <import plugin="org.eclipse.equinox.registry" version="3.2.0" match="compatible"/>
       <import plugin="org.eclipse.osgi" version="3.2.0" match="compatible"/>
       <import plugin="org.eclipse.core.filesystem" version="1.3.0" match="compatible"/>
-<<<<<<< HEAD
-      <import plugin="org.eclipse.equinox.security" version="1.0.0" match="compatible"/>
-      <import plugin="org.eclipse.equinox.common" version="3.4.0" match="greaterOrEqual"/>
-      <import plugin="org.eclipse.equinox.preferences" version="3.2.200" match="greaterOrEqual"/>
-      <import plugin="org.eclipse.osgi" version="3.4.0" match="greaterOrEqual"/>
-      <import plugin="org.eclipse.equinox.registry" version="3.4.0" match="greaterOrEqual"/>
-      <import plugin="org.eclipse.core.net" version="1.1.0" match="greaterOrEqual"/>
-      <import plugin="org.eclipse.core.runtime" version="3.3.0" match="compatible"/>
-      <import plugin="org.eclipse.swt" version="3.2.0" match="compatible"/>
-      <import plugin="org.eclipse.osgi.services"/>
-      <import plugin="org.eclipse.equinox.common" version="3.5.0" match="compatible"/>
-=======
       <import plugin="org.eclipse.core.runtime" version="3.3.0" match="compatible"/>
       <import plugin="org.eclipse.swt" version="3.2.0" match="compatible"/>
       <import plugin="org.eclipse.equinox.common" version="3.4.0" match="greaterOrEqual"/>
@@ -71,17 +49,13 @@
       <import plugin="org.eclipse.equinox.common" version="3.5.0" match="compatible"/>
       <import plugin="org.eclipse.core.jobs"/>
       <import plugin="org.eclipse.equinox.preferences" version="3.2.200" match="greaterOrEqual"/>
->>>>>>> 64024e51
       <import plugin="org.eclipse.equinox.common" version="3.3.0" match="compatible"/>
       <import plugin="org.sat4j.core" version="2.2.0"/>
       <import plugin="org.sat4j.pb" version="2.2.0"/>
       <import plugin="org.eclipse.core.jobs" version="3.3.0" match="compatible"/>
       <import plugin="org.eclipse.equinox.p2.metadata" version="2.0.0" match="compatible"/>
       <import plugin="org.eclipse.core.jobs" version="3.4.0" match="compatible"/>
-<<<<<<< HEAD
-=======
       <import plugin="org.eclipse.equinox.security" version="1.0.0" match="compatible"/>
->>>>>>> 64024e51
       <import plugin="org.eclipse.osgi" version="3.4.0" match="compatible"/>
       <import plugin="org.eclipse.equinox.registry" version="3.4.0" match="compatible"/>
       <import plugin="org.eclipse.equinox.app"/>
@@ -150,14 +124,11 @@
       <import plugin="org.eclipse.ui.workbench.texteditor" version="3.6.0" match="compatible"/>
       <import plugin="org.eclipse.ui" version="3.3.0" match="compatible"/>
       <import plugin="org.eclipse.core.net" version="1.0.0" match="compatible"/>
-<<<<<<< HEAD
-=======
       <import plugin="org.eclipse.swt" version="3.5.0" match="compatible"/>
       <import plugin="org.eclipse.ui.workbench" version="3.5.0" match="compatible"/>
       <import plugin="org.eclipse.jface.databinding" version="1.3.0" match="compatible"/>
       <import plugin="org.eclipse.core.databinding.property" version="1.2.0" match="compatible"/>
       <import plugin="org.eclipse.core.databinding.observable" version="1.2.0" match="compatible"/>
->>>>>>> 64024e51
    </requires>
 
    <plugin
@@ -634,18 +605,4 @@
          version="0.0.0"
          unpack="false"/>
 
-   <plugin
-         id="org.eclipse.ui"
-         download-size="0"
-         install-size="0"
-         version="0.0.0"
-         unpack="false"/>
-
-   <plugin
-         id="org.eclipse.ui.workbench"
-         download-size="0"
-         install-size="0"
-         version="0.0.0"
-         unpack="false"/>
-
 </feature>