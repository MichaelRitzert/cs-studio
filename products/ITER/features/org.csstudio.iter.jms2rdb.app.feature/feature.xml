--- conflicted
+++ resolved
@@ -2,11 +2,7 @@
 <feature
       id="org.csstudio.iter.jms2rdb.app.feature"
       label="CSS JMS2RDB Component"
-<<<<<<< HEAD
-      version="4.1.1.qualifier"
-=======
       version="3.2.0.qualifier"
->>>>>>> 64024e51
       provider-name="ITER">
 
    <copyright>
@@ -25,21 +21,9 @@
 
    <requires>
       <import plugin="org.eclipse.core.runtime"/>
-<<<<<<< HEAD
-      <import plugin="org.junit4"/>
-      <import plugin="org.csstudio.platform.utility.jms"/>
       <import plugin="org.eclipse.osgi.services"/>
       <import plugin="org.eclipse.equinox.http.jetty"/>
       <import plugin="javax.servlet"/>
-      <import plugin="org.csstudio.logging" version="0.0.1" match="greaterOrEqual"/>
-      <import plugin="org.csstudio.data" version="1.0.0" match="greaterOrEqual"/>
-      <import plugin="org.csstudio.platform.utility.rdb" version="1.6.0" match="greaterOrEqual"/>
-      <import plugin="org.csstudio.apputil" version="1.1.4" match="greaterOrEqual"/>
-=======
-      <import plugin="org.eclipse.osgi.services"/>
-      <import plugin="org.eclipse.equinox.http.jetty"/>
-      <import plugin="javax.servlet"/>
->>>>>>> 64024e51
       <import plugin="org.csstudio.java" version="3.0.0" match="greaterOrEqual"/>
    </requires>
 
