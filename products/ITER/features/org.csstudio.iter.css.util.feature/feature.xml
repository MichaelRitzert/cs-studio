<?xml version="1.0" encoding="UTF-8"?>
<feature
      id="org.csstudio.iter.css.util.feature"
      label="CSS Utils Component"
      version="3.2.0.qualifier"
      provider-name="ITER">

   <copyright>
      Copyright (c) : 2010-2013 ITER Organization,
CS 90 046
13067 St. Paul-lez-Durance Cedex
France
   </copyright>

   <license url="">
      This product is part of ITER CODAC software.
For the terms and conditions of redistribution or use of this software
refer to the file ITER-LICENSE.TXT located in the top level directory
of the distribution package.
   </license>

   <includes
         id="org.csstudio.iter.casnooper.feature"
         version="0.0.0"/>

   <includes
         id="org.csstudio.iter.debugging.jmsmonitor.feature"
         version="0.0.0"/>

   <includes
         id="org.csstudio.iter.debugging.rdbshell.feature"
         version="0.0.0"/>

   <includes
         id="org.csstudio.iter.diag.epics.pvtree.feature"
         version="0.0.0"/>

   <includes
         id="org.csstudio.iter.diag.pvmanager.probe.feature"
         version="0.0.0"/>

   <includes
         id="org.csstudio.iter.diag.pvfields.feature"
         version="0.0.0"/>

   <includes
         id="org.csstudio.iter.display.pace.feature"
         version="0.0.0"/>

   <includes
         id="org.csstudio.iter.display.pvtable.feature"
         version="0.0.0"/>

   <includes
<<<<<<< HEAD
=======
         id="org.csstudio.iter.display.rdbtable.feature"
         version="0.0.0"/>

   <includes
>>>>>>> 6881ef3f
         id="org.csstudio.iter.logbook.feature"
         version="0.0.0"/>

   <includes
         id="org.csstudio.iter.snl.feature"
         version="0.0.0"/>

   <includes
         id="org.csstudio.iter.svn.feature"
         version="0.0.0"/>

   <includes
         id="org.csstudio.iter.test.feature"
         version="0.0.0"/>

   <includes
         id="org.csstudio.iter.utility.clock.feature"
         version="0.0.0"/>

   <includes
         id="org.csstudio.iter.utility.eliza.feature"
         version="0.0.0"/>

   <includes
         id="org.csstudio.iter.utility.sysmon.feature"
         version="0.0.0"/>

   <includes
         id="org.csstudio.iter.xmleditor.feature"
         version="0.0.0"/>

   <includes
         id="org.csstudio.iter.xmleditor.feature"
         version="0.0.0"/>

</feature><|MERGE_RESOLUTION|>--- conflicted
+++ resolved
@@ -52,13 +52,10 @@
          version="0.0.0"/>
 
    <includes
-<<<<<<< HEAD
-=======
          id="org.csstudio.iter.display.rdbtable.feature"
          version="0.0.0"/>
 
    <includes
->>>>>>> 6881ef3f
          id="org.csstudio.iter.logbook.feature"
          version="0.0.0"/>
 
@@ -90,8 +87,4 @@
          id="org.csstudio.iter.xmleditor.feature"
          version="0.0.0"/>
 
-   <includes
-         id="org.csstudio.iter.xmleditor.feature"
-         version="0.0.0"/>
-
 </feature>