<?xml version="1.0" encoding="UTF-8"?>
<feature
      id="org.csstudio.iter.core.util.feature"
      label="CSS Core Component"
<<<<<<< HEAD
      version="4.1.1.qualifier"
=======
      version="3.2.0.qualifier"
>>>>>>> 64024e51
      provider-name="ITER">

   <copyright>
      Copyright (c) : 2010-2013 ITER Organization,
CS 90 046
13067 St. Paul-lez-Durance Cedex
France
   </copyright>

   <license url="">
      This product is part of ITER CODAC software.
For the terms and conditions of redistribution or use of this software
refer to the file ITER-LICENSE.TXT located in the top level directory
of the distribution package.
   </license>

   <requires>
<<<<<<< HEAD
      <import plugin="javax.annotation" version="1.3.0" match="greaterOrEqual"/>
      <import plugin="org.eclipse.osgi" version="3.7.0" match="greaterOrEqual"/>
      <import plugin="org.slf4j" version="1.6.1" match="greaterOrEqual"/>
      <import plugin="org.eclipse.core.runtime" version="3.6.0" match="greaterOrEqual"/>
      <import plugin="org.csstudio.java" version="3.0.0" match="greaterOrEqual"/>
      <import plugin="org.csstudio.auth" version="1.0.0" match="greaterOrEqual"/>
      <import plugin="org.csstudio.platform.libs.jms" version="5.4.2" match="greaterOrEqual"/>
      <import plugin="org.csstudio.servicelocator" version="1.0.0" match="greaterOrEqual"/>
      <import plugin="org.csstudio.utility.jms" version="1.0.0" match="greaterOrEqual"/>
      <import plugin="org.junit4"/>
      <import plugin="org.eclipse.equinox.security" version="1.0.200" match="greaterOrEqual"/>
      <import plugin="org.csstudio.workspace" version="1.1.0" match="greaterOrEqual"/>
      <import plugin="org.junit" version="4.8.0" match="greaterOrEqual"/>
      <import plugin="org.csstudio.platform.libs.jdbc" version="1.3.0" match="greaterOrEqual"/>
      <import plugin="org.eclipse.osgi" version="3.6.0" match="greaterOrEqual"/>
      <import plugin="org.csstudio.platform.libs.jms" version="1.1.1" match="greaterOrEqual"/>
      <import plugin="org.csstudio.data" version="1.0.0" match="greaterOrEqual"/>
      <import plugin="org.csstudio.platform.libs.epics" version="3.1.1" match="greaterOrEqual"/>
      <import plugin="org.csstudio.utility.pv" version="3.0.0" match="greaterOrEqual"/>
      <import plugin="org.epics.util" version="0.2.0" match="greaterOrEqual"/>
      <import plugin="org.csstudio.utility.pvmanager" version="2.0.0" match="greaterOrEqual"/>
      <import plugin="org.csstudio.utility.pvmanager.vtype" version="2.0.0" match="greaterOrEqual"/>
      <import plugin="org.csstudio.security" version="1.0.0" match="greaterOrEqual"/>
=======
      <import plugin="org.csstudio.java" version="3.0.0" match="greaterOrEqual"/>
      <import plugin="org.eclipse.core.runtime" version="3.6.0" match="greaterOrEqual"/>
      <import plugin="org.eclipse.equinox.security" version="1.1.1" match="greaterOrEqual"/>
      <import plugin="org.csstudio.workspace" version="3.2.0" match="greaterOrEqual"/>
      <import plugin="org.junit4"/>
      <import plugin="org.eclipse.osgi" version="3.6.0" match="greaterOrEqual"/>
      <import plugin="org.csstudio.platform.libs.jms" version="1.1.1" match="greaterOrEqual"/>
      <import plugin="javax.annotation" version="1.3.0" match="greaterOrEqual"/>
      <import plugin="org.eclipse.osgi" version="3.7.0" match="greaterOrEqual"/>
      <import plugin="org.slf4j" version="1.6.1" match="greaterOrEqual"/>
      <import plugin="org.csstudio.platform.libs.epics" version="3.1.1" match="greaterOrEqual"/>
      <import plugin="org.junit" version="4.8.0" match="greaterOrEqual"/>
      <import plugin="org.csstudio.platform.libs.jdbc" version="1.3.0" match="greaterOrEqual"/>
      <import plugin="org.csstudio.platform.libs.jms" version="5.4.2" match="greaterOrEqual"/>
      <import plugin="org.csstudio.servicelocator" version="1.0.0" match="greaterOrEqual"/>
      <import plugin="org.csstudio.utility.jms" version="1.0.0" match="greaterOrEqual"/>
      <import plugin="org.eclipse.core.runtime" version="3.7.0" match="greaterOrEqual"/>
      <import plugin="org.eclipse.equinox.util" version="1.0.300" match="greaterOrEqual"/>
      <import plugin="org.eclipse.equinox.ds" version="1.3.1" match="greaterOrEqual"/>
      <import plugin="org.csstudio.java" version="3.1.0" match="greaterOrEqual"/>
      <import plugin="org.epics.vtype" version="2.1.0" match="greaterOrEqual"/>
      <import plugin="org.csstudio.simplepv" version="1.0.0" match="greaterOrEqual"/>
      <import plugin="org.csstudio.utility.pvmanager.extra" version="3.2.0" match="greaterOrEqual"/>
      <import plugin="org.epics.util" version="0.2.2" match="greaterOrEqual"/>
      <import plugin="org.csstudio.utility.pvmanager" version="3.2.0" match="greaterOrEqual"/>
      <import plugin="org.csstudio.utility.pv" version="3.1.0" match="greaterOrEqual"/>
      <import plugin="org.csstudio.data" version="1.0.0" match="greaterOrEqual"/>
      <import plugin="org.csstudio.utility.pv" version="3.0.0" match="greaterOrEqual"/>
      <import plugin="org.csstudio.utility.pvmanager" version="2.0.0" match="greaterOrEqual"/>
      <import plugin="org.csstudio.utility.pvmanager.vtype" version="2.0.0" match="greaterOrEqual"/>
      <import plugin="org.epics.util" version="0.2.0" match="greaterOrEqual"/>
>>>>>>> 64024e51
      <import plugin="org.epics.vtype" version="2.0.0" match="greaterOrEqual"/>
      <import plugin="org.junit" version="4.8.2" match="greaterOrEqual"/>
      <import plugin="org.epics.util" version="0.2.1" match="greaterOrEqual"/>
   </requires>

   <plugin
         id="com.google.common"
         download-size="0"
         install-size="0"
         version="0.0.0"
         unpack="false"/>

   <plugin
<<<<<<< HEAD
=======
         id="javax.annotation"
         download-size="0"
         install-size="0"
         version="0.0.0"
         unpack="false"/>

   <plugin
         id="org.antlr.runtime"
         download-size="0"
         install-size="0"
         version="0.0.0"
         unpack="false"/>

   <plugin
>>>>>>> 64024e51
         id="org.slf4j"
         download-size="0"
         install-size="0"
         version="0.0.0"
         unpack="false"/>

   <plugin
<<<<<<< HEAD
         id="javax.annotation"
=======
         id="org.slf4j.slf4j-jdk14"
>>>>>>> 64024e51
         download-size="0"
         install-size="0"
         version="0.0.0"
         unpack="false"/>

   <plugin
<<<<<<< HEAD
         id="org.csstudio.servicelocator"
=======
         id="org.csstudio.apputil"
>>>>>>> 64024e51
         download-size="0"
         install-size="0"
         version="0.0.0"
         unpack="false"/>

   <plugin
<<<<<<< HEAD
         id="org.antlr.runtime"
=======
         id="org.csstudio.auth"
         download-size="0"
         install-size="0"
         version="0.0.0"
         unpack="false"/>

   <plugin
         id="org.csstudio.autocomplete"
>>>>>>> 64024e51
         download-size="0"
         install-size="0"
         version="0.0.0"
         fragment="true"
         unpack="false"/>

   <plugin
         id="org.csstudio.csdata"
         download-size="0"
         install-size="0"
         version="0.0.0"
         unpack="false"/>

   <plugin
<<<<<<< HEAD
         id="org.csstudio.platform.libs.jmock"
=======
         id="org.csstudio.data"
         download-size="0"
         install-size="0"
         version="0.0.0"
         unpack="false"/>

   <plugin
         id="org.csstudio.java"
>>>>>>> 64024e51
         download-size="0"
         install-size="0"
         version="0.0.0"
         unpack="false"/>

   <plugin
<<<<<<< HEAD
         id="org.csstudio.remote"
=======
         id="org.csstudio.logging"
         download-size="0"
         install-size="0"
         version="0.0.0"
         unpack="false"/>

   <plugin
         id="org.csstudio.servicelocator"
>>>>>>> 64024e51
         download-size="0"
         install-size="0"
         version="0.0.0"
         unpack="false"/>

   <plugin
<<<<<<< HEAD
=======
         id="org.csstudio.platform.libs.easymock"
         download-size="0"
         install-size="0"
         version="0.0.0"
         unpack="false"/>

   <plugin
         id="org.csstudio.platform.libs.epics"
         download-size="0"
         install-size="0"
         version="0.0.0"
         unpack="false"/>

   <plugin
         id="org.csstudio.platform.libs.epics.linux"
         os="linux"
         download-size="0"
         install-size="0"
         version="0.0.0"
         fragment="true"
         unpack="false"/>

   <plugin
         id="org.csstudio.platform.libs.epics.win32"
         os="win32"
         download-size="0"
         install-size="0"
         version="0.0.0"
         fragment="true"
         unpack="false"/>

   <plugin
         id="org.csstudio.platform.libs.epics.macosx"
         os="macosx"
         download-size="0"
         install-size="0"
         version="0.0.0"
         fragment="true"
         unpack="false"/>

   <plugin
>>>>>>> 64024e51
         id="org.csstudio.platform.libs.jdbc"
         download-size="0"
         install-size="0"
         version="0.0.0"
         unpack="false"/>

   <plugin
         id="org.csstudio.platform.libs.jmock"
         download-size="0"
         install-size="0"
         version="0.0.0"
         unpack="false"/>

   <plugin
         id="org.csstudio.platform.libs.jms"
         download-size="0"
         install-size="0"
         version="0.0.0"
         unpack="false"/>

   <plugin
         id="org.csstudio.auth"
         download-size="0"
         install-size="0"
         version="0.0.0"
         unpack="false"/>

   <plugin
         id="org.csstudio.java"
         download-size="0"
         install-size="0"
         version="0.0.0"
         unpack="false"/>

   <plugin
<<<<<<< HEAD
         id="org.csstudio.platform.utility.jms"
=======
         id="org.csstudio.remote"
>>>>>>> 64024e51
         download-size="0"
         install-size="0"
         version="0.0.0"
         unpack="false"/>

   <plugin
<<<<<<< HEAD
         id="org.csstudio.platform.utility.rdb"
=======
         id="org.csstudio.security"
>>>>>>> 64024e51
         download-size="0"
         install-size="0"
         version="0.0.0"
         unpack="false"/>

   <plugin
         id="org.csstudio.simplepv"
         download-size="0"
         install-size="0"
         version="0.0.0"
         unpack="false"/>

   <plugin
         id="org.csstudio.simplepv.pvmanager"
         download-size="0"
         install-size="0"
         version="0.0.0"
         unpack="false"/>

   <plugin
<<<<<<< HEAD
         id="org.csstudio.utility.pv"
=======
         id="org.csstudio.simplepv.utilitypv"
>>>>>>> 64024e51
         download-size="0"
         install-size="0"
         version="0.0.0"
         unpack="false"/>

   <plugin
<<<<<<< HEAD
         id="org.csstudio.platform.libs.epics"
=======
         id="org.csstudio.utility.jms"
>>>>>>> 64024e51
         download-size="0"
         install-size="0"
         version="0.0.0"
         unpack="false"/>

   <plugin
<<<<<<< HEAD
         id="org.csstudio.platform.libs.epics.linux"
=======
         id="org.csstudio.utility.pv"
>>>>>>> 64024e51
         download-size="0"
         install-size="0"
         version="0.0.0"
         fragment="true"
         unpack="false"/>

   <plugin
<<<<<<< HEAD
         id="org.csstudio.autocomplete"
=======
         id="org.csstudio.utility.pv.epics"
>>>>>>> 64024e51
         download-size="0"
         install-size="0"
         version="0.0.0"
         fragment="true"
         unpack="false"/>

   <plugin
<<<<<<< HEAD
         id="org.csstudio.security"
=======
         id="org.csstudio.utility.pv.simu"
>>>>>>> 64024e51
         download-size="0"
         install-size="0"
         version="0.0.0"
         unpack="false"/>

   <plugin
         id="org.csstudio.utility.pvmanager"
         download-size="0"
         install-size="0"
         version="0.0.0"
         unpack="false"/>

   <plugin
         id="org.csstudio.utility.pvmanager.epics"
         download-size="0"
         install-size="0"
         version="0.0.0"
         unpack="false"/>

   <plugin
         id="org.csstudio.utility.pvmanager.extra"
         download-size="0"
         install-size="0"
         version="0.0.0"
         unpack="false"/>

   <plugin
         id="org.csstudio.utility.pvmanager.file"
         download-size="0"
         install-size="0"
         version="0.0.0"
         unpack="false"/>

   <plugin
         id="org.csstudio.utility.pvmanager.loc"
         download-size="0"
         install-size="0"
         version="0.0.0"
         unpack="false"/>

   <plugin
         id="org.csstudio.utility.pvmanager.sim"
         download-size="0"
         install-size="0"
         version="0.0.0"
         unpack="false"/>

   <plugin
         id="org.csstudio.utility.pvmanager.sys"
         download-size="0"
         install-size="0"
         version="0.0.0"
         unpack="false"/>

   <plugin
         id="org.csstudio.utility.pvmanager.vtype"
         download-size="0"
         install-size="0"
         version="0.0.0"
         unpack="false"/>

   <plugin
         id="org.csstudio.utility.singlesource"
         download-size="0"
         install-size="0"
         version="0.0.0"
         unpack="false"/>

   <plugin
<<<<<<< HEAD
         id="org.csstudio.utility.singlesource"
=======
         id="org.csstudio.utility.test"
>>>>>>> 64024e51
         download-size="0"
         install-size="0"
         version="0.0.0"
         unpack="false"/>

   <plugin
         id="org.csstudio.workspace"
         download-size="0"
         install-size="0"
         version="0.0.0"
         unpack="false"/>

   <plugin
         id="org.epics.util"
         download-size="0"
         install-size="0"
         version="0.0.0"
         unpack="false"/>

   <plugin
         id="org.epics.vtype"
         download-size="0"
         install-size="0"
         version="0.0.0"
         unpack="false"/>

   <plugin
<<<<<<< HEAD
         id="org.csstudio.workspace"
=======
         id="org.csstudio.autocomplete.pvmanager.formula"
>>>>>>> 64024e51
         download-size="0"
         install-size="0"
         version="0.0.0"
         unpack="false"/>

   <plugin
<<<<<<< HEAD
         id="org.csstudio.csdata"
=======
         id="org.csstudio.autocomplete.pvmanager.loc"
         download-size="0"
         install-size="0"
         version="0.0.0"
         unpack="false"/>

   <plugin
         id="org.csstudio.autocomplete.pvmanager.sim"
         download-size="0"
         install-size="0"
         version="0.0.0"
         unpack="false"/>

   <plugin
         id="org.csstudio.autocomplete.pvmanager.sys"
>>>>>>> 64024e51
         download-size="0"
         install-size="0"
         version="0.0.0"
         unpack="false"/>

</feature><|MERGE_RESOLUTION|>--- conflicted
+++ resolved
@@ -2,11 +2,7 @@
 <feature
       id="org.csstudio.iter.core.util.feature"
       label="CSS Core Component"
-<<<<<<< HEAD
-      version="4.1.1.qualifier"
-=======
       version="3.2.0.qualifier"
->>>>>>> 64024e51
       provider-name="ITER">
 
    <copyright>
@@ -24,31 +20,6 @@
    </license>
 
    <requires>
-<<<<<<< HEAD
-      <import plugin="javax.annotation" version="1.3.0" match="greaterOrEqual"/>
-      <import plugin="org.eclipse.osgi" version="3.7.0" match="greaterOrEqual"/>
-      <import plugin="org.slf4j" version="1.6.1" match="greaterOrEqual"/>
-      <import plugin="org.eclipse.core.runtime" version="3.6.0" match="greaterOrEqual"/>
-      <import plugin="org.csstudio.java" version="3.0.0" match="greaterOrEqual"/>
-      <import plugin="org.csstudio.auth" version="1.0.0" match="greaterOrEqual"/>
-      <import plugin="org.csstudio.platform.libs.jms" version="5.4.2" match="greaterOrEqual"/>
-      <import plugin="org.csstudio.servicelocator" version="1.0.0" match="greaterOrEqual"/>
-      <import plugin="org.csstudio.utility.jms" version="1.0.0" match="greaterOrEqual"/>
-      <import plugin="org.junit4"/>
-      <import plugin="org.eclipse.equinox.security" version="1.0.200" match="greaterOrEqual"/>
-      <import plugin="org.csstudio.workspace" version="1.1.0" match="greaterOrEqual"/>
-      <import plugin="org.junit" version="4.8.0" match="greaterOrEqual"/>
-      <import plugin="org.csstudio.platform.libs.jdbc" version="1.3.0" match="greaterOrEqual"/>
-      <import plugin="org.eclipse.osgi" version="3.6.0" match="greaterOrEqual"/>
-      <import plugin="org.csstudio.platform.libs.jms" version="1.1.1" match="greaterOrEqual"/>
-      <import plugin="org.csstudio.data" version="1.0.0" match="greaterOrEqual"/>
-      <import plugin="org.csstudio.platform.libs.epics" version="3.1.1" match="greaterOrEqual"/>
-      <import plugin="org.csstudio.utility.pv" version="3.0.0" match="greaterOrEqual"/>
-      <import plugin="org.epics.util" version="0.2.0" match="greaterOrEqual"/>
-      <import plugin="org.csstudio.utility.pvmanager" version="2.0.0" match="greaterOrEqual"/>
-      <import plugin="org.csstudio.utility.pvmanager.vtype" version="2.0.0" match="greaterOrEqual"/>
-      <import plugin="org.csstudio.security" version="1.0.0" match="greaterOrEqual"/>
-=======
       <import plugin="org.csstudio.java" version="3.0.0" match="greaterOrEqual"/>
       <import plugin="org.eclipse.core.runtime" version="3.6.0" match="greaterOrEqual"/>
       <import plugin="org.eclipse.equinox.security" version="1.1.1" match="greaterOrEqual"/>
@@ -80,7 +51,6 @@
       <import plugin="org.csstudio.utility.pvmanager" version="2.0.0" match="greaterOrEqual"/>
       <import plugin="org.csstudio.utility.pvmanager.vtype" version="2.0.0" match="greaterOrEqual"/>
       <import plugin="org.epics.util" version="0.2.0" match="greaterOrEqual"/>
->>>>>>> 64024e51
       <import plugin="org.epics.vtype" version="2.0.0" match="greaterOrEqual"/>
       <import plugin="org.junit" version="4.8.2" match="greaterOrEqual"/>
       <import plugin="org.epics.util" version="0.2.1" match="greaterOrEqual"/>
@@ -94,8 +64,6 @@
          unpack="false"/>
 
    <plugin
-<<<<<<< HEAD
-=======
          id="javax.annotation"
          download-size="0"
          install-size="0"
@@ -110,7 +78,6 @@
          unpack="false"/>
 
    <plugin
->>>>>>> 64024e51
          id="org.slf4j"
          download-size="0"
          install-size="0"
@@ -118,92 +85,70 @@
          unpack="false"/>
 
    <plugin
-<<<<<<< HEAD
-         id="javax.annotation"
-=======
          id="org.slf4j.slf4j-jdk14"
->>>>>>> 64024e51
-         download-size="0"
-         install-size="0"
-         version="0.0.0"
-         unpack="false"/>
-
-   <plugin
-<<<<<<< HEAD
+         download-size="0"
+         install-size="0"
+         version="0.0.0"
+         unpack="false"/>
+
+   <plugin
+         id="org.csstudio.apputil"
+         download-size="0"
+         install-size="0"
+         version="0.0.0"
+         unpack="false"/>
+
+   <plugin
+         id="org.csstudio.auth"
+         download-size="0"
+         install-size="0"
+         version="0.0.0"
+         unpack="false"/>
+
+   <plugin
+         id="org.csstudio.autocomplete"
+         download-size="0"
+         install-size="0"
+         version="0.0.0"
+         fragment="true"
+         unpack="false"/>
+
+   <plugin
+         id="org.csstudio.csdata"
+         download-size="0"
+         install-size="0"
+         version="0.0.0"
+         unpack="false"/>
+
+   <plugin
+         id="org.csstudio.data"
+         download-size="0"
+         install-size="0"
+         version="0.0.0"
+         unpack="false"/>
+
+   <plugin
+         id="org.csstudio.java"
+         download-size="0"
+         install-size="0"
+         version="0.0.0"
+         unpack="false"/>
+
+   <plugin
+         id="org.csstudio.logging"
+         download-size="0"
+         install-size="0"
+         version="0.0.0"
+         unpack="false"/>
+
+   <plugin
          id="org.csstudio.servicelocator"
-=======
-         id="org.csstudio.apputil"
->>>>>>> 64024e51
-         download-size="0"
-         install-size="0"
-         version="0.0.0"
-         unpack="false"/>
-
-   <plugin
-<<<<<<< HEAD
-         id="org.antlr.runtime"
-=======
-         id="org.csstudio.auth"
-         download-size="0"
-         install-size="0"
-         version="0.0.0"
-         unpack="false"/>
-
-   <plugin
-         id="org.csstudio.autocomplete"
->>>>>>> 64024e51
-         download-size="0"
-         install-size="0"
-         version="0.0.0"
-         fragment="true"
-         unpack="false"/>
-
-   <plugin
-         id="org.csstudio.csdata"
-         download-size="0"
-         install-size="0"
-         version="0.0.0"
-         unpack="false"/>
-
-   <plugin
-<<<<<<< HEAD
-         id="org.csstudio.platform.libs.jmock"
-=======
-         id="org.csstudio.data"
-         download-size="0"
-         install-size="0"
-         version="0.0.0"
-         unpack="false"/>
-
-   <plugin
-         id="org.csstudio.java"
->>>>>>> 64024e51
-         download-size="0"
-         install-size="0"
-         version="0.0.0"
-         unpack="false"/>
-
-   <plugin
-<<<<<<< HEAD
-         id="org.csstudio.remote"
-=======
-         id="org.csstudio.logging"
-         download-size="0"
-         install-size="0"
-         version="0.0.0"
-         unpack="false"/>
-
-   <plugin
-         id="org.csstudio.servicelocator"
->>>>>>> 64024e51
-         download-size="0"
-         install-size="0"
-         version="0.0.0"
-         unpack="false"/>
-
-   <plugin
-<<<<<<< HEAD
-=======
+         download-size="0"
+         install-size="0"
+         version="0.0.0"
+         unpack="false"/>
+
+   <plugin
          id="org.csstudio.platform.libs.easymock"
          download-size="0"
          install-size="0"
@@ -245,7 +190,6 @@
          unpack="false"/>
 
    <plugin
->>>>>>> 64024e51
          id="org.csstudio.platform.libs.jdbc"
          download-size="0"
          install-size="0"
@@ -267,36 +211,28 @@
          unpack="false"/>
 
    <plugin
-         id="org.csstudio.auth"
-         download-size="0"
-         install-size="0"
-         version="0.0.0"
-         unpack="false"/>
-
-   <plugin
-         id="org.csstudio.java"
-         download-size="0"
-         install-size="0"
-         version="0.0.0"
-         unpack="false"/>
-
-   <plugin
-<<<<<<< HEAD
          id="org.csstudio.platform.utility.jms"
-=======
+         download-size="0"
+         install-size="0"
+         version="0.0.0"
+         unpack="false"/>
+
+   <plugin
+         id="org.csstudio.platform.utility.rdb"
+         download-size="0"
+         install-size="0"
+         version="0.0.0"
+         unpack="false"/>
+
+   <plugin
          id="org.csstudio.remote"
->>>>>>> 64024e51
-         download-size="0"
-         install-size="0"
-         version="0.0.0"
-         unpack="false"/>
-
-   <plugin
-<<<<<<< HEAD
-         id="org.csstudio.platform.utility.rdb"
-=======
+         download-size="0"
+         install-size="0"
+         version="0.0.0"
+         unpack="false"/>
+
+   <plugin
          id="org.csstudio.security"
->>>>>>> 64024e51
          download-size="0"
          install-size="0"
          version="0.0.0"
@@ -317,57 +253,35 @@
          unpack="false"/>
 
    <plugin
-<<<<<<< HEAD
+         id="org.csstudio.simplepv.utilitypv"
+         download-size="0"
+         install-size="0"
+         version="0.0.0"
+         unpack="false"/>
+
+   <plugin
+         id="org.csstudio.utility.jms"
+         download-size="0"
+         install-size="0"
+         version="0.0.0"
+         unpack="false"/>
+
+   <plugin
          id="org.csstudio.utility.pv"
-=======
-         id="org.csstudio.simplepv.utilitypv"
->>>>>>> 64024e51
-         download-size="0"
-         install-size="0"
-         version="0.0.0"
-         unpack="false"/>
-
-   <plugin
-<<<<<<< HEAD
-         id="org.csstudio.platform.libs.epics"
-=======
-         id="org.csstudio.utility.jms"
->>>>>>> 64024e51
-         download-size="0"
-         install-size="0"
-         version="0.0.0"
-         unpack="false"/>
-
-   <plugin
-<<<<<<< HEAD
-         id="org.csstudio.platform.libs.epics.linux"
-=======
-         id="org.csstudio.utility.pv"
->>>>>>> 64024e51
-         download-size="0"
-         install-size="0"
-         version="0.0.0"
-         fragment="true"
-         unpack="false"/>
-
-   <plugin
-<<<<<<< HEAD
-         id="org.csstudio.autocomplete"
-=======
+         download-size="0"
+         install-size="0"
+         version="0.0.0"
+         unpack="false"/>
+
+   <plugin
          id="org.csstudio.utility.pv.epics"
->>>>>>> 64024e51
-         download-size="0"
-         install-size="0"
-         version="0.0.0"
-         fragment="true"
-         unpack="false"/>
-
-   <plugin
-<<<<<<< HEAD
-         id="org.csstudio.security"
-=======
+         download-size="0"
+         install-size="0"
+         version="0.0.0"
+         unpack="false"/>
+
+   <plugin
          id="org.csstudio.utility.pv.simu"
->>>>>>> 64024e51
          download-size="0"
          install-size="0"
          version="0.0.0"
@@ -437,11 +351,7 @@
          unpack="false"/>
 
    <plugin
-<<<<<<< HEAD
-         id="org.csstudio.utility.singlesource"
-=======
          id="org.csstudio.utility.test"
->>>>>>> 64024e51
          download-size="0"
          install-size="0"
          version="0.0.0"
@@ -469,20 +379,13 @@
          unpack="false"/>
 
    <plugin
-<<<<<<< HEAD
-         id="org.csstudio.workspace"
-=======
          id="org.csstudio.autocomplete.pvmanager.formula"
->>>>>>> 64024e51
-         download-size="0"
-         install-size="0"
-         version="0.0.0"
-         unpack="false"/>
-
-   <plugin
-<<<<<<< HEAD
-         id="org.csstudio.csdata"
-=======
+         download-size="0"
+         install-size="0"
+         version="0.0.0"
+         unpack="false"/>
+
+   <plugin
          id="org.csstudio.autocomplete.pvmanager.loc"
          download-size="0"
          install-size="0"
@@ -498,7 +401,6 @@
 
    <plugin
          id="org.csstudio.autocomplete.pvmanager.sys"
->>>>>>> 64024e51
          download-size="0"
          install-size="0"
          version="0.0.0"
