--- conflicted
+++ resolved
@@ -2,11 +2,7 @@
 <feature
       id="org.csstudio.iter.alarm.beast.ui.feature"
       label="CSS Alarm Handler Component"
-<<<<<<< HEAD
-      version="4.1.1.qualifier"
-=======
       version="3.2.0.qualifier"
->>>>>>> 64024e51
       provider-name="ITER">
 
    <copyright>
@@ -23,17 +19,6 @@
 of the distribution package.
    </license>
 
-<<<<<<< HEAD
-   <requires>
-      <import plugin="org.eclipse.core.runtime"/>
-      <import plugin="org.eclipse.help"/>
-      <import plugin="org.csstudio.platform.utility.jms"/>
-      <import plugin="org.eclipse.jface"/>
-      <import plugin="org.csstudio.java"/>
-      <import plugin="org.eclipse.ui.workbench"/>
-      <import plugin="org.csstudio.logbook"/>
-      <import plugin="org.junit4" version="4.3.1" match="greaterOrEqual"/>
-=======
    <includes
          id="org.csstudio.iter.core.util.feature"
          version="0.0.0"/>
@@ -58,20 +43,14 @@
       <import plugin="org.eclipse.core.runtime"/>
       <import plugin="org.junit4" version="4.3.1" match="greaterOrEqual"/>
       <import plugin="org.eclipse.help"/>
->>>>>>> 64024e51
       <import plugin="org.csstudio.csdata" version="3.0.0" match="greaterOrEqual"/>
       <import plugin="org.epics.util" version="0.1.0" match="greaterOrEqual"/>
       <import plugin="org.epics.vtype" version="2.0.0" match="greaterOrEqual"/>
       <import plugin="org.csstudio.apputil" version="1.1.2" match="greaterOrEqual"/>
-<<<<<<< HEAD
-      <import plugin="org.csstudio.platform.utility.rdb" version="1.6.0" match="greaterOrEqual"/>
-      <import plugin="org.csstudio.logging" version="3.1.0" match="greaterOrEqual"/>
-=======
       <import plugin="org.csstudio.platform.utility.jms"/>
       <import plugin="org.csstudio.platform.utility.rdb" version="1.6.0" match="greaterOrEqual"/>
       <import plugin="org.csstudio.logging" version="3.1.0" match="greaterOrEqual"/>
       <import plugin="org.csstudio.security" version="1.0.0" match="greaterOrEqual"/>
->>>>>>> 64024e51
       <import plugin="org.eclipse.help" version="3.4.1" match="greaterOrEqual"/>
       <import plugin="org.eclipse.ui" version="3.5.0" match="greaterOrEqual"/>
       <import plugin="org.csstudio.data" version="1.0.0" match="greaterOrEqual"/>
@@ -80,19 +59,6 @@
       <import plugin="org.csstudio.platform.utility.jms" version="1.1.2" match="greaterOrEqual"/>
       <import plugin="org.csstudio.utility.speech" version="1.2.6" match="greaterOrEqual"/>
       <import plugin="org.csstudio.apputil" version="1.0.11" match="greaterOrEqual"/>
-<<<<<<< HEAD
-      <import plugin="org.eclipse.ui.views" version="3.5.0" match="greaterOrEqual"/>
-      <import plugin="org.csstudio.ui.util" version="3.0.0" match="greaterOrEqual"/>
-      <import plugin="org.csstudio.apputil.ui" version="1.1.8" match="greaterOrEqual"/>
-      <import plugin="org.csstudio.alarm.beast" version="3.2.0" match="greaterOrEqual"/>
-      <import plugin="org.csstudio.email" version="1.2.0" match="greaterOrEqual"/>
-      <import plugin="org.eclipse.core.resources" version="3.5.0" match="greaterOrEqual"/>
-      <import plugin="org.eclipse.ui.views" version="3.3.0" match="greaterOrEqual"/>
-      <import plugin="org.eclipse.ui.console" version="3.3.0" match="greaterOrEqual"/>
-      <import plugin="org.eclipse.ui.ide" version="3.6.0" match="greaterOrEqual"/>
-      <import plugin="org.csstudio.java" version="3.0.0" match="greaterOrEqual"/>
-      <import plugin="org.csstudio.platform.utility.rdb" version="1.0.0" match="greaterOrEqual"/>
-=======
       <import plugin="org.csstudio.apputil.ui" version="1.1.8" match="greaterOrEqual"/>
       <import plugin="org.csstudio.security.ui" version="1.0.0" match="greaterOrEqual"/>
       <import plugin="org.csstudio.utility.singlesource" version="1.0.0" match="greaterOrEqual"/>
@@ -102,41 +68,21 @@
       <import plugin="org.csstudio.java" version="3.0.0" match="greaterOrEqual"/>
       <import plugin="org.csstudio.platform.utility.rdb" version="1.0.0" match="greaterOrEqual"/>
       <import plugin="org.csstudio.logbook"/>
->>>>>>> 64024e51
       <import plugin="org.csstudio.alarm.beast.notifier" version="1.1.0" match="greaterOrEqual"/>
       <import plugin="org.csstudio.openfile" version="3.0.0" match="greaterOrEqual"/>
       <import plugin="org.csstudio.email" version="1.1.0" match="greaterOrEqual"/>
       <import plugin="org.csstudio.email.ui" version="1.0.2" match="greaterOrEqual"/>
-<<<<<<< HEAD
-      <import plugin="org.eclipse.ui.views.properties.tabbed" version="3.4.0" match="greaterOrEqual"/>
-      <import plugin="org.csstudio.ui.util" version="3.1.2" match="greaterOrEqual"/>
-=======
->>>>>>> 64024e51
       <import plugin="org.csstudio.alarm.beast.ui" version="3.2.0" match="greaterOrEqual"/>
       <import plugin="org.csstudio.apputil.ui" version="3.0.1" match="greaterOrEqual"/>
       <import plugin="org.csstudio.alarm.beast" version="2.5.0" match="greaterOrEqual"/>
       <import plugin="org.csstudio.alarm.beast.ui" version="2.5.0" match="greaterOrEqual"/>
       <import plugin="org.eclipse.core.runtime" version="3.6.0" match="greaterOrEqual"/>
-<<<<<<< HEAD
-      <import plugin="org.eclipse.ui" version="3.6.0" match="greaterOrEqual"/>
-      <import plugin="org.csstudio.apputil" version="3.0.0" match="greaterOrEqual"/>
-      <import plugin="org.csstudio.apputil.ui" version="3.1.1" match="greaterOrEqual"/>
-      <import plugin="org.csstudio.ui.util" version="3.1.0" match="greaterOrEqual"/>
-      <import plugin="org.csstudio.alarm.beast" version="3.0.0" match="greaterOrEqual"/>
-      <import plugin="org.csstudio.alarm.beast.ui" version="3.0.0" match="greaterOrEqual"/>
-      <import plugin="org.csstudio.alarm.beast.ui.alarmtree" version="3.0.1" match="greaterOrEqual"/>
-      <import plugin="org.eclipse.ui" version="3.6.1" match="greaterOrEqual"/>
-      <import plugin="org.csstudio.apputil.ui" version="1.1.5" match="greaterOrEqual"/>
-      <import plugin="org.csstudio.security" version="1.0.0" match="greaterOrEqual"/>
-      <import plugin="org.csstudio.security.ui" version="1.0.0" match="greaterOrEqual"/>
-=======
       <import plugin="org.csstudio.apputil" version="3.0.0" match="greaterOrEqual"/>
       <import plugin="org.csstudio.apputil.ui" version="3.1.1" match="greaterOrEqual"/>
       <import plugin="org.csstudio.alarm.beast" version="3.0.0" match="greaterOrEqual"/>
       <import plugin="org.csstudio.alarm.beast.ui" version="3.0.0" match="greaterOrEqual"/>
       <import plugin="org.csstudio.alarm.beast.ui.alarmtree" version="3.0.1" match="greaterOrEqual"/>
       <import plugin="org.csstudio.apputil.ui" version="1.1.5" match="greaterOrEqual"/>
->>>>>>> 64024e51
    </requires>
 
    <plugin
@@ -162,13 +108,6 @@
 
    <plugin
          id="org.csstudio.alarm.beast.notifier"
-         download-size="0"
-         install-size="0"
-         version="0.0.0"
-         unpack="false"/>
-
-   <plugin
-         id="org.csstudio.alarm.beast.notifier.intro"
          download-size="0"
          install-size="0"
          version="0.0.0"
