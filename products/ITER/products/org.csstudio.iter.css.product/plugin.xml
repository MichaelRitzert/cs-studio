<?xml version="1.0" encoding="UTF-8"?>
<?eclipse version="3.4"?>
<plugin>

   <extension
         id="product"
         point="org.eclipse.core.runtime.products">
      <product
            application="org.csstudio.iter.application"
            description="CSS set of tools for ITER"
            name="Css">
         <property
               name="windowImages"
               value="icons/css16.png,icons/css32.png,icons/css48.png,icons/css64.png,icons/css128.png"/>
         <property
               name="aboutImage"
               value="icons/about.gif"/>
         <property
               name="aboutText"
               value="Control System Studio (CSS) is a combined&#x0A;effort of several parties, including:&#x0A;- DESY (Hamburg, Germany)&#x0A;- SNS (Oak Ridge, TN)&#x0A;- ITER (Cadarache, France)&#x0A;- BNL (Brookhaven, NY)&#x0A;&#x0A;It provides a collection of control system&#x0A;tools in a common environment, based&#x0A;on Eclipse.&#x0A;&#x0A;See https://github.com/ControlSystemStudio/cs-studio/wiki">
         </property>
         <property
               name="startupForegroundColor"
               value="0064C6">
         </property>
         <property
               name="startupProgressRect"
               value="5,210,445,15">
         </property>
         <property
               name="startupMessageRect"
               value="7,190,445,20">
         </property>
         <property
               name="appName"
               value="Css">
         </property>
         <property
               name="preferenceCustomization"
               value="plugin_customization.ini">
         </property>
         <property 
            name="introTitle"
            value="Welcome to CSS for ITER!&lt;/h1&gt;&lt;p&gt;Control System Studio (CSS) is a collection of tools to monitor and operate a plant system.&lt;/p&gt;&lt;h1&gt;">
         </property> 
         <property 
            name="introBrandingImage"
            value="product:icons/css64.png"/>
         <property
            name="introBrandingImageText"
            value="Css"/>
      </product>
   </extension>
   <extension
         point="org.eclipse.core.runtime.applications"
         id="org.csstudio.iter.application"
         name="Css)">
      <application>
         <run
               class="org.csstudio.startup.application.Application">
         </run>
      </application>
   </extension>

   <!-- Note that the classes listed in here should be in plugins
        that can be loaded without locking the workspace.
        This means the plugins loaded for these classes
        should not use preferences or anything else that
        triggers initialization of the workspace
     -->
   <extension point="org.csstudio.startup.module">
      <startupParameters class="org.csstudio.utility.product.StartupParameters"/>
      <workspace class="org.csstudio.utility.product.WorkspacePrompt"/>
      <workbench class="org.csstudio.utility.product.Workbench"/>
      <project class="org.csstudio.startup.module.defaults.DefaultProject"/>
   </extension>

   <extension
         point="org.eclipse.ui.intro">
      <introProductBinding
            introId="org.eclipse.ui.intro.universal"
            productId="org.csstudio.iter.css.product.product"/>
   </extension>

   <extension
         point="org.eclipse.ui.intro.configExtension">
      <configExtension
            configId="org.eclipse.ui.intro.universalConfig"
            content="intro/overview.xml">
      </configExtension>
      <configExtension
            configId="org.eclipse.ui.intro.universalConfig"
            content="intro/whatsnew.xml">
      </configExtension>
      <configExtension
            configId="org.eclipse.ui.intro.universalConfig"
            content="intro/samples.xml">
      </configExtension>
      <configExtension
            configId="org.eclipse.ui.intro.universalConfig"
            content="intro/tutorials.xml">
      </configExtension>
   </extension>
   
   <extension
         point="org.eclipse.ui.preferencePages">
      <page
            category="org.eclipse.ui.preferencePages.Workbench"
            class="org.eclipse.ui.intro.universal.ExtensionFactory:welcomeCustomization"
            id="org.csstudio.iter.css.product.product.introCustomization"
            name="Welcome">
         <keywordReference id="org.eclipse.ui.ide.appearance"/>
      </page>
   </extension>
   
    <extension
         point="org.eclipse.help.toc">
      <toc
            file="toc/toc.xml"
            primary="true">
      </toc>
      <toc
            file="toc/tocChangelog.xml">
      </toc>
   </extension>

   <extension
         point="org.eclipse.ui.startup">
      <startup
            class="org.csstudio.iter.css.product.EarlyStartup"/>
   </extension>

    <extension
          point="org.eclipse.ui.cheatsheets.cheatSheetContent">
      <category
            id="org.csstudio.iter.css.product.product.cheatSheetContent"
            name="Basic Exercises">
      </category>
      <cheatsheet
            category="org.csstudio.iter.css.product.product.cheatSheetContent"
            composite="false"
            contentFile="cheatsheets/import.xml"
            id="org.csstudio.iter.css.product.product.cheatSheetContent.import"
            name="1. Import a project generated from SDD">
      </cheatsheet>
      <cheatsheet
            category="org.csstudio.iter.css.product.product.cheatSheetContent"
            composite="false"
            contentFile="cheatsheets/probe.xml"
            id="org.csstudio.iter.css.product.product.cheatSheetContent.probe"
            name="2. Probe Exercise">
      </cheatsheet>
      <cheatsheet
            category="org.csstudio.iter.css.product.product.cheatSheetContent"
            composite="false"
            contentFile="cheatsheets/databrowser.xml"
            id="org.csstudio.iter.css.product.product.cheatSheetContent.databrowser"
            name="3. Data Browser Exercise">
      </cheatsheet>
      <cheatsheet
            category="org.csstudio.iter.css.product.product.cheatSheetContent"
            composite="false"
            contentFile="cheatsheets/dataexchange.xml"
            id="org.csstudio.iter.css.product.product.cheatSheetContent.dataexchange"
            name="4. Probe via Data Exchange Exercise">
      </cheatsheet>
    </extension>
    
    <!-- Disable Activities -->
    <extension point="org.eclipse.ui.activities">
    	<activity id="org.csstudio.iter.css.product.disablextensions" name="Hidden activities">
			<enabledWhen>
				<with variable="true">
					<equals value="false"/>
				</with>
			</enabledWhen>
    	</activity>
    	<!-- Disable New->SNL Project entry -->
    	<activityPatternBinding
    		activityId="org.csstudio.iter.css.product.disablextensions"
    		pattern=".*de.desy.language.snl.ui.wizards.NewSNLProjectWizard"
    	/>
    	<!-- Disable New->Example->Shapes Diagram  -->
    	<activityPatternBinding
    		activityId="org.csstudio.iter.css.product.disablextensions"
    		pattern=".*org.eclipse.gef.examples.shapes.ShapesCreationWizard"
    	/>
    	<!-- Disable New->Example->Editing and Validating XML files -->
    	<activityPatternBinding
    		activityId="org.csstudio.iter.css.product.disablextensions"
    		pattern=".*org.eclipse.wst.xml.ui.XMLExampleProjectCreationWizard"
    	/>
<<<<<<< HEAD
=======
    	<!-- Disable Help -> Cheat Sheet... from showView -->
    	<activityPatternBinding
    		activityId="org.csstudio.iter.css.product.disablextensions"
    		pattern="org.csstudio.ui.menu.app/org.eclipse.ui.views.showView"
    	/>
    	<!-- Hide JDT coming with Jython -->
    	<activityPatternBinding
    		activityId="org.csstudio.iter.css.product.disablextensions"
    		pattern="org.eclipse.jdt.*"
    	/>
>>>>>>> 64024e51
    	
    </extension>
   
</plugin><|MERGE_RESOLUTION|>--- conflicted
+++ resolved
@@ -190,8 +190,6 @@
     		activityId="org.csstudio.iter.css.product.disablextensions"
     		pattern=".*org.eclipse.wst.xml.ui.XMLExampleProjectCreationWizard"
     	/>
-<<<<<<< HEAD
-=======
     	<!-- Disable Help -> Cheat Sheet... from showView -->
     	<activityPatternBinding
     		activityId="org.csstudio.iter.css.product.disablextensions"
@@ -202,7 +200,6 @@
     		activityId="org.csstudio.iter.css.product.disablextensions"
     		pattern="org.eclipse.jdt.*"
     	/>
->>>>>>> 64024e51
     	
     </extension>
    
