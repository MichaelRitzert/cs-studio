<?xml version="1.0" encoding="UTF-8"?>
<?eclipse version="3.4"?>
<plugin>

   <extension
         id="product"
         point="org.eclipse.core.runtime.products">
      <product
            application="org.csstudio.iter.application"
            description="CSS set of tools for ITER"
            name="Css">
         <property
               name="windowImages"
               value="icons/css16.png,icons/css32.png,icons/css48.png,icons/css64.png,icons/css128.png"/>
         <property
               name="aboutImage"
               value="icons/about.gif"/>
         <property
               name="aboutText"
               value="Control System Studio (CSS) is a combined&#x0A;effort of several parties, including:&#x0A;- DESY (Hamburg, Germany)&#x0A;- SNS (Oak Ridge, TN)&#x0A;- ITER (Cadarache, France)&#x0A;- BNL (Brookhaven, NY)&#x0A;&#x0A;It provides a collection of control system&#x0A;tools in a common environment, based&#x0A;on Eclipse.&#x0A;&#x0A;See https://github.com/ControlSystemStudio/cs-studio/wiki">
         </property>
         <property
               name="startupForegroundColor"
               value="0064C6">
         </property>
         <property
               name="startupProgressRect"
               value="5,210,445,15">
         </property>
         <property
               name="startupMessageRect"
               value="7,190,445,20">
         </property>
         <property
               name="appName"
               value="Css">
         </property>
         <property
               name="preferenceCustomization"
               value="plugin_customization.ini">
         </property>
         <property 
            name="introTitle"
            value="Welcome to CSS for ITER!&lt;/h1&gt;&lt;p&gt;Control System Studio (CSS) is a collection of tools to monitor and operate a plant system.&lt;/p&gt;&lt;h1&gt;">
         </property> 
         <property 
            name="introBrandingImage"
            value="product:icons/css64.png"/>
         <property
            name="introBrandingImageText"
            value="Css"/>
      </product>
   </extension>
   <extension
         point="org.eclipse.core.runtime.applications"
         id="org.csstudio.iter.application"
         name="Css)">
      <application>
         <run
               class="org.csstudio.startup.application.Application">
         </run>
      </application>
   </extension>

   <!-- Note that the classes listed in here should be in plugins
        that can be loaded without locking the workspace.
        This means the plugins loaded for these classes
        should not use preferences or anything else that
        triggers initialization of the workspace
     -->
   <extension point="org.csstudio.startup.module">
      <startupParameters class="org.csstudio.utility.product.StartupParameters"/>
      <workspace class="org.csstudio.utility.product.WorkspacePrompt"/>
      <workbench class="org.csstudio.utility.product.Workbench"/>
      <project class="org.csstudio.startup.module.defaults.DefaultProject"/>
   </extension>

   <extension
         point="org.eclipse.ui.intro">
      <introProductBinding
            introId="org.eclipse.ui.intro.universal"
            productId="org.csstudio.iter.css.product.product"/>
   </extension>

   <extension
         point="org.eclipse.ui.intro.configExtension">
      <configExtension
            configId="org.eclipse.ui.intro.universalConfig"
            content="intro/overview.xml">
      </configExtension>
      <configExtension
            configId="org.eclipse.ui.intro.universalConfig"
            content="intro/whatsnew.xml">
      </configExtension>
      <configExtension
            configId="org.eclipse.ui.intro.universalConfig"
            content="intro/samples.xml">
      </configExtension>
      <configExtension
            configId="org.eclipse.ui.intro.universalConfig"
            content="intro/tutorials.xml">
      </configExtension>
   </extension>
   
   <extension
         point="org.eclipse.ui.preferencePages">
      <page
            category="org.eclipse.ui.preferencePages.Workbench"
            class="org.eclipse.ui.intro.universal.ExtensionFactory:welcomeCustomization"
            id="org.csstudio.iter.css.product.product.introCustomization"
            name="Welcome">
         <keywordReference id="org.eclipse.ui.ide.appearance"/>
      </page>
   </extension>
   
    <extension
         point="org.eclipse.help.toc">
      <toc
            file="toc/toc.xml"
            primary="true">
      </toc>
      <toc
            file="toc/tocChangelog.xml">
      </toc>
   </extension>

   <extension
         point="org.eclipse.ui.startup">
      <startup
            class="org.csstudio.iter.css.product.EarlyStartup"/>
   </extension>
   
   <extension
         point="org.eclipse.ui.preferencePages">
      <page
            category="org.eclipse.ui.preferencePages.Workbench"
            class="org.eclipse.ui.intro.universal.ExtensionFactory:welcomeCustomization"
            id="org.csstudio.iter.css.product.product.introCustomization"
            name="Welcome">
         <keywordReference id="org.eclipse.ui.ide.appearance"/>
      </page>
   </extension>
   
    <extension
         point="org.eclipse.help.toc">
      <toc
            file="toc/toc.xml"
            primary="true">
      </toc>
      <toc
            file="toc/tocChangelog.xml">
      </toc>
   </extension>

   <extension
         point="org.eclipse.ui.startup">
      <startup
            class="org.csstudio.iter.css.product.EarlyStartup"/>
   </extension>

    <extension
          point="org.eclipse.ui.cheatsheets.cheatSheetContent">
      <category
            id="org.csstudio.iter.css.product.product.cheatSheetContent"
            name="Basic Exercises">
      </category>
      <cheatsheet
            category="org.csstudio.iter.css.product.product.cheatSheetContent"
            composite="false"
            contentFile="cheatsheets/import.xml"
            id="org.csstudio.iter.css.product.product.cheatSheetContent.import"
            name="1. Import a project generated from SDD">
      </cheatsheet>
      <cheatsheet
            category="org.csstudio.iter.css.product.product.cheatSheetContent"
            composite="false"
            contentFile="cheatsheets/probe.xml"
            id="org.csstudio.iter.css.product.product.cheatSheetContent.probe"
            name="2. Probe Exercise">
      </cheatsheet>
      <cheatsheet
            category="org.csstudio.iter.css.product.product.cheatSheetContent"
            composite="false"
            contentFile="cheatsheets/databrowser.xml"
            id="org.csstudio.iter.css.product.product.cheatSheetContent.databrowser"
            name="3. Data Browser Exercise">
      </cheatsheet>
<<<<<<< HEAD
=======
      <cheatsheet
            category="org.csstudio.iter.css.product.product.cheatSheetContent"
            composite="false"
            contentFile="cheatsheets/dataexchange.xml"
            id="org.csstudio.iter.css.product.product.cheatSheetContent.dataexchange"
            name="4. Probe via Data Exchange Exercise">
      </cheatsheet>
    </extension>
    
    <!-- Disable Activities -->
    <extension point="org.eclipse.ui.activities">
    	<activity id="org.csstudio.iter.css.product.disablextensions" name="Hidden activities">
			<enabledWhen>
				<with variable="true">
					<equals value="false"/>
				</with>
			</enabledWhen>
    	</activity>
    	<!-- Disable New->SNL Project entry -->
    	<activityPatternBinding
    		activityId="org.csstudio.iter.css.product.disablextensions"
    		pattern=".*de.desy.language.snl.ui.wizards.NewSNLProjectWizard"
    	/>
    	<!-- Disable New->Example->Shapes Diagram  -->
    	<activityPatternBinding
    		activityId="org.csstudio.iter.css.product.disablextensions"
    		pattern=".*org.eclipse.gef.examples.shapes.ShapesCreationWizard"
    	/>
    	<!-- Disable New->Example->Editing and Validating XML files -->
    	<activityPatternBinding
    		activityId="org.csstudio.iter.css.product.disablextensions"
    		pattern=".*org.eclipse.wst.xml.ui.XMLExampleProjectCreationWizard"
    	/>
    	<!-- Disable Help -> Cheat Sheet... from showView -->
    	<activityPatternBinding
    		activityId="org.csstudio.iter.css.product.disablextensions"
    		pattern="org.csstudio.ui.menu.app/org.eclipse.ui.views.showView"
    	/>
    	<!-- Hide JDT coming with Jython -->
    	<activityPatternBinding
    		activityId="org.csstudio.iter.css.product.disablextensions"
    		pattern="org.eclipse.jdt.*"
    	/>
    	
>>>>>>> 6881ef3f
    </extension>
   
</plugin><|MERGE_RESOLUTION|>--- conflicted
+++ resolved
@@ -129,34 +129,6 @@
       <startup
             class="org.csstudio.iter.css.product.EarlyStartup"/>
    </extension>
-   
-   <extension
-         point="org.eclipse.ui.preferencePages">
-      <page
-            category="org.eclipse.ui.preferencePages.Workbench"
-            class="org.eclipse.ui.intro.universal.ExtensionFactory:welcomeCustomization"
-            id="org.csstudio.iter.css.product.product.introCustomization"
-            name="Welcome">
-         <keywordReference id="org.eclipse.ui.ide.appearance"/>
-      </page>
-   </extension>
-   
-    <extension
-         point="org.eclipse.help.toc">
-      <toc
-            file="toc/toc.xml"
-            primary="true">
-      </toc>
-      <toc
-            file="toc/tocChangelog.xml">
-      </toc>
-   </extension>
-
-   <extension
-         point="org.eclipse.ui.startup">
-      <startup
-            class="org.csstudio.iter.css.product.EarlyStartup"/>
-   </extension>
 
     <extension
           point="org.eclipse.ui.cheatsheets.cheatSheetContent">
@@ -185,8 +157,6 @@
             id="org.csstudio.iter.css.product.product.cheatSheetContent.databrowser"
             name="3. Data Browser Exercise">
       </cheatsheet>
-<<<<<<< HEAD
-=======
       <cheatsheet
             category="org.csstudio.iter.css.product.product.cheatSheetContent"
             composite="false"
@@ -231,7 +201,6 @@
     		pattern="org.eclipse.jdt.*"
     	/>
     	
->>>>>>> 6881ef3f
     </extension>
    
 </plugin>