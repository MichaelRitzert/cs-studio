--- conflicted
+++ resolved
@@ -1,11 +1,7 @@
 <?xml version="1.0" encoding="UTF-8"?>
 <?pde version="3.5"?>
 
-<<<<<<< HEAD
-<product name="Css" uid="org.csstudio.iter.product.css.product" id="org.csstudio.iter.css.product.product" application="org.csstudio.iter.application" version="4.1.1.qualifier" useFeatures="true" includeLaunchers="true">
-=======
 <product name="Css" uid="org.csstudio.iter.product.css.product" id="org.csstudio.iter.css.product.product" application="org.csstudio.iter.application" version="3.2.10.qualifier" useFeatures="true" includeLaunchers="true">
->>>>>>> 64024e51
 
    <aboutInfo>
       <image path="icons/about.gif"/>
@@ -79,20 +75,6 @@
    </plugins>
 
    <features>
-<<<<<<< HEAD
-      <feature id="org.eclipse.iter.feature" version="4.1.1.qualifier"/>
-      <feature id="org.eclipse.iter.ui.feature" version="4.1.1.qualifier"/>
-      <feature id="org.csstudio.iter.core.util.feature" version="4.1.1.qualifier"/>
-      <feature id="org.csstudio.iter.core.ui.feature" version="4.1.1.qualifier"/>
-      <feature id="org.csstudio.iter.email.feature" version="4.1.1.qualifier"/>
-      <feature id="org.csstudio.iter.email.ui.feature" version="4.1.1.qualifier"/>
-      <feature id="org.csstudio.iter.opibuilder.feature" version="4.1.1.qualifier"/>
-      <feature id="org.csstudio.trends.databrowser2.feature" version="3.2.0.qualifier"/>
-      <feature id="org.csstudio.iter.alarm.beast.ui.feature" version="4.1.1.qualifier"/>
-      <feature id="org.csstudio.iter.css.util.feature" version="4.1.1.qualifier"/>
-      <feature id="org.eclipse.iter.p2.rcpupdate.feature" version="4.1.1.qualifier"/>
-      <feature id="org.csstudio.iter.css.app.feature" version="4.1.1.qualifier"/>
-=======
       <feature id="org.csstudio.iter.alarm.beast.ui.feature"/>
       <feature id="org.csstudio.iter.core.ui.feature"/>
       <feature id="org.csstudio.iter.core.util.feature"/>
@@ -106,7 +88,6 @@
       <feature id="org.eclipse.iter.p2.rcpupdate.feature"/>
       <feature id="org.eclipse.iter.ui.feature"/>
       <feature id="org.csstudio.iter.scan.ui.feature"/>
->>>>>>> 64024e51
    </features>
 
    <configurations>
