--- conflicted
+++ resolved
@@ -10,10 +10,7 @@
 				importance="high" />
 		</group>
 		<hidden>
-<<<<<<< HEAD
-=======
 			<extension id="org.eclipse.jdt" importance="low" />
->>>>>>> 64024e51
 			<extension id="org.eclipse.ui.workbench" importance="low" />
 		</hidden>
 	</page>
@@ -23,10 +20,7 @@
 				importance="high" />
 		</group>
 		<hidden>
-<<<<<<< HEAD
-=======
 			<extension id="org.eclipse.jdt" importance="low" />
->>>>>>> 64024e51
 			<extension id="org.eclipse.ui.workbench" importance="low" />
 			<extension id="org.eclipse.ui.workbench.news" importance="low" />
 			<extension id="org.eclipse.ui.workbench.migration" importance="callout"/>
@@ -37,11 +31,7 @@
 			<extension id="org.csstudio.opibuilder" importance="medium" />
 			<extension id="org.csstudio.alarm.beast.notifier"
 				importance="medium" />
-<<<<<<< HEAD
-			<extension id="org.csstudio.diag.pvfields.iter" importance="medium" />
-=======
 			<extension id="org.csstudio.diag.pvfields.dbfiles" importance="medium" />
->>>>>>> 64024e51
 		</group>
 		<group path="page-content/top-right">
 			<extension id="org.csstudio.trends.databrowser" importance="medium" />
@@ -58,12 +48,9 @@
 			<extension id="org.csstudio.iter.css.product.samples"
 				importance="high" />
 		</group>
-<<<<<<< HEAD
-=======
 		<hidden>
 			<extension id="org.eclipse.jdt" importance="low" />
 		</hidden>
->>>>>>> 64024e51
 	</page>
 	<page id="tutorials">
 		<group path="page-content/bottom-left" default="true">
