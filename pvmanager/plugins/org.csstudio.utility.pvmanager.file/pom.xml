<?xml version="1.0" encoding="UTF-8"?>
<project
	xsi:schemaLocation="http://maven.apache.org/POM/4.0.0 http://maven.apache.org/xsd/maven-4.0.0.xsd"
	xmlns="http://maven.apache.org/POM/4.0.0" xmlns:xsi="http://www.w3.org/2001/XMLSchema-instance">
	<modelVersion>4.0.0</modelVersion>
	<parent>
		<groupId>org.csstudio</groupId>
		<artifactId>pvmanager-plugins</artifactId>
		<version>0.0.1-SNAPSHOT</version>
	</parent>
	<artifactId>org.csstudio.utility.pvmanager.file</artifactId>
	<packaging>bundle</packaging>
	<version>${csstudio.version}</version>
	<dependencies>
		<dependency>
			<groupId>org.epics</groupId>
			<artifactId>pvmanager-file</artifactId>
			<version>${pvmanager.version}</version>
		</dependency>
		<dependency>
<<<<<<< HEAD
			<groupId>org.eclipse.core</groupId>
			<artifactId>runtime</artifactId>
			<version>${eclipse.runtime.version}</version>
		</dependency>
		<dependency>
=======
>>>>>>> da4d7bf8
			<groupId>org.epics</groupId>
			<artifactId>epics-util</artifactId>
			<version>${epics.util.version}</version>
		</dependency>
		<dependency>
			<groupId>org.epics</groupId>
			<artifactId>epics-vtype</artifactId>
			<version>${pvmanager.version}</version>
		</dependency>
	</dependencies>

	<build>
		<resources>
			<resource>
			    <targetPath>html</targetPath>
				<directory>html</directory>
			</resource>
			<resource>
				<directory>.</directory>
				<includes>
					<include>plugin.xml</include>
					<include>toc.xml</include>
				</includes>
			</resource>
		</resources>
		<plugins>
			<plugin>
				<groupId>org.apache.felix</groupId>
				<artifactId>maven-bundle-plugin</artifactId>
				<extensions>true</extensions>
				<configuration>
				<unpackBundle>true</unpackBundle>
					<instructions>
						<Private-Package>org.csstudio.utility.*</Private-Package>
						<Bundle-Activator>org.csstudio.utility.pvmanager.file.Activator</Bundle-Activator>
						<Bundle-Name>PVManager File Support</Bundle-Name>
						<Bundle-SymbolicName>org.csstudio.utility.pvmanager.file;singleton:=true</Bundle-SymbolicName>
						<Bundle-Vendor>Gabriele Carcassi carcassi@bnl.gov, Kunal Shroff
							kshroff@bnl.gov - BNL</Bundle-Vendor>
						<Bundle-Description> Provides file-based channels to pvManager</Bundle-Description>
						<Bundle-RequiredExecutionEnvironment>JavaSE-1.7</Bundle-RequiredExecutionEnvironment>
						<Bundle-ActivationPolicy>lazy</Bundle-ActivationPolicy>
						<Export-Package>org.epics.pvmanager.file</Export-Package>
						<Import-Package>*;ui.workbench=!;common=!;registry=!;texteditor=!;text=!</Import-Package>
						<_snapshot>${maven.build.timestamp}</_snapshot>
					</instructions>
				</configuration>
			</plugin>
			<plugin>
				<groupId>org.apache.maven.plugins</groupId>
				<artifactId>maven-compiler-plugin</artifactId>
				<version>2.3.2</version>
				<configuration>
					<source>1.7</source>
					<target>1.7</target>
				</configuration>
			</plugin>
		</plugins>
	</build>

</project><|MERGE_RESOLUTION|>--- conflicted
+++ resolved
@@ -18,14 +18,6 @@
 			<version>${pvmanager.version}</version>
 		</dependency>
 		<dependency>
-<<<<<<< HEAD
-			<groupId>org.eclipse.core</groupId>
-			<artifactId>runtime</artifactId>
-			<version>${eclipse.runtime.version}</version>
-		</dependency>
-		<dependency>
-=======
->>>>>>> da4d7bf8
 			<groupId>org.epics</groupId>
 			<artifactId>epics-util</artifactId>
 			<version>${epics.util.version}</version>
