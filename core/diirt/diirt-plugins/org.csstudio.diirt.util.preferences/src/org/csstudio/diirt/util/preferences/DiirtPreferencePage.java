package org.csstudio.diirt.util.preferences;

import java.io.File;
import java.io.IOException;
<<<<<<< HEAD
=======
import java.net.MalformedURLException;
import java.net.URL;
>>>>>>> e4bd7539
import java.nio.file.Files;
import java.nio.file.Path;
import java.nio.file.Paths;

import org.eclipse.core.runtime.preferences.InstanceScope;
import org.eclipse.jface.preference.PreferencePage;
import org.eclipse.jface.preference.StringButtonFieldEditor;
import org.eclipse.jface.util.PropertyChangeEvent;
import org.eclipse.jface.viewers.DoubleClickEvent;
import org.eclipse.jface.viewers.IDoubleClickListener;
import org.eclipse.jface.viewers.ILabelProvider;
import org.eclipse.jface.viewers.ILabelProviderListener;
import org.eclipse.jface.viewers.ITreeContentProvider;
import org.eclipse.jface.viewers.TreeSelection;
import org.eclipse.jface.viewers.TreeViewer;
import org.eclipse.jface.viewers.Viewer;
import org.eclipse.swt.SWT;
import org.eclipse.swt.graphics.Image;
import org.eclipse.swt.layout.GridData;
import org.eclipse.swt.layout.GridLayout;
import org.eclipse.swt.program.Program;
import org.eclipse.swt.widgets.Composite;
import org.eclipse.swt.widgets.Control;
import org.eclipse.swt.widgets.DirectoryDialog;
import org.eclipse.ui.IWorkbench;
import org.eclipse.ui.IWorkbenchPreferencePage;
import org.eclipse.ui.preferences.ScopedPreferenceStore;


/**
 * Preference page for configuring diirt preferences primarily the Location of
 * the diirt configuration folder.
 *
 * In addition it has a directory view which shows all the individual
 * configuration files. Double click on any file will result in opening that
 * file with the configured default editor
 *
 * @author Kunal Shroff
 *
 */
public class DiirtPreferencePage extends PreferencePage implements IWorkbenchPreferencePage {

    private ScopedPreferenceStore store;

    private TreeViewer tv;
    private StringButtonFieldEditor diirtPathEditor;
    private Composite top;

    private static final String PLATFORM_URI_PREFIX = "platform:";

    public DiirtPreferencePage() {
    }

    @Override
    protected Control createContents(Composite parent) {
        top = new Composite(parent, SWT.LEFT);
        top.setLayoutData(new GridData(GridData.FILL_HORIZONTAL));
        top.setLayout(new GridLayout());

        diirtPathEditor = new StringButtonFieldEditor("diirt.home", "&Diirt configuration directory:", top) {
            private String lastPath = store.getString("diirt.home");

            @Override
            protected String changePressed() {
                DirectoryDialog dialog = new DirectoryDialog(getShell(), SWT.SHEET);
                if (lastPath != null) {
                    try {
<<<<<<< HEAD
                        lastPath = DiirtStartup.getSubstitutedPath(lastPath);
=======
                        lastPath = getSubstitutedPath(lastPath);
>>>>>>> e4bd7539
                        if (new File(lastPath).exists()) {
                            File lastDir = new File(lastPath);
                            dialog.setFilterPath(lastDir.getCanonicalPath());
                        }
                    } catch (IOException e) {
                        dialog.setFilterPath(lastPath);
                    }
                }
                String dir = dialog.open();
                if (dir != null) {
                    dir = dir.trim();
                    if (dir.length() == 0) {
                        return null;
                    }
                    lastPath = dir;
                }
                tv.setInput(dir);
                tv.refresh();
                return dir;
            }
        };
        diirtPathEditor.setChangeButtonText("Browse");
        diirtPathEditor.setPage(this);
        diirtPathEditor.setPreferenceStore(getPreferenceStore());
        diirtPathEditor.load();

        // Detailed view of all the configuration files
        Composite treeComposite = new Composite(parent, SWT.NONE);
        treeComposite.setLayoutData(new GridData(GridData.FILL_BOTH));
        treeComposite.setLayout(new GridLayout(1, false));

        // Create the tree viewer to display the file tree
        tv = new TreeViewer(treeComposite);
        tv.getTree().setLayoutData(new GridData(GridData.FILL_BOTH));
        tv.setContentProvider(new FileTreeContentProvider());
        tv.setLabelProvider(new FileTreeLabelProvider());
        try {
<<<<<<< HEAD
            final String configPath = DiirtStartup.getSubstitutedPath(store.getString("diirt.home"));
=======
            final String configPath = getSubstitutedPath(store.getString("diirt.home"));
>>>>>>> e4bd7539
            if (Files.exists(Paths.get(configPath))) {
                tv.setInput(configPath);
            }
        } catch (IOException e1) {
            setErrorMessage(e1.getMessage());
        }
        tv.addDoubleClickListener(new IDoubleClickListener() {

            @Override
            public void doubleClick(DoubleClickEvent event) {
                TreeSelection selection = (TreeSelection) event.getSelection();
                File sel = (File) selection.getFirstElement();
                try {
                    if (sel.isFile()) {
                        Program.launch(sel.getCanonicalPath());
                    }
                } catch (IOException e) {
                    setErrorMessage(e.getMessage());
                }
            }
        });

        return parent;
    }

    @Override
    public void init(IWorkbench workbench) {
        store = new ScopedPreferenceStore(InstanceScope.INSTANCE, "org.csstudio.diirt.util.preferences");
        store.addPropertyChangeListener((PropertyChangeEvent event) -> {
            if (event.getProperty() == "diirt.home") {
                if (!getControl().isDisposed()) {
                    try {
<<<<<<< HEAD
                        String fullPath = DiirtStartup.getSubstitutedPath(store.getString("diirt.home"));
=======
                        String fullPath = getSubstitutedPath(store.getString("diirt.home"));
>>>>>>> e4bd7539
                        if (verifyDiirtPath(fullPath)) {
                            tv.setInput(fullPath);
                            setMessage("Restart is needed", ERROR);
                        }
                    } catch (IOException e) {
                        setMessage("Diirt home not understood", ERROR);
                    }
                }
            }
        });
        setPreferenceStore(store);
        setDescription("Diirt preference page");
    }

    /**
     * Verify the selected path is a valid location for DIIRT config:
     * i) path exists
     * ii) path contains the datasources.xml file
     *
     * @param configPath
     * @return
     */
    private boolean verifyDiirtPath(String configPath) {
        boolean isValid = true;

        if (!Files.exists(Paths.get(configPath))) {
            setErrorMessage("Diirt home not found");
            isValid = false;
        } else {
            final Path datasourcePath = Paths.get(configPath, "datasources/datasources.xml");
            isValid = Files.exists(datasourcePath);

            if (!isValid) {
                setErrorMessage("No Diirt configuration found");
            }
        }
        return isValid;
    }

    @Override
    public boolean performOk() {
        try {
<<<<<<< HEAD
            final String lastDir = DiirtStartup.getSubstitutedPath(diirtPathEditor.getStringValue());
=======
            final String lastDir = getSubstitutedPath(diirtPathEditor.getStringValue());
>>>>>>> e4bd7539
            if (verifyDiirtPath(lastDir)) {
               diirtPathEditor.store();
            }
        } catch (Exception e1) {
            setErrorMessage("Invalid config location : " + diirtPathEditor.getStringValue());
        }
        return super.performOk();
    }

    @Override
    protected void performDefaults() {
        diirtPathEditor.loadDefault();
        super.performDefaults();
    };

    /**
     * This class provides the content for the tree in FileTree
     */

    class FileTreeContentProvider implements ITreeContentProvider {
        File root = new File("root");

        /**
         * Gets the children of the specified object
         *
         * @param arg0 the parent object
         * @return Object[]
         */
        public Object[] getChildren(Object arg0) {
            // Return the files and subdirectories in this directory
            return ((File) arg0).listFiles();
        }

        /**
         * Gets the parent of the specified object
         *
         * @param arg0
         *            the object
         * @return Object
         */
        public Object getParent(Object arg0) {
            // Return this file's parent file
            return ((File) arg0).getParentFile();
        }

        /**
         * Returns whether the passed object has children
         *
         * @param arg0 the parent object
         * @return boolean
         */
        public boolean hasChildren(Object arg0) {
            // Get the children
            Object[] obj = getChildren(arg0);
            // Return whether the parent has children
            return obj == null ? false : obj.length > 0;
        }

        /**
         * Gets the root element(s) of the tree
         *
         * @param arg0 the input data
         * @return Object[]
         */
        public Object[] getElements(Object arg0) {
            return root.listFiles();
        }

        /**
         * Disposes any created resources
         */
        public void dispose() {
            // Nothing to dispose
        }

        /**
         * Called when the input changes
         *
         * @param arg0 the viewer
         * @param arg1 the old input
         * @param arg2 the new input
         */
        public void inputChanged(Viewer arg0, Object arg1, Object arg2) {
            try {
                root = new File((String)arg2);
            } catch (Exception e) {
                root = new File("root");
            }
        }
    }

    /**
     * This class provides the labels for the file tree
     */

    class FileTreeLabelProvider implements ILabelProvider {

        /**
         * Constructs a FileTreeLabelProvider
         */
        public FileTreeLabelProvider() {
        }

        /**
         * Gets the text to display for a node in the tree
         *
         * @param arg0
         *            the node
         * @return String
         */
        public String getText(Object arg0) {
            // Get the name of the file
            String text = ((File) arg0).getName();

            // If name is blank, get the path
            if (text.length() == 0) {
                text = ((File) arg0).getPath();
            }
            return text;
        }


        /**
         * Called when this LabelProvider is being disposed
         */
        public void dispose() {

        }

        /**
         * Returns whether changes to the specified property on the specified
         * element would affect the label for the element
         *
         * @param arg0
         *            the element
         * @param arg1
         *            the property
         * @return boolean
         */
        public boolean isLabelProperty(Object arg0, String arg1) {
            return false;
        }

        /**
         * Removes the listener
         *
         * @param arg0 the listener to remove
         */
        public void removeListener(ILabelProviderListener arg0) {

        }

        @Override
        public Image getImage(Object element) {
            return null;
        }

        @Override
        public void addListener(ILabelProviderListener listener) {

        }
    }

    /**
     * handles the platform urls
     *
     * @param path
     * @return
     * @throws MalformedURLException
     * @throws IOException
     */
    static String getSubstitutedPath(String path) throws MalformedURLException, IOException {
        if(path != null && !path.isEmpty()) {
            if(path.startsWith(PLATFORM_URI_PREFIX)) {
                return FileLocator.resolve(new URL(path)).getPath().toString();
            } else {
                return path;
            }
        } else {
            return "root";
        }
    }
}<|MERGE_RESOLUTION|>--- conflicted
+++ resolved
@@ -2,15 +2,13 @@
 
 import java.io.File;
 import java.io.IOException;
-<<<<<<< HEAD
-=======
 import java.net.MalformedURLException;
 import java.net.URL;
->>>>>>> e4bd7539
 import java.nio.file.Files;
 import java.nio.file.Path;
 import java.nio.file.Paths;
 
+import org.eclipse.core.runtime.FileLocator;
 import org.eclipse.core.runtime.preferences.InstanceScope;
 import org.eclipse.jface.preference.PreferencePage;
 import org.eclipse.jface.preference.StringButtonFieldEditor;
@@ -74,11 +72,7 @@
                 DirectoryDialog dialog = new DirectoryDialog(getShell(), SWT.SHEET);
                 if (lastPath != null) {
                     try {
-<<<<<<< HEAD
-                        lastPath = DiirtStartup.getSubstitutedPath(lastPath);
-=======
                         lastPath = getSubstitutedPath(lastPath);
->>>>>>> e4bd7539
                         if (new File(lastPath).exists()) {
                             File lastDir = new File(lastPath);
                             dialog.setFilterPath(lastDir.getCanonicalPath());
@@ -116,11 +110,7 @@
         tv.setContentProvider(new FileTreeContentProvider());
         tv.setLabelProvider(new FileTreeLabelProvider());
         try {
-<<<<<<< HEAD
-            final String configPath = DiirtStartup.getSubstitutedPath(store.getString("diirt.home"));
-=======
             final String configPath = getSubstitutedPath(store.getString("diirt.home"));
->>>>>>> e4bd7539
             if (Files.exists(Paths.get(configPath))) {
                 tv.setInput(configPath);
             }
@@ -153,11 +143,7 @@
             if (event.getProperty() == "diirt.home") {
                 if (!getControl().isDisposed()) {
                     try {
-<<<<<<< HEAD
-                        String fullPath = DiirtStartup.getSubstitutedPath(store.getString("diirt.home"));
-=======
                         String fullPath = getSubstitutedPath(store.getString("diirt.home"));
->>>>>>> e4bd7539
                         if (verifyDiirtPath(fullPath)) {
                             tv.setInput(fullPath);
                             setMessage("Restart is needed", ERROR);
@@ -200,11 +186,7 @@
     @Override
     public boolean performOk() {
         try {
-<<<<<<< HEAD
-            final String lastDir = DiirtStartup.getSubstitutedPath(diirtPathEditor.getStringValue());
-=======
             final String lastDir = getSubstitutedPath(diirtPathEditor.getStringValue());
->>>>>>> e4bd7539
             if (verifyDiirtPath(lastDir)) {
                diirtPathEditor.store();
             }
