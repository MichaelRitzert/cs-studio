/**
 * Copyright (C) 2012-14 epics-util developers. See COPYRIGHT.TXT
 * All rights reserved. Use is subject to license terms. See LICENSE.TXT
 */
package org.epics.util.time;

import java.text.ParseException;
import java.util.regex.Matcher;
import java.util.regex.Pattern;

/**
 * A helper class to parse user defined time strings to absolute or relative
<<<<<<< HEAD
 * time durations.
 * 
 * The following return a TimeInterval - absolute
 * 
 * "last min", "last hour", "last day", "last week"
 * 
 * "last 5 mins", "last 5 hours", "last 5 days", "last 5 weeks"
 * 
 * "5 mins ago", "5 hours ago", "5 days ago", "5 weeks ago"
 * 
 * The following returns a Timestamp "now"
 * 
 * The following returns a TimeDuration - relative
 * 
 * "last min", "last hour", "last day", "last week"
 * 
 * "last 5 mins", "last 5 hours", "last 5 days", "last 5 weeks"
 * 
 * "5 mins ago", "5 hours ago", "5 days ago", "5 weeks ago"
 * 
=======
 * time durations
 *  
>>>>>>> c453eda5
 * 
 * @author shroffk
 */
public class TimeParser {
    private static final String timeFormatt = "\"last min\", \"last hour\", \"last day\", \"last week\" " +
    		"\"last 5 mins\", \"last 5 hours\", \"last 5 days\", \"last 5 weeks\" " +
    		"\"5 mins ago\", \"5 hours ago\", \"5 days ago\", \"5 weeks ago\"";
    
    /**
     * The following return a TimeInterval - absolute
     * Time can be represented inthe following format
     * 
     * "last min", "last hour", "last day", "last week"
     * 
     * "last 5 mins", "last 5 hours", "last 5 days", "last 5 weeks"
     * 
     * "5 mins ago", "5 hours ago", "5 days ago", "5 weeks ago"
     * 
     * @param time
     * @return
     */
    public static TimeDuration getTimeDuration(String time) {
	// TODO this regular expression needs to be reviewed and improved if
	// possible
	int quantity = 0;
	String unit = "";

	Pattern lastNUnitsPattern = Pattern
		.compile(
			"last\\s*(\\d*)\\s*(min|mins|hour|hours|day|days|week|weeks).*",
			Pattern.CASE_INSENSITIVE);
	Matcher lastNUnitsMatcher = lastNUnitsPattern.matcher(time);
	while (lastNUnitsMatcher.find()) {
	    quantity = "".equals(lastNUnitsMatcher.group(1)) ? 1 : Integer
		    .valueOf(lastNUnitsMatcher.group(1));
	    unit = lastNUnitsMatcher.group(2);
	}

	Pattern nUnitsAgoPattern = Pattern.compile(
		"(\\d*)\\s*(min|mins|hour|hours|day|days|week|weeks)\\s*ago",
		Pattern.CASE_INSENSITIVE);
	Matcher nUnitsAgoMatcher = nUnitsAgoPattern.matcher(time);
	while (nUnitsAgoMatcher.find()) {
	    quantity = "".equals(nUnitsAgoMatcher.group(1)) ? 1 : Integer
		    .valueOf(nUnitsAgoMatcher.group(1));
	    unit = nUnitsAgoMatcher.group(2);
	}
	unit = unit.toLowerCase();
	switch (unit) {
	case "min":
	case "mins":
	    return TimeDuration.ofMinutes(quantity);
	case "hour":
	case "hours":
	    return TimeDuration.ofHours(quantity);
	case "day":
	case "days":
	    return TimeDuration.ofHours(quantity * 24);
	case "week":
	case "weeks":
	    return TimeDuration.ofHours(quantity * 24 * 7);
	default:
	    break;
	}
	return null;
    }

    /**
     * The following returns a TimeDuration - relative between the given time and now
     * Time can be represented in the following format
     * 
     * "last min", "last hour", "last day", "last week"
     * 
     * "last 5 mins", "last 5 hours", "last 5 days", "last 5 weeks"
     * 
     * "5 mins ago", "5 hours ago", "5 days ago", "5 weeks ago"
     * 
     * @param start
     * @param end
     * @return
     */
    public static TimeInterval getTimeInterval(String time) {
	return getTimeInterval(time, "now");
    }

    /**
     * The following returns a TimeDuration - relative between the start and the end time
     * The start and end time scan be defined in the following format
     * 
     * "last min", "last hour", "last day", "last week"
     * 
     * "last 5 mins", "last 5 hours", "last 5 days", "last 5 weeks"
     * 
     * "5 mins ago", "5 hours ago", "5 days ago", "5 weeks ago"
     * 
     * @param start
     * @param end
     * @return
     */
    public static TimeInterval getTimeInterval(String start, String end) {
	return TimeInterval.between(getTimeStamp(start), getTimeStamp(end));
    }

    /**
     * A Helper function to help you convert various string represented time
     * definition to an absolute Timestamp.
     * 
     * i.e.
     * 
     * @param time
     * @return
     */
    public static Timestamp getTimeStamp(String time) {
	if (time.equalsIgnoreCase("now")) {
	    return Timestamp.now();
	} else {
	    int quantity = 0;
	    String unit = "";
	    Pattern lastNUnitsPattern = Pattern
		    .compile(
			    "last\\s*(\\d*)\\s*(min|mins|hour|hours|day|days|week|weeks).*",
			    Pattern.CASE_INSENSITIVE);
	    Matcher lastNUnitsMatcher = lastNUnitsPattern.matcher(time);
	    while (lastNUnitsMatcher.find()) {
		quantity = "".equals(lastNUnitsMatcher.group(1)) ? 1 : Integer
			.valueOf(lastNUnitsMatcher.group(1));
		unit = lastNUnitsMatcher.group(2).toLowerCase();
		switch (unit) {
		case "min":
		case "mins":
		    return Timestamp.now().minus(
			    TimeDuration.ofMinutes(quantity));
		case "hour":
		case "hours":
		    return Timestamp.now()
			    .minus(TimeDuration.ofHours(quantity));
		case "day":
		case "days":
		    return Timestamp.now().minus(
			    TimeDuration.ofHours(quantity * 24));
		case "week":
		case "weeks":
		    return Timestamp.now().minus(
			    TimeDuration.ofHours(quantity * 24 * 7));
		default:
		    break;
		}
	    }

	    Pattern nUnitsAgoPattern = Pattern
		    .compile(
			    "(\\d*)\\s*(min|mins|hour|hours|day|days|week|weeks)\\s*ago",
			    Pattern.CASE_INSENSITIVE);
	    Matcher nUnitsAgoMatcher = nUnitsAgoPattern.matcher(time);
	    while (nUnitsAgoMatcher.find()) {
		quantity = "".equals(nUnitsAgoMatcher.group(1)) ? 1 : Integer
			.valueOf(nUnitsAgoMatcher.group(1));
		unit = nUnitsAgoMatcher.group(2).toLowerCase();
		switch (unit) {
		case "min":
		case "mins":
		    return Timestamp.now().minus(
			    TimeDuration.ofMinutes(quantity));

		case "hour":
		case "hours":
		    return Timestamp.now()
			    .minus(TimeDuration.ofHours(quantity));
		case "day":
		case "days":
		    return Timestamp.now().minus(
			    TimeDuration.ofHours(quantity * 24));
		case "week":
		case "weeks":
		    return Timestamp.now().minus(
			    TimeDuration.ofHours(quantity * 24 * 7));
		default:
		    break;
		}
	    }
	    TimestampFormat format = new TimestampFormat(
		    "yyyy-MM-dd'T'HH:mm:ss");
	    try {
		return format.parse(time);
	    } catch (ParseException e) {
		return null;
	    }
	}
    }
}<|MERGE_RESOLUTION|>--- conflicted
+++ resolved
@@ -10,7 +10,6 @@
 
 /**
  * A helper class to parse user defined time strings to absolute or relative
-<<<<<<< HEAD
  * time durations.
  * 
  * The following return a TimeInterval - absolute
@@ -31,10 +30,6 @@
  * 
  * "5 mins ago", "5 hours ago", "5 days ago", "5 weeks ago"
  * 
-=======
- * time durations
- *  
->>>>>>> c453eda5
  * 
  * @author shroffk
  */
