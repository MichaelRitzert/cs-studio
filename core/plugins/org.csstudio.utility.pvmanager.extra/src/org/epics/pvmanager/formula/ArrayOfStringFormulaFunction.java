/**
 * Copyright (C) 2010-14 pvmanager developers. See COPYRIGHT.TXT
 * All rights reserved. Use is subject to license terms. See LICENSE.TXT
 */
package org.epics.pvmanager.formula;

import java.util.ArrayList;
import java.util.Arrays;
import java.util.List;

import org.epics.vtype.VString;
import org.epics.vtype.VStringArray;
import org.epics.vtype.ValueFactory;
import org.epics.vtype.ValueUtil;

/**
 * @author shroffk
 *
 */
class ArrayOfStringFormulaFunction implements FormulaFunction {

    @Override
    public boolean isPure() {
        return true;
    }

    @Override
    public boolean isVarArgs() {
        return true;
    }

    @Override
    public String getName() {
        return "arrayOf";
    }

    @Override
    public String getDescription() {
        return "Constructs array from a series of string";
    }

    @Override
    public List<Class<?>> getArgumentTypes() {
        return Arrays.<Class<?>> asList(VString.class);
    }

    @Override
    public List<String> getArgumentNames() {
        return Arrays.asList("strArgs");
    }

    @Override
    public Class<?> getReturnType() {
        return VStringArray.class;
    }

    @Override
    public Object calculate(List<Object> args) {
        
        List<String> data = new ArrayList<>();
        for (Object arg : args) {
            VString str = (VString) arg;
            if (str == null || str.getValue() == null)
                data.add(null);
            else
                data.add(str.getValue());
        }

<<<<<<< HEAD
        List<String> data = new ArrayList<String>();
        for (Object arg : args) {
            VString str = (VString) arg;
            if (str == null || str.getValue() == null)
                data.add("NaN");
            else
                data.add(str.getValue());
        }

        return ValueFactory.newVStringArray(data, alarmNone(),
                newTime(Timestamp.now()));
=======
        return ValueFactory.newVStringArray(data,
                ValueUtil.highestSeverityOf(args, false),
		ValueUtil.latestValidTimeOrNowOf(args));
>>>>>>> a7148ec6
    }

}<|MERGE_RESOLUTION|>--- conflicted
+++ resolved
@@ -66,23 +66,9 @@
                 data.add(str.getValue());
         }
 
-<<<<<<< HEAD
-        List<String> data = new ArrayList<String>();
-        for (Object arg : args) {
-            VString str = (VString) arg;
-            if (str == null || str.getValue() == null)
-                data.add("NaN");
-            else
-                data.add(str.getValue());
-        }
-
-        return ValueFactory.newVStringArray(data, alarmNone(),
-                newTime(Timestamp.now()));
-=======
         return ValueFactory.newVStringArray(data,
                 ValueUtil.highestSeverityOf(args, false),
 		ValueUtil.latestValidTimeOrNowOf(args));
->>>>>>> a7148ec6
     }
 
 }