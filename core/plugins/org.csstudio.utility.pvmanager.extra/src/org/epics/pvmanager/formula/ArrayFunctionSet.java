/**
 * Copyright (C) 2010-14 pvmanager developers. See COPYRIGHT.TXT
 * All rights reserved. Use is subject to license terms. See LICENSE.TXT
 */
package org.epics.pvmanager.formula;

import org.epics.util.array.ListMath;
import org.epics.util.array.ListNumber;
import org.epics.vtype.VNumberArray;

/**
 * A set of functions to work with {@link VNumberArray}s.
 *
 * @author carcassi
 * @author Mark Davis (NSCL/FRIB)
 */
public class ArrayFunctionSet extends FormulaFunctionSet {

    /**
     * Creates a new set.
     */
    public ArrayFunctionSet() {
        super(
                new FormulaFunctionSetDescription("array",
                        "Aggregation and calculations on arrays")
<<<<<<< HEAD
                        .addFormulaFunction(new ArrayOfNumberFormulaFunction())
                        .addFormulaFunction(new ArrayOfStringFormulaFunction())
                        .addFormulaFunction(new ArrayWithBoundariesFormulaFunction())
                        .addFormulaFunction(new ArrayOfPowFormulaFunction())
                        .addFormulaFunction(new ArrayToPowFormulaFunction())
                        .addFormulaFunction(new CaHistogramFormulaFunction())
                        .addFormulaFunction(new HistogramOfFormulaFunction())
                        .addFormulaFunction(new RescaleArrayFormulaFunction())
                        .addFormulaFunction(new MultArrayFormulaFunction())
                        .addFormulaFunction(new DivArrayFormulaFunction())
                        .addFormulaFunction(new SubArrayFormulaFunction())
                        .addFormulaFunction(new ElementAtArrayFormulaFunction())
                        .addFormulaFunction(new ElementAtStringArrayFormulaFunction())

                        .addFormulaFunction(
                                new TwoArgArrayFormulaFunction("+", "Result[x] = array1[x] + array2[x]",
                                                                       "array1", "array2") {

                                    @Override
                                    ListNumber calculate(ListNumber array1, ListNumber array2) {
                                          return ListMath.sum(array1, array2);
                                    }
                                })
                        .addFormulaFunction(
                                new TwoArgArrayFormulaFunction("-", "Result[x] = array1[x] - array2[x]",
                                                                       "array1", "array2") {

                                    @Override
                                    ListNumber calculate(ListNumber array1, ListNumber array2) {
                                          return ListMath.subtract(array1, array2);
                                    }
                                })
                        .addFormulaFunction(
                                new TwoArgArrayNumberFormulaFunction("+", "Result[x] = array[x] + offset",
                                                                         "array", "offset") {

                                    @Override
                                    ListNumber calculate(ListNumber array, Number offset) {
                                          return ListMath.rescale(array, 1.0, offset.doubleValue());
                                    }
                                })
                        .addFormulaFunction(
                                new TwoArgArrayNumberFormulaFunction("-", "Result[x] = array[x] - offset",
                                                                         "array", "offset") {

                                    @Override
                                    ListNumber calculate(ListNumber array, Number offset) {
                                          return ListMath.rescale(array, 1.0, -offset.doubleValue());
                                    }
                                })
                        .addFormulaFunction(
                                new TwoArgNumberArrayFormulaFunction("-", "Result[x] = offset - array[x]",
                                                                         "offset", "array") {

                                    @Override
                                    ListNumber calculate(Number offset, ListNumber array) {
                                          return ListMath.rescale(array, -1.0, offset.doubleValue());
                                    }
                                })
                        .addFormulaFunction(
                                new TwoArgNumberArrayFormulaFunction("/", "Result[x] = numerator / array[x]",
                                                                         "numerator", "array") {

                                    @Override
                                    ListNumber calculate(Number numerator, ListNumber array) {
                                          return ListMath.invrescale(array, numerator.doubleValue(), 0.0);
                                    }
                                })
                        .addFormulaFunction(
                                new TwoArgArrayNumberFormulaFunction("*", "Result[x] = array[x] * num",
                                                                         "array", "num") {

                                    @Override
                                    ListNumber calculate(ListNumber array, Number num) {
                                          return ListMath.rescale(array, num.doubleValue(), 0.0);
                                    }
                                })
                        .addFormulaFunction(
                                new TwoArgArrayNumberFormulaFunction("/", "Result[x] = array[x] / num",
                                                                         "array", "num") {

                                    @Override
                                    ListNumber calculate(ListNumber array, Number num) {
                                          return ListMath.rescale(array, (1 / num.doubleValue()), 0.0);
                                    }
                                })

                        );
=======
                .addFormulaFunction(new ArrayOfNumberFormulaFunction())
                .addFormulaFunction(new ArrayOfStringFormulaFunction())
                .addFormulaFunction(new ArrayWithBoundariesFormulaFunction())
                .addFormulaFunction(
                        new AbstractVNumberArrayVNumberToVNumberArrayFormulaFunction("arrayPow", "Result[x] = pow(array[x], expon)",
                                "array", "expon") {
                    @Override
                    ListNumber calculate(ListNumber arg1, Number arg2) {
                        return ListMath.pow(arg1, arg2.doubleValue());
                    }
                })
                .addFormulaFunction(
                        new AbstractVNumberVNumberArrayToVNumberArrayFormulaFunction("arrayPow", "Result[x] = pow(base, array[x])", "base", "array") {
                    @Override
                    ListNumber calculate(Number arg1, ListNumber arg2) {
                        return ListMath.pow(arg1.doubleValue(), arg2);
                    }
                })
                .addFormulaFunction(new CaHistogramFormulaFunction())
                .addFormulaFunction(new HistogramOfFormulaFunction())
                .addFormulaFunction(new RescaleArrayFormulaFunction())
                .addFormulaFunction(
                        new AbstractVNumberArrayVNumberArrayToVNumberArrayFormulaFunction("arrayMult", "Result[x] = array1[x] * array2[x]",
                                "array1", "array2") {

                            @Override
                            ListNumber calculate(ListNumber array1, ListNumber array2) {
                                return ListMath.multiply(array1, array2);
                            }
                        })
                .addFormulaFunction(
                        new AbstractVNumberArrayVNumberArrayToVNumberArrayFormulaFunction("arrayDiv", "Result[x] = array1[x] / array2[x]",
                                "array1", "array2") {

                            @Override
                            ListNumber calculate(ListNumber array1, ListNumber array2) {
                                return ListMath.divide(array1, array2);
                            }
                        })
                .addFormulaFunction(new SubArrayFormulaFunction())
                .addFormulaFunction(new ElementAtNumberFormulaFunction())
                .addFormulaFunction(new ElementAtStringFormulaFunction())
                .addFormulaFunction(
                        new AbstractVNumberArrayVNumberArrayToVNumberArrayFormulaFunction("+", "Result[x] = array1[x] + array2[x]",
                                "array1", "array2") {

                            @Override
                            ListNumber calculate(ListNumber array1, ListNumber array2) {
                                return ListMath.add(array1, array2);
                            }
                        })
                .addFormulaFunction(
                        new AbstractVNumberArrayVNumberArrayToVNumberArrayFormulaFunction("-", "Result[x] = array1[x] - array2[x]",
                                "array1", "array2") {

                            @Override
                            ListNumber calculate(ListNumber array1, ListNumber array2) {
                                return ListMath.subtract(array1, array2);
                            }
                        })
                .addFormulaFunction(
                        new AbstractVNumberArrayVNumberToVNumberArrayFormulaFunction("arraySum", "Result[x] = array[x] + offset",
                                "array", "offset") {

                            @Override
                            ListNumber calculate(ListNumber array, Number offset) {
                                return ListMath.rescale(array, 1.0, offset.doubleValue());
                            }
                        })
                .addFormulaFunction(
                        new AbstractVNumberVNumberArrayToVNumberArrayFormulaFunction("arraySum", "Result[x] = offset + array[x]",
                                "offset", "array") {

                            @Override
                            ListNumber calculate(Number offset, ListNumber array) {
                                return ListMath.rescale(array, 1.0, offset.doubleValue());
                            }
                        })
                .addFormulaFunction(
                        new AbstractVNumberArrayVNumberToVNumberArrayFormulaFunction("arraySub", "Result[x] = array[x] - offset",
                                "array", "offset") {

                            @Override
                            ListNumber calculate(ListNumber array, Number offset) {
                                return ListMath.rescale(array, 1.0, -offset.doubleValue());
                            }
                        })
                .addFormulaFunction(
                        new AbstractVNumberVNumberArrayToVNumberArrayFormulaFunction("arraySub", "Result[x] = offset - array[x]",
                                "offset", "array") {

                            @Override
                            ListNumber calculate(Number offset, ListNumber array) {
                                return ListMath.rescale(array, -1.0, offset.doubleValue());
                            }
                        })
                .addFormulaFunction(
                        new AbstractVNumberVNumberArrayToVNumberArrayFormulaFunction("arrayDiv", "Result[x] = num / array[x]",
                                "num", "array") {

                            @Override
                            ListNumber calculate(Number numerator, ListNumber array) {
                                return ListMath.inverseRescale(array, numerator.doubleValue(), 0.0);
                            }
                        })
                .addFormulaFunction(
                        new AbstractVNumberArrayVNumberToVNumberArrayFormulaFunction("*", "Result[x] = array[x] * num",
                                "array", "num") {

                            @Override
                            ListNumber calculate(ListNumber array, Number num) {
                                return ListMath.rescale(array, num.doubleValue(), 0.0);
                            }
                        })
                .addFormulaFunction(
                        new AbstractVNumberVNumberArrayToVNumberArrayFormulaFunction("*", "Result[x] = num * array[x]",
                                "num", "array") {

                            @Override
                            ListNumber calculate(Number num, ListNumber array) {
                                return ListMath.rescale(array, num.doubleValue(), 0.0);
                            }
                        })
                .addFormulaFunction(
                        new AbstractVNumberArrayVNumberToVNumberArrayFormulaFunction("arrayDiv", "Result[x] = array[x] / num",
                                "array", "num") {

                            @Override
                            ListNumber calculate(ListNumber array, Number num) {
                                return ListMath.rescale(array, (1 / num.doubleValue()), 0.0);
                            }
                        })
                .addFormulaFunction(new DftFormulaFunction())
        );
>>>>>>> a7148ec6
    }
}<|MERGE_RESOLUTION|>--- conflicted
+++ resolved
@@ -23,96 +23,6 @@
         super(
                 new FormulaFunctionSetDescription("array",
                         "Aggregation and calculations on arrays")
-<<<<<<< HEAD
-                        .addFormulaFunction(new ArrayOfNumberFormulaFunction())
-                        .addFormulaFunction(new ArrayOfStringFormulaFunction())
-                        .addFormulaFunction(new ArrayWithBoundariesFormulaFunction())
-                        .addFormulaFunction(new ArrayOfPowFormulaFunction())
-                        .addFormulaFunction(new ArrayToPowFormulaFunction())
-                        .addFormulaFunction(new CaHistogramFormulaFunction())
-                        .addFormulaFunction(new HistogramOfFormulaFunction())
-                        .addFormulaFunction(new RescaleArrayFormulaFunction())
-                        .addFormulaFunction(new MultArrayFormulaFunction())
-                        .addFormulaFunction(new DivArrayFormulaFunction())
-                        .addFormulaFunction(new SubArrayFormulaFunction())
-                        .addFormulaFunction(new ElementAtArrayFormulaFunction())
-                        .addFormulaFunction(new ElementAtStringArrayFormulaFunction())
-
-                        .addFormulaFunction(
-                                new TwoArgArrayFormulaFunction("+", "Result[x] = array1[x] + array2[x]",
-                                                                       "array1", "array2") {
-
-                                    @Override
-                                    ListNumber calculate(ListNumber array1, ListNumber array2) {
-                                          return ListMath.sum(array1, array2);
-                                    }
-                                })
-                        .addFormulaFunction(
-                                new TwoArgArrayFormulaFunction("-", "Result[x] = array1[x] - array2[x]",
-                                                                       "array1", "array2") {
-
-                                    @Override
-                                    ListNumber calculate(ListNumber array1, ListNumber array2) {
-                                          return ListMath.subtract(array1, array2);
-                                    }
-                                })
-                        .addFormulaFunction(
-                                new TwoArgArrayNumberFormulaFunction("+", "Result[x] = array[x] + offset",
-                                                                         "array", "offset") {
-
-                                    @Override
-                                    ListNumber calculate(ListNumber array, Number offset) {
-                                          return ListMath.rescale(array, 1.0, offset.doubleValue());
-                                    }
-                                })
-                        .addFormulaFunction(
-                                new TwoArgArrayNumberFormulaFunction("-", "Result[x] = array[x] - offset",
-                                                                         "array", "offset") {
-
-                                    @Override
-                                    ListNumber calculate(ListNumber array, Number offset) {
-                                          return ListMath.rescale(array, 1.0, -offset.doubleValue());
-                                    }
-                                })
-                        .addFormulaFunction(
-                                new TwoArgNumberArrayFormulaFunction("-", "Result[x] = offset - array[x]",
-                                                                         "offset", "array") {
-
-                                    @Override
-                                    ListNumber calculate(Number offset, ListNumber array) {
-                                          return ListMath.rescale(array, -1.0, offset.doubleValue());
-                                    }
-                                })
-                        .addFormulaFunction(
-                                new TwoArgNumberArrayFormulaFunction("/", "Result[x] = numerator / array[x]",
-                                                                         "numerator", "array") {
-
-                                    @Override
-                                    ListNumber calculate(Number numerator, ListNumber array) {
-                                          return ListMath.invrescale(array, numerator.doubleValue(), 0.0);
-                                    }
-                                })
-                        .addFormulaFunction(
-                                new TwoArgArrayNumberFormulaFunction("*", "Result[x] = array[x] * num",
-                                                                         "array", "num") {
-
-                                    @Override
-                                    ListNumber calculate(ListNumber array, Number num) {
-                                          return ListMath.rescale(array, num.doubleValue(), 0.0);
-                                    }
-                                })
-                        .addFormulaFunction(
-                                new TwoArgArrayNumberFormulaFunction("/", "Result[x] = array[x] / num",
-                                                                         "array", "num") {
-
-                                    @Override
-                                    ListNumber calculate(ListNumber array, Number num) {
-                                          return ListMath.rescale(array, (1 / num.doubleValue()), 0.0);
-                                    }
-                                })
-
-                        );
-=======
                 .addFormulaFunction(new ArrayOfNumberFormulaFunction())
                 .addFormulaFunction(new ArrayOfStringFormulaFunction())
                 .addFormulaFunction(new ArrayWithBoundariesFormulaFunction())
@@ -247,6 +157,5 @@
                         })
                 .addFormulaFunction(new DftFormulaFunction())
         );
->>>>>>> a7148ec6
     }
 }