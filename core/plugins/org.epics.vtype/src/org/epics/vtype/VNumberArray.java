--- conflicted
+++ resolved
@@ -20,15 +20,9 @@
     ListNumber getData();
     
     /**
-<<<<<<< HEAD
-     * Returns the boundaries of each cell
-     * 
-     * @return 
-=======
      * Returns the boundaries of each cell.
      * 
      * @return the dimension display; can't be null
->>>>>>> a7148ec6
      */
     List<ArrayDimensionDisplay> getDimensionDisplay();
 }