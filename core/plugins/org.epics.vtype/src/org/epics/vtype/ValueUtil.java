--- conflicted
+++ resolved
@@ -511,8 +511,6 @@
     }
     
     /**
-<<<<<<< HEAD
-=======
      * Extracts the values of a column, making sure it contains
      * strings.
      * 
@@ -542,7 +540,6 @@
     }
     
     /**
->>>>>>> a7148ec6
      * Returns the default array dimension display by looking at the size
      * of the n dimensional array and creating cell boundaries based on index.
      * 
@@ -550,11 +547,6 @@
      * @return the array dimension display
      */
     public static List<ArrayDimensionDisplay> defaultArrayDisplay(VNumberArray array) {
-<<<<<<< HEAD
-        List<ArrayDimensionDisplay> displays = new ArrayList<>();
-        for (int i = 0; i < array.getSizes().size(); i++) {
-            displays.add(ValueFactory.newDisplay(array.getSizes().getInt(i)));
-=======
         return defaultArrayDisplay(array.getSizes());
     }
     
@@ -569,7 +561,6 @@
         List<ArrayDimensionDisplay> displays = new ArrayList<>();
         for (int i = 0; i < sizes.size(); i++) {
             displays.add(ValueFactory.newDisplay(sizes.getInt(i)));
->>>>>>> a7148ec6
         }
         return displays;
     }
