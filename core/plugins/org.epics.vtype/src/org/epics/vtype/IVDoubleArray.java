/**
 * Copyright (C) 2010-14 pvmanager developers. See COPYRIGHT.TXT
 * All rights reserved. Use is subject to license terms. See LICENSE.TXT
 */
package org.epics.vtype;

import java.util.List;
import org.epics.util.array.ListDouble;
import org.epics.util.array.ListInt;

/**
 *
 * @author carcassi
 */
class IVDoubleArray extends IVNumberArray implements VDoubleArray {

    private final ListDouble data;
<<<<<<< HEAD
    private final ListInt sizes;
    private final List<ArrayDimensionDisplay> dimensionDisplay;
=======
>>>>>>> a7148ec6

    public IVDoubleArray(ListDouble data, ListInt sizes,
            Alarm alarm, Time time, Display display) {
        this(data, sizes, null, alarm, time, display);
<<<<<<< HEAD
    }

    public IVDoubleArray(ListDouble data, ListInt sizes, List<ArrayDimensionDisplay> dimDisplay,
            Alarm alarm, Time time, Display display) {
        super(alarm, time, display);
        this.sizes = sizes;
        this.data = data;
        if (dimDisplay == null) {
            this.dimensionDisplay = ValueUtil.defaultArrayDisplay(this);
        } else {
            this.dimensionDisplay = dimDisplay;
        }
=======
>>>>>>> a7148ec6
    }

    public IVDoubleArray(ListDouble data, ListInt sizes, List<ArrayDimensionDisplay> dimDisplay,
            Alarm alarm, Time time, Display display) {
        super(sizes, dimDisplay, alarm, time, display);
        this.data = data;
    }

    @Override
    public ListDouble getData() {
        return data;
    }

<<<<<<< HEAD
    @Override
    public String toString() {
        return VTypeToString.toString(this);
    }

    @Override
    public List<ArrayDimensionDisplay> getDimensionDisplay() {
        return dimensionDisplay;
    }

=======
>>>>>>> a7148ec6
}<|MERGE_RESOLUTION|>--- conflicted
+++ resolved
@@ -15,30 +15,10 @@
 class IVDoubleArray extends IVNumberArray implements VDoubleArray {
 
     private final ListDouble data;
-<<<<<<< HEAD
-    private final ListInt sizes;
-    private final List<ArrayDimensionDisplay> dimensionDisplay;
-=======
->>>>>>> a7148ec6
 
     public IVDoubleArray(ListDouble data, ListInt sizes,
             Alarm alarm, Time time, Display display) {
         this(data, sizes, null, alarm, time, display);
-<<<<<<< HEAD
-    }
-
-    public IVDoubleArray(ListDouble data, ListInt sizes, List<ArrayDimensionDisplay> dimDisplay,
-            Alarm alarm, Time time, Display display) {
-        super(alarm, time, display);
-        this.sizes = sizes;
-        this.data = data;
-        if (dimDisplay == null) {
-            this.dimensionDisplay = ValueUtil.defaultArrayDisplay(this);
-        } else {
-            this.dimensionDisplay = dimDisplay;
-        }
-=======
->>>>>>> a7148ec6
     }
 
     public IVDoubleArray(ListDouble data, ListInt sizes, List<ArrayDimensionDisplay> dimDisplay,
@@ -52,17 +32,4 @@
         return data;
     }
 
-<<<<<<< HEAD
-    @Override
-    public String toString() {
-        return VTypeToString.toString(this);
-    }
-
-    @Override
-    public List<ArrayDimensionDisplay> getDimensionDisplay() {
-        return dimensionDisplay;
-    }
-
-=======
->>>>>>> a7148ec6
 }