/**
 * Copyright (C) 2010-12 Brookhaven National Laboratory
 * All rights reserved. Use is subject to license terms.
 */
package org.epics.pvmanager;

import java.util.HashMap;
import java.util.Map;

/**
 * A specialized collector to handle multiple channels that can be added/removed
 * dynamically and which gets translated to a single connection flag for a
 * reader or writer.
 *
 * @author carcassi
 */
public class ConnectionCollector implements ReadFunction<Boolean> {

    private final Object lock = new Object();
    private final Map<String, Boolean> channelConnected = new HashMap<>();
    private final Map<String, ConnectionWriteFunction> writeFunctions = new HashMap<>();
    private Boolean connected;
    
    private class ConnectionWriteFunction implements WriteFunction<Boolean> {
        
        private final String name;
        private int counter = 1;

        public ConnectionWriteFunction(String name) {
            this.name = name;
        }

        @Override
        public void writeValue(Boolean newValue) {
            synchronized(lock) {
                if (isClosed()) {
                    throw new IllegalStateException("ConnectionCollector for '" + name + "' was closed.");
                }
                channelConnected.put(name, newValue);
                connected = null;
            }
        }
        
        private void open() {
            counter++;
        }
        
        private boolean isClosed() {
            return counter == 0;
        }

        private void close() {
            counter--;
        }
        
    }

<<<<<<< HEAD
    public WriteFunction<Boolean> addChannel(final String name) {
=======
    /**
     * Adds a new channel to the collector and returns the write function
     * to use to change the connection status.
     * 
     * @param name channel name
     * @return the write function
     */
    WriteFunction<Boolean> addChannel(final String name) {
>>>>>>> 02e79194
        synchronized (lock) {
            if (channelConnected.containsKey(name)) {
                ConnectionWriteFunction writeFunction = writeFunctions.get(name);
                writeFunction.open();
                return writeFunction;
            } else {
                channelConnected.put(name, false);
                ConnectionWriteFunction writeFunction = new ConnectionWriteFunction(name);
                writeFunctions.put(name, writeFunction);
                connected = null;
                return writeFunction;
            }
        }
    }

    @Override
    public Boolean readValue() {
        synchronized (lock) {
            if (connected == null) {
                connected = calculate(channelConnected);
            }

            return connected;
        }
    }

<<<<<<< HEAD
    protected boolean calculate(Map<String, Boolean> channelConnected) {
=======
    /**
     * Calculates the overall connection status based on the status of each
     * channel.
     * <p>
     * For future development, this is the method that one could
     * override to implement a different connection logic.
     * 
     * @param channelConnected the connection status of each channel
     * @return the overall connection status
     */
    boolean calculate(Map<String, Boolean> channelConnected) {
>>>>>>> 02e79194
        for (Boolean conn : channelConnected.values()) {
            if (conn != Boolean.TRUE) {
                return false;
            }
        }
        return true;
    }

<<<<<<< HEAD
    public void removeChannel(String channelName) {
=======
    /**
     * Remove a channel from the collector.
     * 
     * @param channelName the channel name
     */
    void removeChannel(String channelName) {
>>>>>>> 02e79194
        synchronized(lock) {
            ConnectionWriteFunction function = writeFunctions.get(channelName);
            if (function == null) {
                throw new IllegalArgumentException("Trying to remove channel '" + channelName + "' from ConnectionCollector, but it was already removed or never added.");
            } else {
                function.close();
                if (function.isClosed()) {
                    channelConnected.remove(channelName);
                    writeFunctions.remove(channelName);
                    connected = null;
                }
            }
        }
    }
}
<|MERGE_RESOLUTION|>--- conflicted
+++ resolved
@@ -1,143 +1,131 @@
-/**
- * Copyright (C) 2010-12 Brookhaven National Laboratory
- * All rights reserved. Use is subject to license terms.
- */
-package org.epics.pvmanager;
-
-import java.util.HashMap;
-import java.util.Map;
-
-/**
- * A specialized collector to handle multiple channels that can be added/removed
- * dynamically and which gets translated to a single connection flag for a
- * reader or writer.
- *
- * @author carcassi
- */
-public class ConnectionCollector implements ReadFunction<Boolean> {
-
-    private final Object lock = new Object();
-    private final Map<String, Boolean> channelConnected = new HashMap<>();
-    private final Map<String, ConnectionWriteFunction> writeFunctions = new HashMap<>();
-    private Boolean connected;
-    
-    private class ConnectionWriteFunction implements WriteFunction<Boolean> {
-        
-        private final String name;
-        private int counter = 1;
-
-        public ConnectionWriteFunction(String name) {
-            this.name = name;
-        }
-
-        @Override
-        public void writeValue(Boolean newValue) {
-            synchronized(lock) {
-                if (isClosed()) {
-                    throw new IllegalStateException("ConnectionCollector for '" + name + "' was closed.");
-                }
-                channelConnected.put(name, newValue);
-                connected = null;
-            }
-        }
-        
-        private void open() {
-            counter++;
-        }
-        
-        private boolean isClosed() {
-            return counter == 0;
-        }
-
-        private void close() {
-            counter--;
-        }
-        
-    }
-
-<<<<<<< HEAD
-    public WriteFunction<Boolean> addChannel(final String name) {
-=======
-    /**
-     * Adds a new channel to the collector and returns the write function
-     * to use to change the connection status.
-     * 
-     * @param name channel name
-     * @return the write function
-     */
-    WriteFunction<Boolean> addChannel(final String name) {
->>>>>>> 02e79194
-        synchronized (lock) {
-            if (channelConnected.containsKey(name)) {
-                ConnectionWriteFunction writeFunction = writeFunctions.get(name);
-                writeFunction.open();
-                return writeFunction;
-            } else {
-                channelConnected.put(name, false);
-                ConnectionWriteFunction writeFunction = new ConnectionWriteFunction(name);
-                writeFunctions.put(name, writeFunction);
-                connected = null;
-                return writeFunction;
-            }
-        }
-    }
-
-    @Override
-    public Boolean readValue() {
-        synchronized (lock) {
-            if (connected == null) {
-                connected = calculate(channelConnected);
-            }
-
-            return connected;
-        }
-    }
-
-<<<<<<< HEAD
-    protected boolean calculate(Map<String, Boolean> channelConnected) {
-=======
-    /**
-     * Calculates the overall connection status based on the status of each
-     * channel.
-     * <p>
-     * For future development, this is the method that one could
-     * override to implement a different connection logic.
-     * 
-     * @param channelConnected the connection status of each channel
-     * @return the overall connection status
-     */
-    boolean calculate(Map<String, Boolean> channelConnected) {
->>>>>>> 02e79194
-        for (Boolean conn : channelConnected.values()) {
-            if (conn != Boolean.TRUE) {
-                return false;
-            }
-        }
-        return true;
-    }
-
-<<<<<<< HEAD
-    public void removeChannel(String channelName) {
-=======
-    /**
-     * Remove a channel from the collector.
-     * 
-     * @param channelName the channel name
-     */
-    void removeChannel(String channelName) {
->>>>>>> 02e79194
-        synchronized(lock) {
-            ConnectionWriteFunction function = writeFunctions.get(channelName);
-            if (function == null) {
-                throw new IllegalArgumentException("Trying to remove channel '" + channelName + "' from ConnectionCollector, but it was already removed or never added.");
-            } else {
-                function.close();
-                if (function.isClosed()) {
-                    channelConnected.remove(channelName);
-                    writeFunctions.remove(channelName);
-                    connected = null;
-                }
-            }
-        }
-    }
-}
+/**
+ * Copyright (C) 2010-12 Brookhaven National Laboratory
+ * All rights reserved. Use is subject to license terms.
+ */
+package org.epics.pvmanager;
+
+import java.util.HashMap;
+import java.util.Map;
+
+/**
+ * A specialized collector to handle multiple channels that can be added/removed
+ * dynamically and which gets translated to a single connection flag for a
+ * reader or writer.
+ *
+ * @author carcassi
+ */
+public class ConnectionCollector implements ReadFunction<Boolean> {
+
+    private final Object lock = new Object();
+    private final Map<String, Boolean> channelConnected = new HashMap<>();
+    private final Map<String, ConnectionWriteFunction> writeFunctions = new HashMap<>();
+    private Boolean connected;
+    
+    private class ConnectionWriteFunction implements WriteFunction<Boolean> {
+        
+        private final String name;
+        private int counter = 1;
+
+        public ConnectionWriteFunction(String name) {
+            this.name = name;
+        }
+
+        @Override
+        public void writeValue(Boolean newValue) {
+            synchronized(lock) {
+                if (isClosed()) {
+                    throw new IllegalStateException("ConnectionCollector for '" + name + "' was closed.");
+                }
+                channelConnected.put(name, newValue);
+                connected = null;
+            }
+        }
+        
+        private void open() {
+            counter++;
+        }
+        
+        private boolean isClosed() {
+            return counter == 0;
+        }
+
+        private void close() {
+            counter--;
+        }
+        
+    }
+
+    /**
+     * Adds a new channel to the collector and returns the write function
+     * to use to change the connection status.
+     * 
+     * @param name channel name
+     * @return the write function
+     */
+    WriteFunction<Boolean> addChannel(final String name) {
+        synchronized (lock) {
+            if (channelConnected.containsKey(name)) {
+                ConnectionWriteFunction writeFunction = writeFunctions.get(name);
+                writeFunction.open();
+                return writeFunction;
+            } else {
+                channelConnected.put(name, false);
+                ConnectionWriteFunction writeFunction = new ConnectionWriteFunction(name);
+                writeFunctions.put(name, writeFunction);
+                connected = null;
+                return writeFunction;
+            }
+        }
+    }
+
+    @Override
+    public Boolean readValue() {
+        synchronized (lock) {
+            if (connected == null) {
+                connected = calculate(channelConnected);
+            }
+
+            return connected;
+        }
+    }
+
+    /**
+     * Calculates the overall connection status based on the status of each
+     * channel.
+     * <p>
+     * For future development, this is the method that one could
+     * override to implement a different connection logic.
+     * 
+     * @param channelConnected the connection status of each channel
+     * @return the overall connection status
+     */
+    boolean calculate(Map<String, Boolean> channelConnected) {
+        for (Boolean conn : channelConnected.values()) {
+            if (conn != Boolean.TRUE) {
+                return false;
+            }
+        }
+        return true;
+    }
+
+    /**
+     * Remove a channel from the collector.
+     * 
+     * @param channelName the channel name
+     */
+    void removeChannel(String channelName) {
+        synchronized(lock) {
+            ConnectionWriteFunction function = writeFunctions.get(channelName);
+            if (function == null) {
+                throw new IllegalArgumentException("Trying to remove channel '" + channelName + "' from ConnectionCollector, but it was already removed or never added.");
+            } else {
+                function.close();
+                if (function.isClosed()) {
+                    channelConnected.remove(channelName);
+                    writeFunctions.remove(channelName);
+                    connected = null;
+                }
+            }
+        }
+    }
+}