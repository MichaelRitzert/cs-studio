--- conflicted
+++ resolved
@@ -1,112 +1,105 @@
-package org.csstudio.utility.pvamanger.widgets.test;
-
-import static org.epics.pvmanager.ExpressionLanguage.latestValueOf;
-<<<<<<< HEAD
-import static org.epics.pvmanager.data.ExpressionLanguage.column;
-import static org.epics.pvmanager.data.ExpressionLanguage.vDoubles;
-import static org.epics.pvmanager.data.ExpressionLanguage.vStringConstants;
-import static org.epics.pvmanager.data.ExpressionLanguage.vTable;
-=======
-import static org.epics.pvmanager.vtype.ExpressionLanguage.column;
-import static org.epics.pvmanager.vtype.ExpressionLanguage.vDoubles;
-import static org.epics.pvmanager.vtype.ExpressionLanguage.vStringConstants;
-import static org.epics.pvmanager.vtype.ExpressionLanguage.vTable;
->>>>>>> 02e79194
-import static org.epics.util.time.TimeDuration.ofMillis;
-
-import java.util.Arrays;
-import java.util.List;
-
-import org.csstudio.utility.pvmanager.ui.SWTUtil;
-import org.csstudio.utility.pvmanager.widgets.VTableDisplay;
-import org.eclipse.jface.action.IMenuManager;
-import org.eclipse.jface.action.IToolBarManager;
-import org.eclipse.swt.SWT;
-import org.eclipse.swt.layout.FillLayout;
-import org.eclipse.swt.widgets.Composite;
-import org.eclipse.ui.part.ViewPart;
-import org.epics.pvmanager.PVManager;
-import org.epics.pvmanager.PVReader;
-import org.epics.pvmanager.PVReaderEvent;
-import org.epics.pvmanager.PVReaderListener;
-import org.epics.vtype.VTable;
-
-public class VTableDisplayDemo extends ViewPart {
-
-	public static final String ID = "org.csstudio.utility.pvamanger.widgets.test.VImageDisplayDemo"; //$NON-NLS-1$
-
-	
-	private VTableDisplay table;
-	private PVReader<VTable> pv;
-
-	
-	public VTableDisplayDemo() {
-	}
-
-	/**
-	 * Create contents of the view part.
-	 * @param parent
-	 */
-	@Override
-	public void createPartControl(Composite parent) {
-		parent.setLayout(new FillLayout(SWT.HORIZONTAL));
-		table = new VTableDisplay(parent);
-
-		List<String> names = Arrays.asList("One", "Ten", "Hundred");
-		List<String> ramps = Arrays.asList("sim://ramp(0,1,0.1,1)", "sim://ramp(0,10,0.1,0.75)", "sim://ramp(0,100,0.1,0.5)");
-		List<String> sines = Arrays.asList("sim://sine(0,1,1)", "sim://sine(0,10,0.75)", "sim://sine(0,100,0.5)");
-		pv = PVManager.read(vTable(column("Names", vStringConstants(names)),
-				column("Ramps", latestValueOf(vDoubles(ramps))),
-				column("Sines", latestValueOf(vDoubles(sines)))))
-				.readListener(new PVReaderListener<VTable>() {
-					@Override
-					public void pvChanged(PVReaderEvent<VTable> event) {
-						table.setVTable(pv.getValue());
-					}
-				})
-				.notifyOn(SWTUtil.swtThread())
-				.maxRate(ofMillis(250));
-
-		//createActions();
-		//initializeToolBar();
-		//initializeMenu();
-		
-	}
-
-	/**
-	 * Create the actions.
-	 */
-	private void createActions() {
-		// Create the actions
-	}
-
-	/**
-	 * Initialize the toolbar.
-	 */
-	private void initializeToolBar() {
-		IToolBarManager toolbarManager = getViewSite().getActionBars()
-				.getToolBarManager();
-	}
-
-	/**
-	 * Initialize the menu.
-	 */
-	@SuppressWarnings("unused")
-	private void initializeMenu() {
-		IMenuManager menuManager = getViewSite().getActionBars()
-				.getMenuManager();
-	}
-
-	@Override
-	public void setFocus() {
-		// Set the focus
-	}
-	
-	@Override
-	public void dispose() {
-		super.dispose();
-		if (pv != null) {
-			pv.close();
-		}
-	}
-}
+package org.csstudio.utility.pvamanger.widgets.test;
+
+import static org.epics.pvmanager.ExpressionLanguage.latestValueOf;
+import static org.epics.pvmanager.vtype.ExpressionLanguage.column;
+import static org.epics.pvmanager.vtype.ExpressionLanguage.vDoubles;
+import static org.epics.pvmanager.vtype.ExpressionLanguage.vStringConstants;
+import static org.epics.pvmanager.vtype.ExpressionLanguage.vTable;
+import static org.epics.util.time.TimeDuration.ofMillis;
+
+import java.util.Arrays;
+import java.util.List;
+
+import org.csstudio.utility.pvmanager.ui.SWTUtil;
+import org.csstudio.utility.pvmanager.widgets.VTableDisplay;
+import org.eclipse.jface.action.IMenuManager;
+import org.eclipse.jface.action.IToolBarManager;
+import org.eclipse.swt.SWT;
+import org.eclipse.swt.layout.FillLayout;
+import org.eclipse.swt.widgets.Composite;
+import org.eclipse.ui.part.ViewPart;
+import org.epics.pvmanager.PVManager;
+import org.epics.pvmanager.PVReader;
+import org.epics.pvmanager.PVReaderEvent;
+import org.epics.pvmanager.PVReaderListener;
+import org.epics.vtype.VTable;
+
+public class VTableDisplayDemo extends ViewPart {
+
+	public static final String ID = "org.csstudio.utility.pvamanger.widgets.test.VImageDisplayDemo"; //$NON-NLS-1$
+
+	
+	private VTableDisplay table;
+	private PVReader<VTable> pv;
+
+	
+	public VTableDisplayDemo() {
+	}
+
+	/**
+	 * Create contents of the view part.
+	 * @param parent
+	 */
+	@Override
+	public void createPartControl(Composite parent) {
+		parent.setLayout(new FillLayout(SWT.HORIZONTAL));
+		table = new VTableDisplay(parent);
+
+		List<String> names = Arrays.asList("One", "Ten", "Hundred");
+		List<String> ramps = Arrays.asList("sim://ramp(0,1,0.1,1)", "sim://ramp(0,10,0.1,0.75)", "sim://ramp(0,100,0.1,0.5)");
+		List<String> sines = Arrays.asList("sim://sine(0,1,1)", "sim://sine(0,10,0.75)", "sim://sine(0,100,0.5)");
+		pv = PVManager.read(vTable(column("Names", vStringConstants(names)),
+				column("Ramps", latestValueOf(vDoubles(ramps))),
+				column("Sines", latestValueOf(vDoubles(sines)))))
+				.readListener(new PVReaderListener<VTable>() {
+					@Override
+					public void pvChanged(PVReaderEvent<VTable> event) {
+						table.setVTable(pv.getValue());
+					}
+				})
+				.notifyOn(SWTUtil.swtThread())
+				.maxRate(ofMillis(250));
+
+		//createActions();
+		//initializeToolBar();
+		//initializeMenu();
+		
+	}
+
+	/**
+	 * Create the actions.
+	 */
+	private void createActions() {
+		// Create the actions
+	}
+
+	/**
+	 * Initialize the toolbar.
+	 */
+	private void initializeToolBar() {
+		IToolBarManager toolbarManager = getViewSite().getActionBars()
+				.getToolBarManager();
+	}
+
+	/**
+	 * Initialize the menu.
+	 */
+	@SuppressWarnings("unused")
+	private void initializeMenu() {
+		IMenuManager menuManager = getViewSite().getActionBars()
+				.getMenuManager();
+	}
+
+	@Override
+	public void setFocus() {
+		// Set the focus
+	}
+	
+	@Override
+	public void dispose() {
+		super.dispose();
+		if (pv != null) {
+			pv.close();
+		}
+	}
+}