/*******************************************************************************
 * Copyright (c) 2010-2015 ITER Organization.
 * All rights reserved. This program and the accompanying materials
 * are made available under the terms of the Eclipse Public License v1.0
 * which accompanies this distribution, and is available at
 * http://www.eclipse.org/legal/epl-v10.html
 ******************************************************************************/
package org.csstudio.utility.batik.util;

import java.util.HashMap;
import java.util.Map;
import java.util.Map.Entry;

import org.apache.batik.css.engine.Rule;
import org.apache.batik.css.engine.SVGCSSEngine;
import org.apache.batik.css.engine.StyleDeclaration;
import org.apache.batik.css.engine.StyleRule;
import org.apache.batik.css.engine.StyleSheet;
import org.apache.batik.css.engine.value.FloatValue;
import org.apache.batik.css.engine.value.RGBColorValue;
import org.apache.batik.css.engine.value.Value;
import org.eclipse.swt.graphics.Color;

/**
 * Manages the update of CSS defined colors of {@link StyleSheet}.
 * Always updates the original style.
 * @author Fred Arnaud (Sopra Steria Group) - ITER
 */
public class StyleSheetCSSHandler implements ICSSHandler {

<<<<<<< HEAD
	private final Map<StyleRule, CloneableStyleDeclaration> originalStyles;

	public StyleSheetCSSHandler(SVGCSSEngine cssEngine, StyleSheet styleSheet) {
		this.originalStyles = new HashMap<StyleRule, CloneableStyleDeclaration>();
		int numRules = styleSheet.getSize();
		for (int ruleIndex = 0; ruleIndex < numRules; ruleIndex++) {
			Rule rule = styleSheet.getRule(ruleIndex);
			if (rule instanceof StyleRule) {
				StyleRule sr = ((StyleRule) rule);
				StyleDeclaration sd = sr.getStyleDeclaration();
				originalStyles.put(sr, new CloneableStyleDeclaration(sd));
			}
		}
	}

	@Override
	public void updateCSSColor(Color colorToChange, Color newColor) {
		if (colorToChange == null || newColor == null
				|| colorToChange.equals(newColor)) {
			return;
		}

		FloatValue newRedValue = new FloatValue((short) 1, (float) newColor.getRed());
		FloatValue newGreenValue = new FloatValue((short) 1, (float) newColor.getGreen());
		FloatValue newBlueValue = new FloatValue((short) 1, (float) newColor.getBlue());
		RGBColorValue newRGBColorValue = new RGBColorValue(newRedValue, newGreenValue, newBlueValue);

		for (Entry<StyleRule, CloneableStyleDeclaration> entry : originalStyles.entrySet()) {
			StyleRule sr = entry.getKey();
			StyleDeclaration sdClone = entry.getValue().clone();
			int sdlen = sdClone.size();
			for (int sdindex = 0; sdindex < sdlen; sdindex++) {
				Value val = sdClone.getValue(sdindex);
				if (val instanceof RGBColorValue) {
					RGBColorValue colorVal = (RGBColorValue) val;
					if (isSameColor(colorVal, colorToChange)) {
						sdClone.put(sdindex, newRGBColorValue,
								sdClone.getIndex(sdindex),
								sdClone.getPriority(sdindex));
					}
				}
			}
			sr.setStyleDeclaration(sdClone);
		}
	}

	private boolean isSameColor(RGBColorValue colorVal, Color swtColor) {
		if (colorVal.getCssText().contains("%")) {
			int nr = Math.round(swtColor.getRed() / 255f * 100);
			int ng = Math.round(swtColor.getGreen() / 255f * 100);
			int nb = Math.round(swtColor.getBlue() / 255f * 100);
			int or = Math.round(colorVal.getRed().getFloatValue());
			int og = Math.round(colorVal.getGreen().getFloatValue());
			int ob = Math.round(colorVal.getBlue().getFloatValue());
			if (or == nr && og == ng && ob == nb) {
				return true;
			}
		} else if (colorVal.getRed().getFloatValue() == swtColor.getRed()
				&& colorVal.getGreen().getFloatValue() == swtColor.getGreen()
				&& colorVal.getBlue().getFloatValue() == swtColor.getBlue()) {
			return true;
		}
		return false;
	}

	@Override
	public void resetCSSStyle() {
		for (Entry<StyleRule, CloneableStyleDeclaration> entry : originalStyles.entrySet()) {
			entry.getKey().setStyleDeclaration(entry.getValue());
		}
	}

	protected class CloneableStyleDeclaration extends StyleDeclaration {

		public CloneableStyleDeclaration(StyleDeclaration sd) {
			this.count = sd.size();
			this.values = new Value[count];
			for (int idx = 0; idx < count; idx++) {
				this.values[idx] = sd.getValue(idx);
			}
			this.indexes = new int[count];
			for (int idx = 0; idx < count; idx++) {
				this.indexes[idx] = sd.getIndex(idx);
			}
			this.priorities = new boolean[count];
			for (int idx = 0; idx < count; idx++) {
				this.priorities[idx] = sd.getPriority(idx);
			}
		}

		public CloneableStyleDeclaration clone() {
			return new CloneableStyleDeclaration(this);
		}

	}
=======
    private final Map<StyleRule, CloneableStyleDeclaration> originalStyles;

    public StyleSheetCSSHandler(SVGCSSEngine cssEngine, StyleSheet styleSheet) {
        this.originalStyles = new HashMap<StyleRule, CloneableStyleDeclaration>();
        int numRules = styleSheet.getSize();
        for (int ruleIndex = 0; ruleIndex < numRules; ruleIndex++) {
            Rule rule = styleSheet.getRule(ruleIndex);
            if (rule instanceof StyleRule) {
                StyleRule sr = ((StyleRule) rule);
                StyleDeclaration sd = sr.getStyleDeclaration();
                originalStyles.put(sr, new CloneableStyleDeclaration(sd));
            }
        }
    }

    @Override
    public void updateCSSColor(Color colorToChange, Color newColor) {
        if (colorToChange == null || newColor == null
                || colorToChange.equals(newColor)) {
            return;
        }

        FloatValue newRedValue = new FloatValue((short) 1, (float) newColor.getRed());
        FloatValue newGreenValue = new FloatValue((short) 1, (float) newColor.getGreen());
        FloatValue newBlueValue = new FloatValue((short) 1, (float) newColor.getBlue());
        RGBColorValue newRGBColorValue = new RGBColorValue(newRedValue, newGreenValue, newBlueValue);

        for (Entry<StyleRule, CloneableStyleDeclaration> entry : originalStyles.entrySet()) {
            StyleRule sr = entry.getKey();
            StyleDeclaration sdClone = entry.getValue().clone();
            int sdlen = sdClone.size();
            for (int sdindex = 0; sdindex < sdlen; sdindex++) {
                Value val = sdClone.getValue(sdindex);
                if (val instanceof RGBColorValue) {
                    RGBColorValue colorVal = (RGBColorValue) val;
                    if (isSameColor(colorVal, colorToChange)) {
                        sdClone.put(sdindex, newRGBColorValue,
                                sdClone.getIndex(sdindex),
                                sdClone.getPriority(sdindex));
                    }
                }
            }
            sr.setStyleDeclaration(sdClone);
        }
    }

    private boolean isSameColor(RGBColorValue colorVal, Color swtColor) {
        switch (colorVal.getCssValueType()) {
        case 2: // %
            int nr = Math.round(swtColor.getRed() / 255f * 100);
            int ng = Math.round(swtColor.getGreen() / 255f * 100);
            int nb = Math.round(swtColor.getBlue() / 255f * 100);
            if (colorVal.getRed().getFloatValue() == nr
                    && colorVal.getGreen().getFloatValue() == ng
                    && colorVal.getBlue().getFloatValue() == nb) {
                return true;
            }
            break;

        default:
            if (colorVal.getRed().getFloatValue() == swtColor.getRed()
                    && colorVal.getGreen().getFloatValue() == swtColor.getGreen()
                    && colorVal.getBlue().getFloatValue() == swtColor.getBlue()) {
                return true;
            }
            break;
        }
        return false;
    }

    @Override
    public void resetCSSStyle() {
        for (Entry<StyleRule, CloneableStyleDeclaration> entry : originalStyles.entrySet()) {
            entry.getKey().setStyleDeclaration(entry.getValue());
        }
    }

    protected class CloneableStyleDeclaration extends StyleDeclaration {

        public CloneableStyleDeclaration(StyleDeclaration sd) {
            this.count = sd.size();
            this.values = new Value[count];
            for (int idx = 0; idx < count; idx++) {
                this.values[idx] = sd.getValue(idx);
            }
            this.indexes = new int[count];
            for (int idx = 0; idx < count; idx++) {
                this.indexes[idx] = sd.getIndex(idx);
            }
            this.priorities = new boolean[count];
            for (int idx = 0; idx < count; idx++) {
                this.priorities[idx] = sd.getPriority(idx);
            }
        }

        public CloneableStyleDeclaration clone() {
            return new CloneableStyleDeclaration(this);
        }

    }
>>>>>>> bfcd7287

}<|MERGE_RESOLUTION|>--- conflicted
+++ resolved
@@ -28,7 +28,6 @@
  */
 public class StyleSheetCSSHandler implements ICSSHandler {
 
-<<<<<<< HEAD
 	private final Map<StyleRule, CloneableStyleDeclaration> originalStyles;
 
 	public StyleSheetCSSHandler(SVGCSSEngine cssEngine, StyleSheet styleSheet) {
@@ -124,107 +123,4 @@
 		}
 
 	}
-=======
-    private final Map<StyleRule, CloneableStyleDeclaration> originalStyles;
-
-    public StyleSheetCSSHandler(SVGCSSEngine cssEngine, StyleSheet styleSheet) {
-        this.originalStyles = new HashMap<StyleRule, CloneableStyleDeclaration>();
-        int numRules = styleSheet.getSize();
-        for (int ruleIndex = 0; ruleIndex < numRules; ruleIndex++) {
-            Rule rule = styleSheet.getRule(ruleIndex);
-            if (rule instanceof StyleRule) {
-                StyleRule sr = ((StyleRule) rule);
-                StyleDeclaration sd = sr.getStyleDeclaration();
-                originalStyles.put(sr, new CloneableStyleDeclaration(sd));
-            }
-        }
-    }
-
-    @Override
-    public void updateCSSColor(Color colorToChange, Color newColor) {
-        if (colorToChange == null || newColor == null
-                || colorToChange.equals(newColor)) {
-            return;
-        }
-
-        FloatValue newRedValue = new FloatValue((short) 1, (float) newColor.getRed());
-        FloatValue newGreenValue = new FloatValue((short) 1, (float) newColor.getGreen());
-        FloatValue newBlueValue = new FloatValue((short) 1, (float) newColor.getBlue());
-        RGBColorValue newRGBColorValue = new RGBColorValue(newRedValue, newGreenValue, newBlueValue);
-
-        for (Entry<StyleRule, CloneableStyleDeclaration> entry : originalStyles.entrySet()) {
-            StyleRule sr = entry.getKey();
-            StyleDeclaration sdClone = entry.getValue().clone();
-            int sdlen = sdClone.size();
-            for (int sdindex = 0; sdindex < sdlen; sdindex++) {
-                Value val = sdClone.getValue(sdindex);
-                if (val instanceof RGBColorValue) {
-                    RGBColorValue colorVal = (RGBColorValue) val;
-                    if (isSameColor(colorVal, colorToChange)) {
-                        sdClone.put(sdindex, newRGBColorValue,
-                                sdClone.getIndex(sdindex),
-                                sdClone.getPriority(sdindex));
-                    }
-                }
-            }
-            sr.setStyleDeclaration(sdClone);
-        }
-    }
-
-    private boolean isSameColor(RGBColorValue colorVal, Color swtColor) {
-        switch (colorVal.getCssValueType()) {
-        case 2: // %
-            int nr = Math.round(swtColor.getRed() / 255f * 100);
-            int ng = Math.round(swtColor.getGreen() / 255f * 100);
-            int nb = Math.round(swtColor.getBlue() / 255f * 100);
-            if (colorVal.getRed().getFloatValue() == nr
-                    && colorVal.getGreen().getFloatValue() == ng
-                    && colorVal.getBlue().getFloatValue() == nb) {
-                return true;
-            }
-            break;
-
-        default:
-            if (colorVal.getRed().getFloatValue() == swtColor.getRed()
-                    && colorVal.getGreen().getFloatValue() == swtColor.getGreen()
-                    && colorVal.getBlue().getFloatValue() == swtColor.getBlue()) {
-                return true;
-            }
-            break;
-        }
-        return false;
-    }
-
-    @Override
-    public void resetCSSStyle() {
-        for (Entry<StyleRule, CloneableStyleDeclaration> entry : originalStyles.entrySet()) {
-            entry.getKey().setStyleDeclaration(entry.getValue());
-        }
-    }
-
-    protected class CloneableStyleDeclaration extends StyleDeclaration {
-
-        public CloneableStyleDeclaration(StyleDeclaration sd) {
-            this.count = sd.size();
-            this.values = new Value[count];
-            for (int idx = 0; idx < count; idx++) {
-                this.values[idx] = sd.getValue(idx);
-            }
-            this.indexes = new int[count];
-            for (int idx = 0; idx < count; idx++) {
-                this.indexes[idx] = sd.getIndex(idx);
-            }
-            this.priorities = new boolean[count];
-            for (int idx = 0; idx < count; idx++) {
-                this.priorities[idx] = sd.getPriority(idx);
-            }
-        }
-
-        public CloneableStyleDeclaration clone() {
-            return new CloneableStyleDeclaration(this);
-        }
-
-    }
->>>>>>> bfcd7287
-
 }