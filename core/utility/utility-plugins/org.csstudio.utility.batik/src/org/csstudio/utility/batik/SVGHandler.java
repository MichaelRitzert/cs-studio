--- conflicted
+++ resolved
@@ -74,12 +74,6 @@
 
     protected SVGHandlerListener handlerListener;
 
-<<<<<<< HEAD
-    /**
-     * The listener.
-     */
-    protected Listener listener;
-=======
 	/**
 	 * The listener.
 	 */
@@ -896,791 +890,4 @@
 
 		mainGraphicNode.setAttributeNS(null, "transform", sb.toString());
 	}
->>>>>>> fa200731
-
-    /**
-     * The renderer factory.
-     */
-    protected ImageRendererFactory rendererFactory = new ConcreteImageRendererFactory();
-
-    /**
-     * The current renderer.
-     */
-    protected ImageRenderer renderer;
-
-    /**
-     * The user agent.
-     */
-    protected UserAgent userAgent;
-
-    /**
-     * The current bridge context.
-     */
-    protected BridgeContext bridgeContext;
-
-    /**
-     * The concrete bridge document loader.
-     */
-    protected DocumentLoader loader;
-
-    protected GraphicsNode gvtRoot;
-
-    /**
-     * The update manager.
-     */
-    protected UpdateManager updateManager;
-
-    protected TimedDocumentRoot timedDocumentRoot;
-
-    protected SVGAnimationEngine svgAnimationEngine;
-
-    protected AnimatedSVGCache cache;
-
-    /**
-     * The current SVG document.
-     */
-    protected SVGDocument svgDocument;
-
-    protected SVGDocument originalSVGDocument;
-
-    protected Dimension2D originalDimension;
-
-    /**
-     * Whether the current document has dynamic features.
-     */
-    protected boolean isDynamicDocument;
-
-    /**
-     * The animation limiting mode.
-     */
-    protected int animationLimitingMode;
-
-    /**
-     * The amount of animation limiting.
-     */
-    protected float animationLimitingAmount;
-
-    protected GVTBuilder builder;
-
-    private RenderingHints renderingHints;
-    private float canvasWidth = -1, canvasHeight = -1;
-    private Color colorToChange, colorToApply;
-    private double[][] matrix = new double[][] { { 1, 0 }, { 0, 1 } };
-
-    private boolean needRender = true;
-    private boolean disposed = false;
-
-    private boolean alignedToNearestSecond = false;
-    private boolean started = false;
-    private boolean suspended = true;
-
-    private final Display swtDisplay;
-    private boolean useCache = false;
-    private List<Image> imageBuffer;
-    private int maxBufferSize;
-
-    public SVGHandler(final SVGDocument doc, final Display display) {
-        swtDisplay = display;
-        useCache = Preferences.getUseCache();
-        imageBuffer = Collections.synchronizedList(new ArrayList<Image>());
-        maxBufferSize = Preferences.getCacheMaxSize();
-
-        listener = new Listener();
-        userAgent = createUserAgent();
-        renderingHints = new RenderingHints(null);
-
-        DOMImplementation impl = SVGDOMImplementation.getDOMImplementation();
-        originalSVGDocument = (SVGDocument) DOMUtilities.deepCloneDocument(doc, impl);
-        bridgeContext = createBridgeContext((SVGOMDocument) originalSVGDocument);
-        isDynamicDocument = bridgeContext.isDynamicDocument(originalSVGDocument);
-        // As we update the DOM, it has to be considered as dynamic
-        bridgeContext.setDynamicState(BridgeContext.DYNAMIC);
-        builder = new DynamicGVTBuilder();
-        // Build to calculate original dimension
-        gvtRoot = builder.build(bridgeContext, originalSVGDocument);
-        originalDimension = bridgeContext.getDocumentSize();
-
-        svgDocument = (SVGDocument) createWrapper(originalSVGDocument);
-        builder.build(bridgeContext, svgDocument);
-        buildElementsToUpdateList(bridgeContext, svgDocument);
-        setAnimationLimitingFPS(10);
-    }
-
-    public void dispose() {
-        disposed = true;
-        if (updateManager != null) {
-            updateManager.removeUpdateManagerListener(listener);
-            updateManager.interrupt();
-            updateManager = null;
-        } else if (bridgeContext != null) {
-            bridgeContext.dispose();
-            bridgeContext = null;
-        }
-        if (renderer != null) {
-            renderer.dispose();
-            renderer = null;
-        }
-        if (cache != null && !cache.isDisposed()) {
-            cache.dispose();
-            cache = null;
-        }
-    }
-
-    /**
-     * Creates a new user agent.
-     */
-    protected UserAgent createUserAgent() {
-        return new UserAgentAdapter();
-    }
-
-    /**
-     * Creates a new bridge context.
-     */
-    protected BridgeContext createBridgeContext(SVGOMDocument doc) {
-        if (loader == null) {
-            loader = new DocumentLoader(userAgent);
-        }
-        BridgeContext result = null;
-        if (doc.isSVG12()) {
-            result = new org.csstudio.utility.batik.util.SVG12BridgeContext(userAgent, loader);
-        } else {
-            result = new org.csstudio.utility.batik.util.BridgeContext(userAgent, loader);
-        }
-        return result;
-    }
-
-    /**
-     * Creates a new renderer.
-     */
-    protected ImageRenderer createImageRenderer() {
-        ImageRenderer renderer = null;
-        if (isDynamicDocument) {
-            renderer = rendererFactory.createDynamicImageRenderer();
-        } else {
-            renderer = rendererFactory.createStaticImageRenderer();
-        }
-        renderer.getRenderingHints().add(renderingHints);
-        return renderer;
-    }
-
-    protected void handleException(Exception e) {
-        Activator.getLogger().log(Level.SEVERE, e.getMessage());
-    }
-
-    // //////////////////////////////////////////////////////////////////////
-    // Getters/setters
-    // //////////////////////////////////////////////////////////////////////
-
-    public SVGDocument getOriginalDocument() {
-        return originalSVGDocument;
-    }
-
-    public void setRenderListener(SVGHandlerListener renderListener) {
-        this.handlerListener = renderListener;
-    }
-
-    public void setRenderingHint(Object key, Object value) {
-        renderingHints.put(key, value);
-        refreshContent();
-    }
-
-    public void removeRenderingHint(Object key) {
-        renderingHints.remove(key);
-        refreshContent();
-    }
-
-    public void setCanvasSize(int width, int height) {
-        if (this.canvasWidth == width && this.canvasHeight == height) {
-            return;
-        }
-        this.canvasWidth = width;
-        this.canvasHeight = height;
-        refreshContent();
-    }
-
-    public void setColorToApply(Color newColor) {
-        if ((newColor == null && this.colorToApply == null)
-                || (this.colorToApply != null && this.colorToApply.equals(newColor))) {
-            return;
-        }
-        this.colorToApply = newColor;
-        refreshContent();
-    }
-
-    public void setColorToChange(Color newColor) {
-        if ((newColor == null && this.colorToChange == null)
-                || (this.colorToChange != null && this.colorToChange.equals(newColor))) {
-            return;
-        }
-        this.colorToChange = newColor;
-        refreshContent();
-    }
-
-    public void setTransformMatrix(double[][] newMatrix) {
-        if ((newMatrix == null && this.matrix == null) || (this.matrix != null && this.matrix.equals(newMatrix))) {
-            return;
-        }
-        this.matrix = newMatrix;
-        if (newMatrix == null) {
-            // set identity matrix
-            this.matrix = new double[][] { { 1, 0 }, { 0, 1 } };
-        }
-        refreshContent();
-    }
-
-    public void refreshContent() {
-        needRender = true;
-    }
-
-    public boolean isDynamicDocument() {
-        return isDynamicDocument;
-    }
-
-    /**
-     * @return document size after applying matrix.
-     */
-    public Dimension getDocumentSize() {
-        Shape aoi = calculateShape();
-        double docWidth = aoi.getBounds().getWidth();
-        double docHeight = aoi.getBounds().getHeight();
-        return new Dimension((int) Math.round(docWidth), (int) Math.round(docHeight));
-    }
-
-    public void setAlignedToNearestSecond(boolean alignedToNearestSecond) {
-        if (this.alignedToNearestSecond == alignedToNearestSecond) {
-            return;
-        }
-        this.alignedToNearestSecond = alignedToNearestSecond;
-        if (cache != null) {
-            cache.setAlignedToNearestSecond(alignedToNearestSecond);
-        }
-        if (alignedToNearestSecond && isDynamicDocument && started) {
-            alignTimeToNearestSecond();
-        }
-    }
-
-    private void alignTimeToNearestSecond() {
-        Runnable startTask = new Runnable() {
-            public void run() {
-                if (disposed) {
-                    return;
-                }
-                Date now = new Date();
-                Date nearestSecond = DateUtils.round(now, Calendar.SECOND);
-                long initialDelay = nearestSecond.getTime() - now.getTime();
-                if (initialDelay < 0) {
-                    initialDelay = MILLISEC_IN_SEC + initialDelay;
-                }
-                try {
-                    Thread.sleep(initialDelay);
-                } catch (InterruptedException e) {
-                    Activator.getLogger().log(Level.WARNING, "SVG animation FAILED to align to nearest second");
-                }
-                resetDocumentTime();
-                // restart/reset cache
-                if (useCache && cache.isRunning()) {
-                    cache.restartProcessing();
-                }
-            }
-        };
-        new Thread(startTask).start();
-    }
-
-    private void resetDocumentTime() {
-        if (svgAnimationEngine != null && timedDocumentRoot.getDocumentBeginTime() != null) {
-            svgAnimationEngine.setCurrentTime(0);
-        }
-    }
-
-    // //////////////////////////////////////////////////////////////////////
-    // Processing methods
-    // //////////////////////////////////////////////////////////////////////
-
-    /**
-     * Resumes the processing of the current document.
-     */
-    public void resumeProcessing() {
-        if (updateManager != null && started && suspended) {
-            if (useCache && cache.isFilled() && !cache.isRunning()) {
-                cache.startProcessing();
-            } else if (svgAnimationEngine.isPaused()) {
-                svgAnimationEngine.unpause();
-            }
-            suspended = false;
-            Activator.getLogger().log(Level.FINE, "SVG animation RESUMED");
-        }
-    }
-
-    /**
-     * Suspend the processing of the current document.
-     */
-    public void suspendProcessing() {
-        if (updateManager != null && started) {
-            svgAnimationEngine.pause();
-            if (useCache) {
-                cache.stopProcessing();
-            }
-            suspended = true;
-            Activator.getLogger().log(Level.FINE, "SVG animation SUSPENDED");
-        }
-    }
-
-    /**
-     * Start the processing of the current document.
-     */
-    public void startProcessing() {
-        if (disposed) {
-            return;
-        }
-        if (started) {
-            resumeProcessing();
-            return;
-        }
-        if (needRender) {
-            doRender();
-        }
-        Runnable startTask = new Runnable() {
-            public void run() {
-                try {
-                    if (disposed) {
-                        return;
-                    }
-                    updateManager = new UpdateManager(bridgeContext, gvtRoot, svgDocument);
-                    updateManager.addUpdateManagerListener(listener);
-                    updateManager.manageUpdates(renderer);
-                    svgAnimationEngine = (SVGAnimationEngine) bridgeContext.getAnimationEngine();
-                    timedDocumentRoot = svgAnimationEngine.getTimedDocumentRoot();
-                    if (useCache) {
-                        resetCache();
-                    }
-                    long initialDelay = 0;
-                    if (alignedToNearestSecond) {
-                        Date now = new Date();
-                        Date nearestSecond = DateUtils.round(now, Calendar.SECOND);
-                        initialDelay = nearestSecond.getTime() - now.getTime();
-                        if (initialDelay < 0) {
-                            initialDelay = MILLISEC_IN_SEC + initialDelay;
-                        }
-                    }
-                    try {
-                        Thread.sleep(initialDelay);
-                    } catch (InterruptedException e) {
-                        Activator.getLogger().log(Level.WARNING, "SVG animation FAILED to align to nearest second");
-                    }
-                    // This will call SVGAnimationEngine.start(long documentStartTime)
-                    // with System.currentTimeMillis()
-                    updateManager.dispatchSVGLoadEvent();
-                    started = true;
-                    suspended = false;
-                    Activator.getLogger().log(Level.FINE, "SVG animation STARTED");
-                } catch (Exception e) {
-                    handleException(e);
-                    return;
-                }
-            }
-        };
-        new Thread(startTask).start();
-    }
-
-    // //////////////////////////////////////////////////////////////////////
-    // Animation methods
-    // //////////////////////////////////////////////////////////////////////
-
-    /**
-     * Sets the animation limiting mode to "none".
-     */
-    public void setAnimationLimitingNone() {
-        animationLimitingMode = 0;
-        if (bridgeContext != null) {
-            setBridgeContextAnimationLimitingMode();
-        }
-    }
-
-    /**
-     * Sets the animation limiting mode to a percentage of CPU.
-     * 
-     * @param pc the maximum percentage of CPU to use (0 &lt; pc ≤ 1)
-     */
-    public void setAnimationLimitingCPU(float pc) {
-        animationLimitingMode = 1;
-        animationLimitingAmount = pc;
-        if (bridgeContext != null) {
-            setBridgeContextAnimationLimitingMode();
-        }
-    }
-
-    /**
-     * Sets the animation limiting mode to a number of frames per second.
-     * 
-     * @param fps the maximum number of frames per second (fps &gt; 0)
-     */
-    public void setAnimationLimitingFPS(float fps) {
-        animationLimitingMode = 2;
-        animationLimitingAmount = fps;
-        if (bridgeContext != null) {
-            setBridgeContextAnimationLimitingMode();
-        }
-    }
-
-    /**
-     * Sets the animation limiting mode on the current bridge context.
-     */
-    protected void setBridgeContextAnimationLimitingMode() {
-        if (bridgeContext == null) {
-            return;
-        }
-        switch (animationLimitingMode) {
-        case 0: // unlimited
-            bridgeContext.setAnimationLimitingNone();
-            break;
-        case 1: // %cpu
-            bridgeContext.setAnimationLimitingCPU(animationLimitingAmount);
-            break;
-        case 2: // fps
-            bridgeContext.setAnimationLimitingFPS(animationLimitingAmount);
-            break;
-        }
-    }
-
-    // //////////////////////////////////////////////////////////////////////
-    // Rendering methods
-    // //////////////////////////////////////////////////////////////////////
-
-    /**
-     * @return SVG static image.
-     */
-    public BufferedImage getOffScreen() {
-        if (disposed) {
-            return null;
-        }
-        if (needRender) {
-            render();
-        }
-        return renderer.getOffScreen();
-    }
-
-    protected void render() {
-        if (isDynamicDocument) {
-            boolean isRunning = started && !suspended;
-            if (isRunning) {
-                suspendProcessing();
-            }
-            if (cache != null) {
-                cache.flush();
-            }
-            doRender();
-            resetDocumentTime();
-            if (isRunning) {
-                resumeProcessing();
-            }
-        } else {
-            doRender();
-        }
-    }
-
-    protected void doRender() {
-        if (disposed) {
-            return;
-        }
-        updateMatrix();
-        changeColor(colorToChange, colorToApply);
-        gvtRoot = builder.build(bridgeContext, svgDocument);
-
-        // get the 'width' and 'height' attributes of the SVG document
-        float width = 400, height = 400;
-        float docWidth = (float) bridgeContext.getDocumentSize().getWidth();
-        float docHeight = (float) bridgeContext.getDocumentSize().getHeight();
-        if (canvasWidth > 0 && canvasHeight > 0) {
-            width = canvasWidth;
-            height = canvasHeight;
-        } else if (canvasHeight > 0) {
-            width = (docWidth * canvasHeight) / docHeight;
-            height = canvasHeight;
-        } else if (canvasWidth > 0) {
-            width = canvasWidth;
-            height = (docHeight * canvasWidth) / docWidth;
-        } else {
-            width = docWidth;
-            height = docHeight;
-        }
-
-        // compute the preserveAspectRatio matrix
-        AffineTransform renderingTransform = null;
-        AffineTransform Px = null;
-        SVGSVGElement root = svgDocument.getRootElement();
-        String viewBox = root.getAttributeNS(null, SVGConstants.SVG_VIEW_BOX_ATTRIBUTE);
-        if (viewBox != null && viewBox.length() != 0) {
-            String aspectRatio = root.getAttributeNS(null, SVGConstants.SVG_PRESERVE_ASPECT_RATIO_ATTRIBUTE);
-            Px = ViewBox.getPreserveAspectRatioTransform(root, viewBox, aspectRatio, width, height, bridgeContext);
-        } else {
-            // no viewBox has been specified, create a scale transform
-            float xscale = width / docWidth;
-            float yscale = height / docHeight;
-            float scale = Math.min(xscale, yscale);
-            Px = AffineTransform.getScaleInstance(scale, scale);
-        }
-        Shape curAOI = new Rectangle2D.Float(0, 0, width, height);
-        CanvasGraphicsNode cgn = getCanvasGraphicsNode(gvtRoot);
-        if (cgn != null) {
-            cgn.setViewingTransform(Px);
-            renderingTransform = new AffineTransform();
-        } else {
-            renderingTransform = Px;
-        }
-
-        if (renderer != null) {
-            renderer.dispose();
-            renderer = null;
-        }
-        renderer = createImageRenderer();
-
-        int w = (int) (curAOI.getBounds().width + 0.5);
-        int h = (int) (curAOI.getBounds().height + 0.5);
-        renderer.updateOffScreen(w, h);
-        renderer.setTree(gvtRoot);
-        renderer.setTransform(renderingTransform);
-        renderer.setDoubleBuffered(false);
-        renderer.clearOffScreen();
-        renderer.repaint(curAOI);
-
-        if (updateManager != null) {
-            updateManager.setGVTRoot(gvtRoot);
-            updateManager.manageUpdates(renderer);
-        }
-        needRender = false;
-    }
-
-    protected CanvasGraphicsNode getCanvasGraphicsNode(GraphicsNode gn) {
-        if (!(gn instanceof CompositeGraphicsNode)) {
-            return null;
-        }
-        CompositeGraphicsNode cgn = (CompositeGraphicsNode) gn;
-        List<?> children = cgn.getChildren();
-        if (children.size() == 0) {
-            return null;
-        }
-        gn = (GraphicsNode) children.get(0);
-        if (!(gn instanceof CanvasGraphicsNode)) {
-            return null;
-        }
-        return (CanvasGraphicsNode) gn;
-    }
-
-    /**
-     * To hide the listener methods.
-     */
-    protected class Listener implements UpdateManagerListener {
-
-        @Override
-        public void managerStarted(UpdateManagerEvent e) {
-        }
-
-        @Override
-        public void managerSuspended(UpdateManagerEvent e) {
-        }
-
-        @Override
-        public void managerResumed(UpdateManagerEvent e) {
-        }
-
-        @Override
-        public void managerStopped(UpdateManagerEvent e) {
-        }
-
-        @Override
-        public void updateStarted(UpdateManagerEvent e) {
-        }
-
-        @Override
-        public void updateCompleted(UpdateManagerEvent e) {
-            if (e.getImage() == null) {
-                return;
-            }
-            if (useCache && cache != null) {
-                Image newImage = cache.addImage(e.getImage());
-                if (cache.isFilled()) {
-                    Activator.getLogger().log(Level.FINE, "SVG cache FILLED with " + cache.getSize() + " images");
-                    svgAnimationEngine.pause();
-                    if (!suspended) {
-                        cache.startProcessing();
-                    }
-                } else {
-                    notifyNewImage(newImage);
-                }
-            } else if (!suspended) {
-                ImageData imageData = SVGUtils.toSWT(swtDisplay, e.getImage());
-                Image newImage = new Image(swtDisplay, imageData);
-                notifyNewImage(newImage);
-            }
-        }
-
-        @Override
-        public void updateFailed(UpdateManagerEvent e) {
-        }
-
-    }
-
-    protected void resetCache() {
-        final AnimatedSVGCache copy;
-        synchronized (this) {
-            copy = cache;
-            cache = new AnimatedSVGCache(swtDisplay, timedDocumentRoot,
-                    new AnimatedSVGCache.AnimatedSVGCacheListener() {
-                        @Override
-                        public void newImage(Image newImage) {
-                            notifyNewImage(newImage);
-                        }
-                    }, Preferences.getCacheMaxSize());
-        }
-        if (copy != null && !copy.isDisposed()) {
-            copy.dispose();
-        }
-    }
-
-    protected void addToBuffer(Image image) {
-        if (imageBuffer.size() == maxBufferSize) {
-            final List<Image> entriesCopy = new ArrayList<Image>(imageBuffer);
-            imageBuffer.clear();
-            Runnable flushTask = new Runnable() {
-                public void run() {
-                    try {
-                        Thread.sleep(1000);
-                    } catch (InterruptedException e) {
-                    }
-                    for (Image entry : entriesCopy) {
-                        entry.dispose();
-                    }
-                    entriesCopy.clear();
-                    Activator.getLogger().log(Level.FINE, "SVG image buffer FLUSHED");
-                }
-            };
-            new Thread(flushTask).start();
-        }
-        imageBuffer.add(image);
-    }
-
-    protected void notifyNewImage(final Image newImage) {
-        if (handlerListener != null && newImage != null && !suspended) {
-            swtDisplay.asyncExec(new Runnable() {
-                public void run() {
-                    handlerListener.newImage(newImage);
-                    if (!useCache) {
-                        addToBuffer(newImage);
-                    }
-                }
-            });
-        }
-    }
-
-    // //////////////////////////////////////////////////////////////////////
-    // Change color & matrix private methods
-    // //////////////////////////////////////////////////////////////////////
-
-    private List<ICSSHandler> elementsToUpdate = new ArrayList<ICSSHandler>();
-
-    private void changeColor(Color colorToChange, Color newColor) {
-        Iterator<ICSSHandler> it = elementsToUpdate.iterator();
-        while (it.hasNext()) {
-            it.next().updateCSSColor(colorToChange, newColor);
-        }
-        ((SVGOMDocument) svgDocument).clearViewCSS();
-    }
-
-    private void buildElementsToUpdateList(BridgeContext ctx, Document doc) {
-        if (doc == null) {
-            return;
-        }
-        elementsToUpdate.clear();
-        SVGCSSEngine cssEngine = (SVGCSSEngine) ctx.getCSSEngineForElement(doc.getDocumentElement());
-        if (cssEngine == null) {
-            return;
-        }
-        List<?> styleSheetsList = cssEngine.getStyleSheetNodes();
-        for (Object node : styleSheetsList) {
-            if (node instanceof CSSStyleSheetNode) {
-                CSSStyleSheetNode cssNode = (CSSStyleSheetNode) node;
-                StyleSheet styleSheet = cssNode.getCSSStyleSheet();
-                elementsToUpdate.add(new StyleSheetCSSHandler(cssEngine, styleSheet));
-            }
-        }
-        rBuidElementsList(cssEngine, doc.getDocumentElement());
-    }
-
-    private void rBuidElementsList(SVGCSSEngine cssEngine, Element elmt) {
-        if (elmt == null) {
-            return;
-        }
-        NodeList styleList = elmt.getChildNodes();
-        if (styleList != null) {
-            for (int i = 0; i < styleList.getLength(); i++) {
-                Node child = styleList.item(i);
-                if (child instanceof SVGStylableElement) {
-                    rBuidElementsList(cssEngine, (Element) child);
-                }
-            }
-        }
-        if (elmt instanceof SVGStylableElement) {
-            elementsToUpdate.add(new SVGStylableElementCSSHandler(cssEngine, (SVGStylableElement) elmt));
-        }
-    }
-
-    private Element mainGraphicNode;
-    private Element svgRootNode;
-
-    private Document createWrapper(final SVGDocument doc) {
-        // creation of the SVG document
-        String svgNamespace = SVGDOMImplementation.SVG_NAMESPACE_URI;
-        DOMImplementation impl = SVGDOMImplementation.getDOMImplementation();
-        final Document newDocument = impl.createDocument(svgNamespace, "svg", null);
-
-        // get the root element
-        svgRootNode = newDocument.getDocumentElement();
-        mainGraphicNode = newDocument.createElementNS(svgNamespace, "g");
-
-        // attach the root of original doc to transform to the root
-        Node copiedRoot = newDocument.importNode(doc.getDocumentElement(), true);
-        mainGraphicNode.appendChild(copiedRoot);
-        svgRootNode.appendChild(mainGraphicNode);
-        updateMatrix();
-        return newDocument;
-    }
-
-    private Shape calculateShape() {
-        double width = originalDimension.getWidth();
-        double height = originalDimension.getHeight();
-
-        double[] flatmatrix = new double[] { matrix[0][0], matrix[1][0], matrix[0][1], matrix[1][1] };
-        AffineTransform at = new AffineTransform(flatmatrix);
-        Shape curAOI = new Rectangle2D.Double(0, 0, width, height);
-        return at.createTransformedShape(curAOI);
-    }
-
-    private void updateMatrix() {
-        Shape newAOI = calculateShape();
-        double newX = newAOI.getBounds().x;
-        double newY = newAOI.getBounds().y;
-        double newWidth = newAOI.getBounds().width;
-        double newHeight = newAOI.getBounds().height;
-
-        // set the width and height attributes on the root element
-        svgRootNode.setAttributeNS(null, "width", String.valueOf(newWidth));
-        svgRootNode.setAttributeNS(null, "height", String.valueOf(newHeight));
-        String vbs = newX + " " + newY + " " + newWidth + " " + newHeight;
-        svgRootNode.setAttributeNS(null, "viewBox", vbs);
-        svgRootNode.setAttributeNS(null, "preserveAspectRatio", "none");
-
-        // current Transformation Matrix
-        double[][] CTM = { { matrix[0][0], matrix[0][1], 0 }, { matrix[1][0], matrix[1][1], 0 }, { 0, 0, 1 } };
-        // create the transform matrix
-        StringBuilder sb = new StringBuilder();
-        sb.append("matrix(");
-        sb.append(CTM[0][0] + ",");
-        sb.append(CTM[1][0] + ",");
-        sb.append(CTM[0][1] + ",");
-        sb.append(CTM[1][1] + ",");
-        sb.append(CTM[0][2] + ",");
-        sb.append(CTM[1][2] + ")");
-
-        mainGraphicNode.setAttributeNS(null, "transform", sb.toString());
-    }
 }