--- conflicted
+++ resolved
@@ -62,7 +62,6 @@
         element.getStyle().setCssText(sd.toString(cssEngine));
     }
 
-<<<<<<< HEAD
 	private boolean isSameColor(RGBColorValue colorVal, Color swtColor) {
 		if (colorVal.getCssText().contains("%")) {
 			int nr = Math.round(swtColor.getRed() / 255f * 100);
@@ -81,31 +80,6 @@
 		}
 		return false;
 	}
-=======
-    private boolean isSameColor(RGBColorValue colorVal, Color swtColor) {
-        switch (colorVal.getCssValueType()) {
-        case 2: // %
-            int nr = Math.round(swtColor.getRed() / 255f * 100);
-            int ng = Math.round(swtColor.getGreen() / 255f * 100);
-            int nb = Math.round(swtColor.getBlue() / 255f * 100);
-            if (colorVal.getRed().getFloatValue() == nr
-                    && colorVal.getGreen().getFloatValue() == ng
-                    && colorVal.getBlue().getFloatValue() == nb) {
-                return true;
-            }
-            break;
-
-        default:
-            if (colorVal.getRed().getFloatValue() == swtColor.getRed()
-                    && colorVal.getGreen().getFloatValue() == swtColor.getGreen()
-                    && colorVal.getBlue().getFloatValue() == swtColor.getBlue()) {
-                return true;
-            }
-            break;
-        }
-        return false;
-    }
->>>>>>> bfcd7287
 
     @Override
     public void resetCSSStyle() {
