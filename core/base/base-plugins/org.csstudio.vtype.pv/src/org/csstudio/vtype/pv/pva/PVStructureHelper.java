--- conflicted
+++ resolved
@@ -7,11 +7,8 @@
  ******************************************************************************/
 package org.csstudio.vtype.pv.pva;
 
-import java.util.ArrayList;
 import java.util.Arrays;
-import java.util.Collections;
 import java.util.List;
-import java.util.Stack;
 
 import org.diirt.util.array.ArrayDouble;
 import org.diirt.util.array.ArrayFloat;
@@ -19,23 +16,12 @@
 import org.diirt.util.array.ArrayLong;
 import org.diirt.util.array.ArrayShort;
 import org.diirt.vtype.AlarmSeverity;
-<<<<<<< HEAD
-=======
-import org.diirt.vtype.VImage;
-import org.diirt.vtype.VTable;
->>>>>>> 0a707e7e
 import org.diirt.vtype.VType;
 import org.diirt.vtype.ValueFactory;
 import org.epics.pvdata.factory.ConvertFactory;
-import org.epics.pvdata.pv.BooleanArrayData;
 import org.epics.pvdata.pv.Convert;
 import org.epics.pvdata.pv.Field;
 import org.epics.pvdata.pv.PVBoolean;
-<<<<<<< HEAD
-=======
-import org.epics.pvdata.pv.PVBooleanArray;
-import org.epics.pvdata.pv.PVByteArray;
->>>>>>> 0a707e7e
 import org.epics.pvdata.pv.PVField;
 import org.epics.pvdata.pv.PVScalar;
 import org.epics.pvdata.pv.PVScalarArray;
@@ -45,11 +31,6 @@
 import org.epics.pvdata.pv.Scalar;
 import org.epics.pvdata.pv.ScalarArray;
 import org.epics.pvdata.pv.ScalarType;
-<<<<<<< HEAD
-=======
-import org.epics.pvdata.pv.Structure;
-import org.epics.pvdata.pv.StructureArrayData;
->>>>>>> 0a707e7e
 
 /** Helper for reading & writing PVStructure
  *
@@ -106,15 +87,10 @@
             return new VTypeForEnum(actual_struct);
         if (type.equals("NTScalarArray:1.0"))
             return decodeNTArray(actual_struct);
-<<<<<<< HEAD
-        if (type.equals("epics:nt/NTNDArray:1.0"))
-            return new VImageForNTNDArray(actual_struct);
-=======
         if (type.equals("NTNDArray:1.0"))
             return decodeNTNDArray(actual_struct);
         if (type.equals("NTTable:1.0"))
             return decodeNTTable(actual_struct);
->>>>>>> 0a707e7e
 
         // Handle data that contains a "value", even though not marked as NT*
         final Field value_field = actual_struct.getStructure().getField("value");
@@ -132,6 +108,7 @@
             catch (Exception ex)
             {
                 // fall through
+                // TODO Logger!!
                 ex.printStackTrace();
             }
         }
@@ -348,42 +325,8 @@
                     ValueFactory.timeNow());
         }
     }
-
-<<<<<<< HEAD
-=======
-    /** Decode image from NTNDArray
-     *  @param struct
-     *  @return
-     *  @throws Exception
-     */
-    private static VImage decodeNTNDArray(final PVStructure struct) throws Exception
-    {
-        final PVStructureArray dim_field = struct.getSubField(PVStructureArray.class, "dimension");
-        if (dim_field == null  ||  dim_field.getLength() < 2)
-            throw new Exception("Need at least 2 dimensions, got " + dim_field);
-        final StructureArrayData dim = new StructureArrayData();
-        dim_field.get(0, 2, dim);
-        // Could use dim.data[0].getSubField(PVInt.class, 1).get(),
-        // but fetching by field name in case structure changes
-        final int width = dim.data[0].getIntField("size").get();
-        final int height = dim.data[1].getIntField("size").get();
-        final int size = width * height;
-
-        final PVUnion value_field = struct.getUnionField("value");
-        final PVField value = value_field.get();
-        if (! (value instanceof PVScalarArray))
-            throw new Exception("Expected array for NTNDArray 'value', got " + value);
-
-        final byte[] data = new byte[size];
-        if (value instanceof PVByteArray)
-            PVStructureHelper.convert.toByteArray((PVByteArray)value, 0, size, data, 0);
-        else
-            throw new Exception("Cannot extract byte[] from " + value);
-
-        return ValueFactory.newVImage(height, width, data);
-    }
-
-    /**
+    
+   	/**
      * Decode table from NTTable
      * @param struct
      * @return
@@ -615,7 +558,6 @@
         return storage;
     }
 
->>>>>>> 0a707e7e
     /** @param structure {@link PVStructure} from which to read
      *  @param name Name of a field in that structure
      *  @param default Value Value to use if field does not exist
