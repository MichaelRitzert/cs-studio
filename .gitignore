--- conflicted
+++ resolved
@@ -1,45 +1,11 @@
-<<<<<<< HEAD
-
-syntax: regexp
-\.cvsignore$
-\.gitignore$
-\.checkstyle$
-
-
-syntax: glob
-*.class
-CVS/*
-
-
-
-
-
-
-
-
-
-
-
-
-
-
-
-
-
-
-
-
-
-=======
 *CVS/
->>>>>>> 8b10e303
 .git/*
 
 *~
 *.swp
 *.orig
-bin/*
-classes/*
+bin/
+classes/
 build/build
 build/ext
 
@@ -61,7 +27,6 @@
 # should it be changed to all */.settings/* ?
 .settings/
 
-<<<<<<< HEAD
 syntax: regexp
 ^applications/plugins/org\.csstudio\.diag\.pvmanager\.probe/\.settings$
 ^applications/plugins/org\.csstudio\.channelfinder/\.settings$
@@ -77,8 +42,4 @@
 syntax: regexp
 ^applications/plugins/org\.apache\.jackrabbit/\.settings$
 syntax: regexp
-^applications/plugins/org\.csstudio\.utility\.olog\.ui/\.settings$
-=======
-# Ignore generated jython classes
-*$py.class
->>>>>>> 8b10e303
+^applications/plugins/org\.csstudio\.utility\.olog\.ui/\.settings$