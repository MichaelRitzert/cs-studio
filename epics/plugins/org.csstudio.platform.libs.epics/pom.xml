<?xml version="1.0" encoding="UTF-8"?>
<project
	xsi:schemaLocation="http://maven.apache.org/POM/4.0.0 http://maven.apache.org/xsd/maven-4.0.0.xsd"
	xmlns="http://maven.apache.org/POM/4.0.0" xmlns:xsi="http://www.w3.org/2001/XMLSchema-instance">
	<modelVersion>4.0.0</modelVersion>
	<parent>
		<groupId>org.csstudio</groupId>
		<artifactId>epics-plugins</artifactId>
		<version>0.0.1-SNAPSHOT</version>
	</parent>
	<artifactId>org.csstudio.platform.libs.epics</artifactId>
	<packaging>bundle</packaging>
	<version>${csstudio.version}</version>
	<dependencies>
		<dependency>
<<<<<<< HEAD
			<groupId>org.eclipse.core</groupId>
			<artifactId>runtime</artifactId>
			<version>${eclipse.runtime.version}</version>
		</dependency>
		<dependency>
=======
>>>>>>> da4d7bf8
			<groupId>org.epics</groupId>
			<artifactId>caj</artifactId>
			<version>${epics.caj.version}</version>
<!-- 			<optional>true</optional> -->
<!-- 			<scope>provided</scope> -->
		</dependency>
		<dependency>
			<groupId>org.epics</groupId>
			<artifactId>jca</artifactId>
			<version>${epics.jca.version}</version>
<!-- 			<optional>true</optional> -->
<!-- 			<scope>provided</scope> -->
		</dependency>
	</dependencies>

	<build>
		<resources>
			<resource>
				<directory>.</directory>
				<includes>
					<include>plugin.xml</include>
					<include>JCALibrary.properties</include>
					<include>preferences.ini</include>
				</includes>
			</resource>
		</resources>
		<plugins>
			<plugin>
				<groupId>org.apache.felix</groupId>
				<artifactId>maven-bundle-plugin</artifactId>
				<extensions>true</extensions>
				<configuration>
				<unpackBundle>true</unpackBundle>
					<instructions>
						<Private-Package>org.csstudio.platform.*</Private-Package>
						<Bundle-Activator>org.csstudio.platform.libs.epics.EpicsPlugin</Bundle-Activator>
						<Bundle-Name>EPICS Plug-in</Bundle-Name>
						<Bundle-SymbolicName>org.csstudio.platform.libs.epics;singleton:=true</Bundle-SymbolicName>
						<Bundle-Vendor>BNL/DESY/ORNL/SLAC</Bundle-Vendor>
						<Bundle-Description>EPICS Cannel Access V3 Library</Bundle-Description>
						<Bundle-RequiredExecutionEnvironment>JavaSE-1.6</Bundle-RequiredExecutionEnvironment>
						<Bundle-ActivationPolicy>lazy</Bundle-ActivationPolicy>
						<Export-Package>com.cosylab.epics.caj,
							com.cosylab.epics.caj.cas,
							com.cosylab.epics.caj.cas.handlers,
							com.cosylab.epics.caj.cas.requests,
							com.cosylab.epics.caj.cas.util,
							com.cosylab.epics.caj.cas.util.examples,
							com.cosylab.epics.caj.impl,
							com.cosylab.epics.caj.impl.handlers,
							com.cosylab.epics.caj.impl.reactor,
							com.cosylab.epics.caj.impl.reactor.lf,
							com.cosylab.epics.caj.impl.requests,
							com.cosylab.epics.caj.impl.sync,
							com.cosylab.epics.caj.util,
							com.cosylab.epics.caj.util.logging,
							gov.aps.jca,
							gov.aps.jca.cas,
							gov.aps.jca.configuration,
							gov.aps.jca.dbr,
							gov.aps.jca.event,
							gov.aps.jca.jni</Export-Package>
						<Import-Package>*;ui.workbench=!;common=!;registry=!;texteditor=!;text=!</Import-Package>
						<_snapshot>${maven.build.timestamp}</_snapshot>
					</instructions>
				</configuration>
			</plugin>
			<plugin>
				<groupId>org.apache.maven.plugins</groupId>
				<artifactId>maven-compiler-plugin</artifactId>
				<version>2.3.2</version>
				<configuration>
					<source>1.7</source>
					<target>1.7</target>
				</configuration>
			</plugin>
		</plugins>
	</build>

</project><|MERGE_RESOLUTION|>--- conflicted
+++ resolved
@@ -13,14 +13,6 @@
 	<version>${csstudio.version}</version>
 	<dependencies>
 		<dependency>
-<<<<<<< HEAD
-			<groupId>org.eclipse.core</groupId>
-			<artifactId>runtime</artifactId>
-			<version>${eclipse.runtime.version}</version>
-		</dependency>
-		<dependency>
-=======
->>>>>>> da4d7bf8
 			<groupId>org.epics</groupId>
 			<artifactId>caj</artifactId>
 			<version>${epics.caj.version}</version>
